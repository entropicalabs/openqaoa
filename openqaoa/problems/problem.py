--- conflicted
+++ resolved
@@ -142,11 +142,6 @@
 
         self.constant = constant
         self.n = n
-    
-    def __iter__(self):
-        for key, value in self.__dict__.items():
-            # remove "_" from the beginning of the key if it exists
-            yield (key[1:] if key.startswith("_") else key, value)
 
         # attribute to store the problem instance, it will be checked if it is json serializable in the __setattr__ method
         self.problem_instance = problem_instance
@@ -187,10 +182,6 @@
 
         self._n = input_n
 
-<<<<<<< HEAD
-    def asdict(self):
-        return convert2serialize(dict(self))
-=======
     def set_metadata(self, metadata:dict={}):
         """
         Sets the metadata of the problem.
@@ -222,7 +213,6 @@
             return convert2serialize(dict(self))
         else:
             return delete_keys_from_dict(obj= convert2serialize(dict(self)), keys_to_delete= keys_not_to_include) 
->>>>>>> e9a6c91a
 
     @staticmethod
     def clean_terms_and_weights(terms, weights):
