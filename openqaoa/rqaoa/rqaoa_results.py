#   Copyright 2022 Entropica Labs
#
#   Licensed under the Apache License, Version 2.0 (the "License");
#   you may not use this file except in compliance with the License.
#   You may obtain a copy of the License at
#
#       http://www.apache.org/licenses/LICENSE-2.0
#
#   Unless required by applicable law or agreed to in writing, software
#   distributed under the License is distributed on an "AS IS" BASIS,
#   WITHOUT WARRANTIES OR CONDITIONS OF ANY KIND, either express or implied.
#   See the License for the specific language governing permissions and
#   limitations under the License.

import matplotlib.pyplot as plt
import numpy as np
import copy
from typing import List
from ..utilities import delete_keys_from_dict
from ..problems import QUBO
from ..optimizers import Result

class RQAOAResults(dict):
    """
    A class to handle the results of RQAOA workflows
    It stores the results of the RQAOA optimization as a dictionary. With some custom methods.
    """

    def asdict(self, keep_cost_hamiltonian:bool=True, complex_to_string:bool=False, intermediate_mesurements:bool=True, exclude_keys:List[str]=[]):
        """
        Returns the results as a full dictionary, meaning that the objects of the intermediate steps are also converted to dictionaries.

        Parameters
        ----------
        keep_cost_hamiltonian : bool, optional
            If True, the cost Hamiltonian is kept in the dictionary, by default True.
        complex_to_string : bool, optional
            If True, the complex numbers are converted to strings, by default False. This is useful for JSON serialization.    
        intermediate_mesurements: bool, optional
            If True, intermediate measurements are included in the dump. If False, intermediate measurements are not included in the dump.
            Default is True.
        exclude_keys: `list[str]`, optional
            A list of keys to exclude from the returned dictionary.    

        Returns
        -------
        dict
            The results as a dictionary.
        """

        results = {k: v for k, v in self.items()}
        results['intermediate_steps'] = []
        for step in self['intermediate_steps']:
            results['intermediate_steps'].append({
                    'counter':      step['counter'],
                    'problem':      step['problem'].asdict(),
                    'qaoa_results': step['qaoa_results'].asdict(keep_cost_hamiltonian, complex_to_string, intermediate_mesurements),
                    'exp_vals_z':   step['exp_vals_z'].tolist(),
                    'corr_matrix':  step['corr_matrix'].tolist(),
                }) 
        return results if exclude_keys == [] else delete_keys_from_dict(results, exclude_keys)

<<<<<<< HEAD
    @classmethod
    def from_dict(cls, dictionary):
        """
        Creates a RQAOAResults object from a dictionary (which is the output of the asdict method).

        Parameters
        ----------
        dictionary : dict
            The input dictionary.

        Returns
        -------
        RQAOAResults
            The RQAOAResults object.
        """

        # deepcopy the dictionary, so that the original dictionary is not changed
        dictionary = copy.deepcopy(dictionary)

        # create a new RQAOAResults object
        results = cls()

        # add the keys of the dictionary to the RQAOAResults object
        for key, value in dictionary.items():
            results[key] = value

        # convert the intermediate steps to objects
        for step in results['intermediate_steps']:
            step['problem'] = QUBO.from_dict(step['problem'])
            step['qaoa_results'] = Result.from_dict(step['qaoa_results'], cost_hamiltonian=step['problem'].hamiltonian)
            step['exp_vals_z'] = np.array(step['exp_vals_z'])
            step['corr_matrix'] = np.array(step['corr_matrix'])
        
        return results
=======
        self.__serializable_dict = {}
>>>>>>> 1e8e9d0c

    def get_solution(self):
        """
        Returns the solution of the optimization.
        """
        return self['solution']

    def get_qaoa_results(self, step):
        """
        Returns the i-th qaoa step of the RQAOA.
        """
        return self['intermediate_steps'][step]['qaoa_results']

    def get_qaoa_optimized_angles(self, step):
        """
        Returns the optimized angles of the i-th qaoa step of the RQAOA.
        """
        return self.get_qaoa_results(step).optimized['angles']

    def get_problem(self, step):
        """
        Returns the QUBO problem in the i-th step of the RQAOA.
        """
        return self['intermediate_steps'][step]['problem']

    def get_hamiltonian(self, step):
        """
        Returns the Hamiltonian of the i-th step of the RQAOA.
        """
        return self.get_problem(step).hamiltonian

    def get_exp_vals_z(self, step):
        """
        Returns the expectation values of the Z operator of the i-th step of the RQAOA.
        """
        return self['intermediate_steps'][step]['exp_vals_z']

    def get_corr_matrix(self, step):
        """
        Returns the correlation matrix of the i-th step of the RQAOA. 
        """
        return self['intermediate_steps'][step]['corr_matrix']

    def plot_corr_matrix(self, step, cmap="cool"):
        """
        Plots the correlation matrix of the i-th step of the RQAOA.
        TODO : add more options
        """
        plt.imshow(self.get_corr_matrix(step=step), cmap=cmap)
        plt.colorbar()<|MERGE_RESOLUTION|>--- conflicted
+++ resolved
@@ -60,7 +60,6 @@
                 }) 
         return results if exclude_keys == [] else delete_keys_from_dict(results, exclude_keys)
 
-<<<<<<< HEAD
     @classmethod
     def from_dict(cls, dictionary):
         """
@@ -95,9 +94,7 @@
             step['corr_matrix'] = np.array(step['corr_matrix'])
         
         return results
-=======
-        self.__serializable_dict = {}
->>>>>>> 1e8e9d0c
+
 
     def get_solution(self):
         """
