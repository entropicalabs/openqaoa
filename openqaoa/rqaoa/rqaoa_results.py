--- conflicted
+++ resolved
@@ -64,21 +64,13 @@
         """
         Returns the i-th qaoa step of the RQAOA.
         """
-<<<<<<< HEAD
-        return self['intermediate_steps'][i]['QAOA_results']
-=======
         return self['intermediate_steps'][step]['qaoa_results']
->>>>>>> 99ed5570
 
     def get_qaoa_optimized_angles(self, step):
         """
         Returns the optimized angles of the i-th qaoa step of the RQAOA.
         """
-<<<<<<< HEAD
-        return self.get_qaoa_step(i).optimized['angles']
-=======
         return self.get_qaoa_results(step).optimized['angles']
->>>>>>> 99ed5570
 
     def get_problem(self, step):
         """
@@ -90,76 +82,24 @@
         """
         Returns the Hamiltonian of the i-th step of the RQAOA.
         """
-<<<<<<< HEAD
-        return self.get_problem_step(i).hamiltonian
-
-    def __serializable_dict_fun(self):
-        """
-        Returns all values and attributes of the result in a dictionary.
-        """
-        serializable_dict = self.copy()
-        serializable_dict['parameters_used'] = {
-                                                'circuit_properties': self.circuit_properties,
-                                                'backend_properties': self.backend_properties,
-                                                'classical_optimizer': self.classical_optimizer,
-                                                'rqaoa_parameters': self.rqaoa_parameters,
-                                                'device': {'device_location': self.device.device_location, 
-                                                           'device_name': self.device.device_name}
-                                            }
-        serializable_dict['elimination_rules']   = [{str(key): value for key, value in dict.items()} for dict in serializable_dict['elimination_rules']] 
-
-        for step in serializable_dict['intermediate_steps']:
-            step['QAOA_results'] = {'optimized': step['QAOA_results'].optimized, 'most_probable_states': step['QAOA_results'].most_probable_states}
-            step['QAOA_results']['optimized'].pop('measurement_outcomes')
-
-        return serializable_dict
-=======
         return self.get_problem(step).hamiltonian
->>>>>>> 99ed5570
 
     def get_exp_vals_z(self, step):
         """
         Returns the expectation values of the Z operator of the i-th step of the RQAOA.
         """
-<<<<<<< HEAD
-        if self.__serializable_dict == {}: self.__serializable_dict = self.__serializable_dict_fun()
-
-        return convert2serialize(self.__serializable_dict)
-=======
         return self['intermediate_steps'][step]['exp_vals_z']
->>>>>>> 99ed5570
 
     def get_corr_matrix(self, step):
         """
         Returns the correlation matrix of the i-th step of the RQAOA. 
         """
-<<<<<<< HEAD
-        if self.__serializable_dict == {}: self.__serializable_dict = self.__serializable_dict_fun()
-
-        return json.dumps(convert2serialize(self.__serializable_dict), indent=indent)
-
-    def dump(self, file_path:str, indent:int=2):
-=======
         return self['intermediate_steps'][step]['corr_matrix']
 
     def plot_corr_matrix(self, step, cmap="cool"):
->>>>>>> 99ed5570
         """
         Plots the correlation matrix of the i-th step of the RQAOA.
         TODO : add more options
         """
-<<<<<<< HEAD
-        if self.__serializable_dict == {}: self.__serializable_dict = self.__serializable_dict_fun()
-
-        # adding .json extension if not present
-        file_path = file_path + '.json' if '.json' != file_path[-5:] else file_path
-
-        # saving the result in a json file
-        with open(file_path, 'w') as f:
-            json.dump(convert2serialize(self.__serializable_dict), f, indent=indent)
-
-        print('Results saved as {}'.format(file_path))
-=======
         plt.imshow(self.get_corr_matrix(step=step), cmap=cmap)
-        plt.colorbar()
->>>>>>> 99ed5570
+        plt.colorbar()