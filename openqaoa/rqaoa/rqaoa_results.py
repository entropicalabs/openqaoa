--- conflicted
+++ resolved
@@ -68,11 +68,7 @@
         """
         Returns the optimized angles of the i-th qaoa step of the RQAOA.
         """
-<<<<<<< HEAD
-        return self.get_qaoa_results(step).optimized['optimized angles']
-=======
-        return self.get_qaoa_step(i).results.optimized['angles']
->>>>>>> c80a823a
+        return self.get_qaoa_results(step).optimized['angles']
 
     def get_problem(self, step):
         """
