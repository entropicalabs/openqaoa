#   Copyright 2021 Entropica Labs
#
#   Licensed under the Apache License, Version 2.0 (the "License");
#   you may not use this file except in compliance with the License.
#   You may obtain a copy of the License at
#
#       http://www.apache.org/licenses/LICENSE-2.0
#
#   Unless required by applicable law or agreed to in writing, software
#   distributed under the License is distributed on an "AS IS" BASIS,
#   WITHOUT WARRANTIES OR CONDITIONS OF ANY KIND, either express or implied.
#   See the License for the specific language governing permissions and
#   limitations under the License.

"""
Utility and convenience functions for a number of QAOA applications.
"""

from typing import Optional, Union, List, Tuple
import itertools
import numpy as np
import matplotlib.pyplot as plt
from .devices import DeviceLocal
import networkx as nx

from openqaoa.qaoa_parameters import Hamiltonian, PauliOp, QAOAVariationalBaseParams

def X_mixer_hamiltonian(n_qubits: int,
                        coeffs: List[float] = None) -> Hamiltonian:
    """Construct a Hamiltonian object to implement the X mixer.

    Parameters
    ----------
    n_qubits: `int`
        The number of qubits in the mixer Hamiltonian.
    coeffs: `list`, optional
        The coefficients of the X terms in the Hamiltonian.

    Returns
    -------
    hamiltonian: `Hamiltonian`
        The Hamiltonian object corresponding to the X mixer.
    """
    # If no coefficients provided, set all to -1
    coeffs = [-1]*n_qubits if coeffs is None else coeffs

    # Initialize list of terms
    terms = []

    # Generate terms in the X mixer
    for i in range(n_qubits):
        terms.append(PauliOp.X(i))
    
    # Define mixer Hamiltonian
    hamiltonian = Hamiltonian(pauli_terms=terms, coeffs=coeffs, constant=0)

    return hamiltonian


def XY_mixer_hamiltonian(n_qubits: int,
                         qubit_connectivity: Union[List[list],
                                                   List[tuple], str] = 'full',
                         coeffs: List[float] = None) -> Hamiltonian:
    """
    Construct a Hamiltonian object to implement the XY mixer.

    Parameters
    ----------
    n_qubits: `int`
        The number of qubits in the system.
    qubit_connectivity: `list` or `str`, optional
        The connectivity of the qubits in the mixer Hamiltonian.
    coeffs: `list`, optional
        The coefficients of the XY terms in the Hamiltonian.

    Returns
    -------
    hamiltonian: Hamiltonian
        The Hamiltonian object corresponding to the XY mixer.

    Notes
    -----
    The XY mixer is not implemented with $$RXY$$ Pauli Gates, but $$H_{XY} = \\frac{1}{2}(\\sum_{i,j} X_iX_j+Y_iY_j)$$
    """
    # Set of topologies supported by default
    connectivity_topology_dict = {'full': list(itertools.combinations(range(n_qubits), 2)),
                                  'chain': [(i, i+1) for i in range(n_qubits-1)],
                                  'star': [(0, i+1) for i in range(n_qubits-1)]}

    # Check if input connectivity is a default value
    if isinstance(qubit_connectivity, str):
        try:
            # Define qubit connectivity from default value
            qubit_connectivity = connectivity_topology_dict[qubit_connectivity]
        except KeyError:
            raise ValueError(
                f'Please choose connection topology from {list(connectivity_topology_dict.keys())}')

    # Define connectivty according to user input
    else:
        # Extract indices from connectivity
        indices = set([qubit for term in qubit_connectivity for qubit in term])

        # Ensure all indices are defined within the range of number of qubits
        assert max(indices) <= n_qubits - \
            1, 'Qubit index in connectivity list is out of range'
        assert min(indices) >= 0, 'Qubit index should be a positive integer'

    # If no coefficients provided, set all to the nnumber of terms
    coeffs = [0.5]*2*len(qubit_connectivity) if coeffs is None else coeffs

    # Initialize list of terms
    terms = []

    # Generate terms in the XY mixer
    for pair in qubit_connectivity:
        i, j = pair
        terms.append(PauliOp.X(i)@PauliOp.X(j))
        terms.append(PauliOp.Y(i)@PauliOp.Y(j))

    # Define mixer Hamiltonian
    hamiltonian = Hamiltonian(pauli_terms=terms, coeffs=coeffs, constant=0)

    return hamiltonian


def get_mixer_hamiltonian(n_qubits: int, mixer_type: str = 'x', qubit_connectivity: Union[List[list],List[tuple], str] = None, coeffs: List[float] = None):
    """
    Parameters
    ----------
    n_qubits: `int`
        Number of qubits in the Hamiltonian.
    mixer_type: `str`, optional
        Name of the mixer Hamiltonian. Choose from `x` or `xy`.
    qubit_connectivity: `list` or `str`, optional
        The connectivity of the qubits in the mixer Hamiltonian.
    coeffs: `list`, optional
        The coefficients of the terms in the Hamiltonian.

    Returns:
    --------
    mixer: `Hamiltonian`
        Hamiltonian object containing the specificied mixer.
    """

    # Return mixer Hamiltonian according to specified type
    if mixer_type == 'x':
        mixer = X_mixer_hamiltonian(n_qubits, coeffs)
    else:
        mixer = XY_mixer_hamiltonian(n_qubits, qubit_connectivity, coeffs)

    return mixer


################################################################################
# METHODS FOR PRINTING HAMILTONIANS AND GRAPHS, AND PRINTING ONE FROM EACH OTHER
################################################################################


def graph_from_hamiltonian(hamiltonian: Hamiltonian) -> nx.Graph:
    """
    Creates a networkx graph corresponding to a specified problem Hamiltonian.

    Parameters
    ----------
    hamiltonian: `Hamiltonian`
        The Hamiltonian of interest. Must be specified a Hamiltonian object.

    Returns
    -------
    G: `Networkx Graph`
        The corresponding networkx graph with the edge weights being the
        two-qubit coupling coefficients,
        and the node weights being the single-qubit bias terms.

    Notes
    -----
    This function cannot handle non-QUBO terms.
    Linear terms are stored as nodes with weights.
    """
    # Define graph
    G = nx.Graph()

    # Add nodes for each qubit in the register
    for qubit in hamiltonian.qureg:
        G.add_node(qubit, weight=0)

    # Add each term to the graph as an attribute
    for term, weight in zip(hamiltonian.terms, hamiltonian.coeffs):

        # Extract indices from Pauli term
        term_tuple = term.qubit_indices

        # If term is linear add as a node with a weight attribute
        if(len(term) == 1):
            G.add_node(term_tuple[0], weight=weight)

        # If term is quadratic add as an edge with a weight attribute
        elif(len(term) == 2):
            G.add_edge(term_tuple[0], term_tuple[1], weight=weight)

    return G


def hamiltonian_from_graph(G: nx.Graph) -> Hamiltonian:
    """
    Builds a cost Hamiltonian as a collection of PauliOp objects
    from a specified networkx graph, extracting any node and edge weights.

    Parameters
    ----------
    G: `Networkx Graph`
        The specified networkx graph.

    Returns
    -------
    hamiltonian: `Hamiltonian`
        The Hamiltonian object constructed from the specified graph.
    """
    # Node bias terms
    nodes_info = nx.get_node_attributes(G, 'weight')
    singlet_terms = [(node,) for node in nodes_info.keys()]
    singlet_coeffs = list(nodes_info.values())

    # Edge terms
    edges_info = nx.get_edge_attributes(G, 'weight')
    pair_terms = list(edges_info.keys())
    pair_coeffs = list(edges_info.values())

    # Collect all terms and coefficients
    terms = singlet_terms + pair_terms
    coeffs = singlet_coeffs + pair_coeffs
    
    # Define Hamiltonian
    hamiltonian = Hamiltonian.classical_hamiltonian(
        terms=terms, coeffs=coeffs, constant=0)

    return hamiltonian


def random_k_regular_graph(degree: int,
                           nodes: List[int],
                           seed: int = None,
                           weighted: bool = False,
                           biases: bool = False) -> nx.Graph:
    """
    Produces a random graph with specified number of nodes, each having degree k.

    Parameters
    ----------
    degree: `int`
        Desired degree for the nodes.
    nodes: `list`
        The node set of the graph.
    seed: `int`, optional
        A seed for the random number generator.
    weighted: `bool`, optional
        Whether the edge weights should be uniform or different. If false, all weights are set to 1.
        If true, the weight is set to a random number drawn from the uniform distribution in the
        interval 0 to 1.
    biases: `bool`, optional
        Whether or not the graph nodes should be assigned a weight.
        If true, the weight is set to a random number drawn from the uniform
        distribution in the interval 0 to 1.

    Returns
    -------
    nx.Graph: `Networkx Graph`
        A graph with the properties as specified.
    """
    # Set numpy seed
    np.random.seed(seed=seed)

    # Create a random regular graph on the nodes
    G = nx.random_regular_graph(degree, len(nodes), seed)

    # Relabel nodes
    nx.relabel_nodes(G, {i: n for i, n in enumerate(nodes)})

    # Add edges between nodes
    for edge in G.edges():

        # If weighted attribute is False, all weights are set to 1
        if not weighted:
            G[edge[0]][edge[1]]['weight'] = 1

        # If weighted attribute is True, weights are assigned as random integers
        else:
            G[edge[0]][edge[1]]['weight'] = np.random.rand()

    # If biases attribute is True, add node weights as random integers
    if biases:
        for node in G.nodes():
            G.nodes[node]['weight'] = np.random.rand()

    return G


def plot_graph(G: nx.Graph, ax=None) -> None:
    """
    Plots a networkx graph.

    Parameters
    ----------
    G: `Networkx Graph`
        The networkx graph of interest.
    ax: `Matplotlib axes object`, optional
        Matplotlib axes to plot on. Defaults to None.
    """
    
    # Extract all graph attributes
    biases_and_nodes = nx.get_node_attributes(G, 'weight')
    biases = list(biases_and_nodes.values())
    edges_and_weights = nx.get_edge_attributes(G, 'weight')
    weights = list(edges_and_weights.values())
    pos = nx.shell_layout(G)

    # extract minimum and maximum weights for side bar limits
    edge_vmin = min(weights)
    edge_vmax = max(weights)

    # Define color map
    cmap = plt.cm.seismic

    # Create plot figure
    fig = plt.figure(figsize=(10, 6))
    
    # Define normalized color map
    sm = plt.cm.ScalarMappable(cmap=cmap,
                               norm=plt.Normalize(vmin=edge_vmin, vmax=edge_vmax))
    # Add colormap to plot
    cbar = plt.colorbar(sm)
    cbar.ax.set_ylabel('Edge Weights', rotation=270)
    
    # If biases are present define reference values and color map for side bar
    if biases != []:
        vmin = min(biases)
        vmax = max(biases)
        sm2 = plt.cm.ScalarMappable(cmap=cmap,
                                    norm=plt.Normalize(vmin=vmin, vmax=vmax))
        cbar2 = plt.colorbar(sm2, location='left')
        cbar2.ax.set_ylabel('Single Qubit Biases', rotation=90)

        # Draw graph
        nx.draw(G, pos, node_color=biases, edge_color=weights, width=1.5, cmap=cmap,
                edge_cmap=cmap, vmin=vmin, vmax=vmax, edge_vmin=edge_vmin,
                edge_vmax=edge_vmax, with_labels=True)

    else:
        # Draw graph
        nx.draw(G, pos, node_color=biases, edge_color=weights, width=1.5,
                edge_cmap=cmap, cmap=cmap, edge_vmin=edge_vmin,
                edge_vmax=edge_vmax, with_labels=True)
    
    # Show plot
    plt.show
    return None


def random_classical_hamiltonian(reg: List[int],
                                 seed: int = None,
                                 weighted: bool = True,
                                 biases: bool = True,
                                 constant: int = 0) -> Hamiltonian:
    """
    Creates a random classical cost hamiltonian.

    Parameters
    ----------
    reg: `list`
        Register to build the hamiltonian on.
    seed: `int`, optional
        A seed for the random number generator. Defaults to None.
    weighted: `bool`, optional
        Whether the edge weights should be uniform or different. If false, all
        weights are set to 1. If true, the weight is set to a random number 
        drawn from the uniform distribution in the interval 0 to 1. Defaults to
        True.
    biases: `bool`, optional
        Whether or not the graph nodes should be assigned a weight.
        If true, the weight is set to a random number drawn from the uniform
        distribution in the interval 0 to 1. Defaults to True.
    constant: `int`, optional
        The constant term in the Hamiltonian. Defaults to 0.

    Returns
    -------
    random_hamil: `Hamiltonian`
        A random hamiltonian with randomly selected terms and coefficients and 
        with the specified constant term.

    Notes
    -----
    Randomly selects which qubits that will have a bias term, then assigns them a bias coefficient.
    Randomly selects which qubit pairs will have a coupling term, then assigns them a coupling coefficient.
    In both cases, the random coefficient is drawn from the uniform distribution on the interval [0,1).
    """
    # Set the random seed
    np.random.seed(seed=seed)

    # Initialize terms and weights
    terms = []
    weights = []

    # If biases attribute is True, add lineat terms
    if biases:
        # Choose a random set of qubits to add linear terms
        n_biases = np.random.randint(len(reg))
        bias_qubits = np.random.choice(reg, n_biases)

        # Generate coefficients for linear terms
        bias_coeffs = np.random.rand(
            n_biases) if weighted else np.ones(n_biases)

        # Store linear terms and coefficients
        for qubit, coeff in zip(bias_qubits, bias_coeffs):
            terms.append([qubit])
            weights.append(coeff)
    
    # Generate quiadratic terms, scanning all possible combinations
    for q1, q2 in itertools.combinations(reg, 2):

        # Choose at random to couple terms
        are_coupled = np.random.randint(2)

        # If coupled, generate coefficients and store along with term
        if are_coupled:
            couple_coeff = np.random.rand() if weighted else 1
            terms.append([q1, q2])
            weights.append(couple_coeff)

    # Ensure each term has an associated weight
    assert len(terms) == len(
        weights), "Each term should have an associated weight"

    # Define classical Hamiltonian
    hamiltonian = Hamiltonian.classical_hamiltonian(
        terms, weights, constant=constant)

    return hamiltonian


################################################################################
# HAMILTONIANS AND DATA
################################################################################


def ground_state_hamiltonian(hamiltonian: Hamiltonian) -> Tuple[float, list]:
    """
    Computes the exact ground state and ground state energy of a classical Hamiltonian. Uses standard numpy module.

    Parameters
    ----------
    hamiltonian: `Hamiltonian`
        Hamiltonian object whose ground state properties are computed.

    Returns
    -------
    min_energy: `float`
        The minimum eigenvalue of the cost Hamiltonian.

    config: `np.array`
        The minimum energy eigenvector as a binary array
        configuration: qubit-0 as the first element in the sequence.
    """
    # Extract number of qubits 
    n_qubits = hamiltonian.n_qubits

    # Generate qubit register
    register = range(n_qubits)

    # Intialize energies
    energies = np.zeros(2**len(register))

    # Obtain spectrum, scanning term by term
    for i, term in enumerate(hamiltonian.terms):

        # Extract coefficient
        out = np.real(hamiltonian.coeffs[i])

        # Compute tensor product
        for qubit in register:
            if qubit in term.qubit_indices:
                out = np.kron([1, -1], out)
            else:
                out = np.kron([1, 1], out)

        # Add energy contribution of the term
        energies += out
    
    # Add constant term to the spectrum
    energies += hamiltonian.constant

    # Extract minimum energy
    min_energy = np.min(energies)

    # Extract indices of minimum energies
    indices = np.where(energies == min_energy)[0]

    # Generate ground states
    config_strings = [np.binary_repr(index, len(register))[::-1]
                      for index in indices]

    return min_energy, config_strings


def bitstring_energy(hamiltonian: Hamiltonian,
                     bitstring: Union[List[int], str]) -> float:
    """
    Computes the energy of a given bitstring with respect to a classical cost Hamiltonian.

    Parameters
    ----------
    hamiltonian: `Hamiltonian`
        Hamiltonian object determining the energy levels.
    bitstring : `list` or `str`
        A list of integers 0 and 1, or a string, representing a configuration.

    Returns
    -------
    energy: `float`
        The energy of the given bitstring with respect to the cost Hamiltonian.
    """
    # Initialize energy value
    energy = 0
    
    # Compute energy contribution term by term
    for i, term in enumerate(hamiltonian.terms):

        # Compute sign of spin interaction term
        variables_product = np.prod([(-1)**int(bitstring[k]) for k in term.qubit_indices])

        # Add energy contribution
        energy += hamiltonian.coeffs[i]*variables_product
    
    # Add constant contribution
    energy += hamiltonian.constant

    return energy


def energy_expectation(hamiltonian: Hamiltonian,
                       measurement_counts: dict) -> float:
    """
    Computes the energy expectation value from a set of measurement counts, with respect to a classical cost Hamiltonian.

    Parameters
    ----------
    hamiltonian: `Hamiltonian`
        Hamiltonian object determining the energy levels.
    measurement_counts : `dict`
        Measurement counts dictionary for which to calculate energy expectation.

    Returns
    -------
    energy: `float`
        The energy expectation value for the set of measurement outcomes
    """

    # Starting value for the energy
    energy = 0

    # Number of measurement shots
    shots = sum(measurement_counts.values())

    # Compute average energy adding one by one the contribution from each state
    for state, prob in measurement_counts.items():

        # Number of ones (spins pointing down) from the specific configuration for each Hamiltonian term
        num_ones_list = [sum([int(state[i]) for i in term.qubit_indices])
                         for term in hamiltonian.terms]

        # Compute configuration energy
        config_energy = sum([hamiltonian.coeffs[i] if num_ones % 2 == 0 else -1*hamiltonian.coeffs[i]
                            for i, num_ones in enumerate(num_ones_list)])

        # Add contribution to total energy
        energy += prob*config_energy

    # Normalize with respect to the number of shots
    energy *= (1/shots)

    return energy


def energy_spectrum_hamiltonian(hamiltonian: Hamiltonian) -> np.ndarray:
    """
    Computes exactly the energy spectrum of the hamiltonian defined by terms
    and weights and its corresponding configuration of variables. Uses 
    standard numpy module.

    Parameters
    ----------
    hamiltonian: `Hamiltonian`
        Hamiltonian object whose spectrum is computed.

    Returns
    -------
    energies: `np.ndarray`
        The energy spectra of the given hamiltonian
    """
    # Extract number of qubits
    n_qubits = hamiltonian.n_qubits

    # Define qubit register
    register = range(n_qubits)

    # Intialize energies
    energies = np.zeros((2**len(register)))

    # Obtain spectrum, scanning term by term
    for i, term in enumerate(hamiltonian.terms):

        # Extract coefficients
        out = np.real(hamiltonian.coeffs[i])

        # Compute tensor product 
        for qubit in register:
            if qubit in term.qubit_indices:
                out = np.kron([1, -1], out)
            else:
                out = np.kron([1, 1], out)

        # Add energy contribution of the term
        energies += out

    # Add constant term to the spectrum
    energies = energies + hamiltonian.constant

    return energies


def plot_energy_spectrum(hamiltonian: Hamiltonian,
                         high_k_states: Optional[int] = None,
                         low_k_states: Optional[int] = None,
                         ax=None,
                         cmap='winter') -> None:
    """
    Compute and plot the energy spectrum of a given hamiltonian on
    a matplotlib figure.

    Parameters
    ----------
    hamiltonian: `Hamiltonian`
        Hamiltonian object whose spectrum is computed.
    high_k_states: `int`, optional
        Optionally plot the highest k energy levels. Defaults to None.
    low_k_states: `int`, optional
        Optionally, plot the lowest k energy levels. Defaults to None.
    ax: Matplotlib axes object, optional
        Axes to plot on. Defaults to None.
    cmap: `str`, optional
        Specify the matplotlib colormap to use for plotting. Defaults to 'winter'.
    """
    # Compute energy spectrum
    energies = energy_spectrum_hamiltonian(hamiltonian)

    # Extract energy levels and their degeneracy
    unique_energies, degeneracy = np.unique(energies, return_counts=True)

    # If required extract highest or lowest k energy levels
    if high_k_states is not None:
        unique_energies, degeneracy = unique_energies[-high_k_states:], degeneracy[-high_k_states:]
    elif low_k_states is not None:
        unique_energies, degeneracy = unique_energies[:low_k_states], degeneracy[:low_k_states]

    # Define colormap
    cmap = plt.cm.get_cmap(cmap, len(unique_energies))

    # If no axis provided, define figure
    if ax is None:
        fig, ax = plt.subplots(1, 1, figsize=(3, 5))

    # Plot energy levels
    for i, energy in enumerate(unique_energies):
        ax.axhline(energy, label=f'Degeneracy={degeneracy[i]}', color=cmap(i))

    # Set axis attributes and legend
    ax.set(xticks=[], yticks=unique_energies, ylabel='Energy[a.u.]',
           title='Hamiltonian Energy spectrum')
    ax.legend(loc='center left', fontsize=8)

    return None


def low_energy_states(hamiltonian: Hamiltonian,
                      threshold_per: float) -> Tuple[float, list]:
    """
    Return threshold energy and the low energy states of the
    specified hamiltonian which are below this threshold. 

    Parameters
    ----------
    hamiltonian: `Hamiltonian`
        Compute the low energy states of this Hamiltonian
    threshold_per: `float`
        Threshold percentage away from the ground state, defining the energy we window we search
        in for low energy states.

    Returns
    -------
    low_energy_threshold: `float`
        The energy threshold below which we retrieve states. 
    states: `list`
        The list of low energy states that lie below the low
        energy threshold.

    Notes
    -----
    The threshold is calculated as `threshols_per` factors away from the
    ground state of the Hamiltonian.
    """
    # Asserr threshold is bounded between 0 and 1
    assert threshold_per >= 0.0, "Threshold percentage should be above 0"
    assert threshold_per <= 1.0, "Threshold percentage should be below 1"

    # Compute energy spectrum of the Hamiltonian
    energies = energy_spectrum_hamiltonian(hamiltonian)

    # Extract ground state and highest excited state
    ground_state_energy = np.min(energies)
    highest_state_energy = np.max(energies)

    # Compute the low energy threshols
    low_energy_threshold = ground_state_energy + threshold_per * \
        np.abs(highest_state_energy-ground_state_energy)

    # Initilize inndices for low energy states
    low_energy_indices = []

    # Obtain indices for energies below the threshold
    for idx in range(len(energies)):
        if energies[idx] <= low_energy_threshold:
            low_energy_indices.append(idx)
    
    # Extract states from the Hamiltonian spectrum
    states = [np.binary_repr(index, hamiltonian.n_qubits)[::-1]
              for index in low_energy_indices]

    return low_energy_threshold, states


def low_energy_states_overlap(hamiltonian: Hamiltonian,
                              threshold_per: float,
                              prob_dict: dict) -> float:
    """
    Calculates the overlap between the low energy states of a Hamiltonian,
    below a specific threshold away from the ground state energy, and an input
    state, expressed in terms of a probability dictionary. 

    Parameters
    ----------
    hamiltonian: `Hamiltonian`
        Compute overlap with respect to energies of this Hamiltonian
    threshold_per: `float`
        Threshold percentage away from the ground state, defining the energy we window we search
        in for low energy states.
    prob_dict: `Dict`
        The measurement outcome dictionary generated from the 
        circuit execution.

    Returns
    -------
    total_overlap: `float`
        The total overlap with the low-energy states.

    Notes
    -----
    The threshold is calculated as `threshold_per` factors away from the ground state of the Hamiltonain.
    For `threshold_per=0` the function returns the ground state overlap of the QAOA output.
    """
    # Extract number of qubits from probability dictionary
    n_qubits = len(list(prob_dict.keys())[0])

    # Ensure number of qubits matches the number of qubits registered in the Hamiltonian
    assert n_qubits == hamiltonian.n_qubits, "Number of qubits in the Hamiltonian does not match the probabilities specified"

    # Extract low energy states
    _, states = low_energy_states(hamiltonian, threshold_per)

    # Compute overlap
    total_overlap = sum([prob_dict[state]
                        for state in states])/sum(list(prob_dict.values()))

    return total_overlap


def exp_val_single(spin: int, prob_dict: dict):
    """
    Computes expectation value <Z> of a given spin.

    Parameters:
    ----------
    spin: `int`
        Spin whose expectation value we compute.
    prob_dict: `dict`
        Dictionary containing the configuration probabilities of each spin.

    Returns:
    -------
    exp_val: `float`
        Expectation value of the spin
    """

    # Initialize expectation value
    exp_val = 0

    # Compute correlation
    for bitstring, prob in prob_dict.items():

        # If 0, spin is pointing up, else it is pointing down
        Z = int(bitstring[spin])

        # Add contribution if spin points up or subtract if points down
        exp_val += -prob if Z > 0 else prob

    return exp_val


def exp_val_pair(spins: tuple, prob_dict: dict):
    """
    Computes the correlation Mij = <Z_{i}Z_{j}> between qubits i,j using the QAOA optimized 
    wavefunction.

    NOTE: In the presence of linear terms the <Z_{i}><Z_{j}> contribution needs to be
    subtracted later. This is done in the exp_val_hamiltonian_termwise() function used as a 
    wrapper for this function. 

    Parameters
    ----------
    spins: `tuple`
        Tuple containing the spins whose correlation is computed.
    prob_dict: `dict`
        The dictionary containing the configuration probabilities of each spin.

    Returns
    -------
    corr: `float`
        Correlation between the two spins in the term.

    """

    # Initialize correlation
    corr = 0

    # Compute correlation
    for bitstring, prob in prob_dict.items():

        # If 0 or 2, spins are aligned, else they are anti-aligned
        num_ones = sum([int(bitstring[i]) for i in spins])

        # Add contribution if spins aligned or subtract if anti-aligned
        corr += prob if num_ones % 2 == 0 else -prob

    return corr


def exp_val_hamiltonian_termwise(variational_params: QAOAVariationalBaseParams, qaoa_results: dict, qaoa_backend, hamiltonian: Hamiltonian, mixer_type:str, p: int, analytical: bool = True, shot_based: bool = False, shots: int = 100):
    """
    Computes the single spin expectation values <Z_{i}> and the correlation matrix Mij = <Z_{i}Z_{j}>,
    using the optimization results obtained from QAOA tranining the specified QAOA cost backend.

    Parameters
    ----------
    variational_params: `QAOAVariationalBaseParams`
        Set of variational parameters in the QAOA ansatz.
    qaoa_results: `dict`
        Results dictionary from QAOA run.
    qaoa_backend: `QAOABaseBAckend`
        Chosen backend on which QAOA is performed.
    hamiltonian: `Hamiltonian`
        Hamiltonian object containing the problem statement.
    p: `int`
        Number of layers in QAOA ansatz.
    analytical: `bool`
        Boolean parameter which allows to manually switch off analytical
        computation of the statistics for a single layer QAOA ansatz. Defaults
        to True.
    shot_based: `bool`
        Boolean specificying whether our simulation is shot based.
        Defaults to False.
    shots: `int`
        Number of shots to consider if the simulation is shot based.
        Defaults to 100.   

    Returns
    -------
    exp_vals_z: `np.array`
        Single spin expectation values as a numpy array.
    corr_matrix: `np.array`
        Correlation matrix as a numpy Matrix object.
    """

    # Define number of qubits, problem hamiltonian and QAOA parameters
    n_qubits = hamiltonian.n_qubits

    # Extract Hamiltonian terms
    terms = list(hamiltonian.terms)

    # The QAOA angles
<<<<<<< HEAD
    optimized_params = qaoa_results['optimized param']
=======
    optimized_params = qaoa_results['best param']
>>>>>>> dafd545c
    
    # Initialize the z expectation values and correlation matrix with 0s
    exp_vals_z = np.zeros(n_qubits)
    corr_matrix = np.zeros((n_qubits, n_qubits))

    # If single layer ansatz use analytical results
    if analytical and p == 1 and mixer_type == 'x':

        # Compute expectation values and correlations of terms present in the Hamiltonian
        for term in terms:

            # If bias term compute expectation value
            if len(term) == 1:
                i = term.qubit_indices[0]
                exp_vals_z[i] = exp_val_single_analytical(
                    i, hamiltonian, optimized_params)

            # If two-body term compute correlation
            elif len(term) == 2:
                i, j = term.qubit_indices
                corr_matrix[i][j] = exp_val_pair_analytical(
                    (i, j), hamiltonian, optimized_params)

            # If constant term, ignore
            else:
                continue

    # If multilayer ansatz, perform numerical computation
    else:
        
        # Update variational parameters
        variational_params.update_from_raw(optimized_params)

        # Obtain state probabilities from QAOA simulation
        if shot_based:
            counts_dict = qaoa_backend.get_counts(variational_params)

        else:
            opt_wf = qaoa_backend.wavefunction(variational_params)
            counts_dict = {bin(i)[2:].zfill(n_qubits)[
                ::-1]: np.real(np.conjugate(amp)*amp) for i, amp in enumerate(opt_wf)}

        # Compute expectation values and correlations of terms present in the Hamiltonian
        for term in terms:

            # If bias term compute expectation value
            if len(term) == 1:
                i = term.qubit_indices[0]
                exp_vals_z[i] = exp_val_single(i, counts_dict)

            # If two-body term compute correlation
            elif len(term) == 2:
                i, j = term.qubit_indices
                corr_matrix[i][j] = exp_val_pair((i, j), counts_dict)

            # If constant term, ignore
            if len(term) == 0:
                continue

    # Remove expectation value contribution from the correlations
    corr_matrix -= np.outer(exp_vals_z, exp_vals_z)

    return exp_vals_z, corr_matrix


################################################################################
# ANALYTIC & KNOWN FORMULAE
################################################################################


def exp_val_single_analytical(spin: int, hamiltonian: Hamiltonian, qaoa_angles: tuple):
    """
    Computes the single spin expectation value <Z> from an analytically
    derived expression for a single layer QAOA Ansatz. 
    
    NOTE: Only valid for single layer QAOA Ansatz with X mixer Hamiltonian.

    Parameters:
    ----------
    spin: `int`
        The spin whose expectation value we compute.

    hamiltonian: `Hamiltonian`
        Hamiltonian object containing the problem statement.

    qaoa_angles: `tuple`
        Pair of (gamma,beta) angles defined from QAOA ansatz and
        obtained in the QAOA process.

    Returns:
    -------
    exp_val: `float`
        Spin expectation value <Z>.
    """

    # Number of qubits in the system
    n_qubits = hamiltonian.n_qubits

    # Extract graph properties of the Hamiltonian
    terms = list(hamiltonian.terms)
    edges = [terms[j].qubit_indices for j in range(len(terms))]
    weights = hamiltonian.coeffs

    # Hamiltonian from graph definitions
    hamil_graph = dict(zip(edges, weights))

    # Spin biases
    h_u = hamil_graph[(spin,)] if hamil_graph.get((spin,)) is not None else 0

    # QAOA angles
    beta, gamma = qaoa_angles

    # Spin register as a list without the spin we focus on
    iter_qubits = [j for j in range(0, spin)] + \
        [j for j in range(spin+1, n_qubits)]

    # Initialize products
    exp_val = -np.sin(2*beta) * np.sin(2*gamma*h_u)

    # Loop over edges connecting u and v to other spins
    for n in iter_qubits:

        # Edges between the spin and others in the register
        edge = tuple([min(spin, n), max(spin, n)])

        # If edge not present in the graph the associated weight is set to 0
        J_un = 0 if hamil_graph.get(edge) is None else hamil_graph[edge]

        # Add factor to the products
        exp_val *= np.cos(2*gamma*J_un)

    return exp_val


def exp_val_pair_analytical(spins: tuple, hamiltonian: Hamiltonian, qaoa_angles: tuple):
    """
    Computes <Z_{i}Z_{j}> correlation between apair of spins analytically. It is an extension from the 
    expression derived by Bravyi et al. in arXiv:1910.08980 which includes the effect of biases. 

    NOTE: Only valid for single layer QAOA Ansatz with X mixer Hamiltonian.

    NOTE: In the presence of linear terms the <Z_{i}><Z_{j}> contribution needs to be
    subtracted later. This is done in the exp_val_hamiltonian_termwise() function used as a 
    wrapper for this function. 

    NOTE: OpenQAOA uses a different sign convention for the QAOA Ansatz than Bravy et al. - there is 
    a relative minus sign between the cost function and the mixer in OpenQAOA, which 
    is accounted for in this implementation. Additionally, the result below is valid 
    for a Hadamard state initialization and in the absence of bias terms in the Hamiltonian.

    Parameters
    ----------
    spins: `tuple`
        Pair of spins whose correlation we compute.

    hamiltonian: `Hamiltonian`
        Hamiltonian object containing the problem statement.

    qaoa_angles: `tuple`
        Pair of (gamma,beta) angles defined from QAOA ansatz and
        obtained in the QAOA process.

    Returns
    -------
    corr:
        Correlation <ZZ> between the specified spin pair.
    """

    # Number of qubits in the system
    n_qubits = hamiltonian.n_qubits

    # Extract graph properties of the Hamiltonian
    terms = list(hamiltonian.terms)
    edges = [terms[j].qubit_indices for j in range(len(terms))]
    weights = hamiltonian.coeffs

    # Hamiltonian from graph definitions
    hamil_graph = dict(zip(edges, weights))

    # Spins whose correlation we compute
    u, v = spins

    # Coupling between the spins
    J_uv = hamil_graph[spins] if hamil_graph.get(spins) is not None else 0

    # Spin biases
    h_u = hamil_graph[(u,)] if hamil_graph.get((u,)) is not None else 0
    h_v = hamil_graph[(v,)] if hamil_graph.get((v,)) is not None else 0

    # QAOA angles
    beta, gamma = qaoa_angles

    # Factors in the expression
    s = np.sin(2*beta)
    c = np.cos(2*beta)

    # Spin register as a list without u,v spins
    iter_qubits = [j for j in range(0, min(u, v))] + [j for j in range(
        min(u, v)+1, max(u, v))] + [j for j in range(max(u, v)+1, n_qubits)]

    # Initialize products
    prod1 = s**2/2 * np.cos(2*gamma*(h_u - h_v))
    prod2 = -s**2/2 * np.cos(2*gamma*(h_u + h_v))
    prod3 = -c*s*np.sin(2*gamma*J_uv) * np.cos(2*gamma*h_u)
    prod4 = -c*s*np.sin(2*gamma*J_uv) * np.cos(2*gamma*h_v)

    # Loop over edges connecting u and v to other spins
    for n in iter_qubits:

        # Edges between u,v and another spin in the register
        edge1 = tuple([min(u, n), max(u, n)])
        edge2 = tuple([min(v, n), max(v, n)])

        # If edge not present in the graph the associated weight is set to 0
        J_un = 0 if hamil_graph.get(edge1) is None else hamil_graph[edge1]
        J_vn = 0 if hamil_graph.get(edge2) is None else hamil_graph[edge2]

        # Add factor to the products
        prod1 *= np.cos(2*gamma*(J_un - J_vn))
        prod2 *= np.cos(2*gamma*(J_un + J_vn))
        prod3 *= np.cos(2*gamma*J_un)
        prod4 *= np.cos(2*gamma*J_vn)

    # Add the contribution from each product term
    corr = prod1 + prod2 + prod3 + prod4

    return corr


def energy_expectation_analytical(angles:Union[list,tuple],hamiltonian:Hamiltonian):
    """
    Computes the expectation value of the Hamiltonian for an analytical expression.

    NOTE: Only valid for single layer QAOA Ansatz with X mixer Hamiltonian and classical
    Hamiltonians with up to quadratic terms.

    Parameters:
    ----------
    angles: `list` or `tuple`
        QAOA angles at which the Hamiltonian expectation value is computed
    hamiltonian: `Hamiltonian`
        Classical Hamiltonian from which the expectation value is computed.
    """
    
    # Extract terms and coefficients from the Hamiltonian
    terms = [pauli_term.qubit_indices for pauli_term in hamiltonian.terms]
    coeffs = hamiltonian.coeffs
    
    energy = 0
    
    # Compute the expectation value of each term and add its local energy contribution
    for coeff,term in zip(coeffs,terms):
        
        if len(term) == 2:
        
            local_energy = exp_val_pair_analytical(term,hamiltonian,angles)
            
        else:
            
            local_energy = exp_val_single_analytical(term[0],hamiltonian,angles)
        
        energy += coeff * local_energy
    
    # Add constant shift contribution
    energy += hamiltonian.constant
    
    return energy


def ring_of_disagrees(reg: List[int]) -> Hamiltonian:
    """
    Builds the cost Hamiltonian for the "Ring of Disagrees".

    Parameters
    ----------
    reg: `list`
    Rregister of qubits in the system.

    Returns
    -------
    ring_hamil: `Hamiltonian`
        Hamiltonian object containing Ring of Disagrees model.

    Notes
    -----
    This model is introduced in https://arxiv.org/abs/1411.4028
    """

    # Number of qubits from input register
    n_qubits = len(reg)

    # Define terms for the ring structure
    terms = [(reg[i], reg[(i+1) % n_qubits]) for i in range(n_qubits)]

    # Define coefficients as in original formulation of the model
    coeffs = [0.5]*len(terms)

    # Constant term as in original formulation of the model
    constant = -len(terms)*0.5

    # Define Hamiltonian
    ring_hamil = Hamiltonian.classical_hamiltonian(terms, coeffs,
                                                   constant=constant)
    return ring_hamil


################################################################################
# OTHER MISCELLANEOUS
################################################################################


def flip_counts(counts_dictionary: dict) -> dict:
    """
    Returns a counts/probability dictionary that have their keys flipped. This
    formats the bit-strings from a right-most bit representing being the first 
    qubit to the left-most bit representing the first qubit.

    Parameters
    ----------
    counts_dictionary: `dict`
        Count dictionary whose keys are flipped.
        
    Returns
    -------
    output_counts_dictionary: `dict`
        Count dictionary with flipped keys.
    """

    output_counts_dictionary = dict()

    for key, value in counts_dictionary.items():
        output_counts_dictionary[key[::-1]] = value

    return output_counts_dictionary

def qaoa_wavefunction(statevector) -> dict:
    """
    Return a qiskit-style statevector dictionary from a statevector.
    
    Parameters
    ----------
    statevector: `np.ndarray[complex]`
        The wavefunction that needs to be formatted.

    Returns
    -------
    prob_dict: `dict`
        Probabilities represented as a python dictionary with basis states stored
        as keys and their probabilities as their corresponding values.
    """

    # Extract number of qubits from size of probability
    n_qubits = int(np.log2(len(statevector)))

    # Initialize probability dictionary
    vect_dict = {}

    for x in range(len(statevector)):

        # Define binary representation of each state, with qubit-0 most significant bit
        key = np.binary_repr(x, n_qubits)[::-1]

        # Update probability dictionary
        vect_dict.update({key: statevector[x]})

    return vect_dict


def qaoa_probabilities(statevector) -> dict:
    """
    Return a qiskit-style probability dictionary from a statevector.

    Parameters
    ----------
    statevector: `np.ndarray[complex]`
        The wavefunction whose probability distribution needs to be calculated.

    Returns
    -------
    prob_dict: `dict`
        Probabilities represented as a python dictionary with basis states stored
        as keys and their probabilities as their corresponding values.
    """
    # Define list of probabilities from wavefunction amplitudes
    prob_vec = np.real(np.conjugate(statevector)*statevector)

    # Extract number of qubits from size of probability
    n_qubits = int(np.log2(len(prob_vec)))

    # Initialize probability dictionary
    prob_dict = {}

    for x in range(len(prob_vec)):

        # Define binary representation of each state, with qubit-0 most significant bit
        key = np.binary_repr(x, n_qubits)[::-1]

        # Update probability dictionary
        prob_dict.update({key: prob_vec[x]})

    return prob_dict<|MERGE_RESOLUTION|>--- conflicted
+++ resolved
@@ -898,11 +898,8 @@
     terms = list(hamiltonian.terms)
 
     # The QAOA angles
-<<<<<<< HEAD
     optimized_params = qaoa_results['optimized param']
-=======
-    optimized_params = qaoa_results['best param']
->>>>>>> dafd545c
+
     
     # Initialize the z expectation values and correlation matrix with 0s
     exp_vals_z = np.zeros(n_qubits)
