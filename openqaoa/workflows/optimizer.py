--- conflicted
+++ resolved
@@ -332,14 +332,6 @@
             if data['input_parameters']['backend_properties'][item] is not None:                                                                     
                 data['input_parameters']['backend_properties'][item] = str(data['input_parameters']['backend_properties'][item]) 
         
-<<<<<<< HEAD
-        try:
-            data['results'] = self.results.asdict(keep_cost_hamiltonian=False, complex_to_string=complex_to_string)
-        except:
-            data['results'] = {}
-            pass
-        
-=======
         data['results'] = self.results.asdict(False, complex_to_string, intermediate_mesurements)
 
         # create the final header dictionary
@@ -354,7 +346,6 @@
                                     if not data['input_parameters']['classical_optimizer'][key] is None}, 
         }   
 
->>>>>>> 10a62f71
         # we return a dictionary (serializable_dict) that will have two keys: header and data
         serializable_dict = {
             "header": header, # header is a dictionary containing all the data that can identify the experiment
@@ -417,11 +408,7 @@
         else:
             return json.dumps(delete_keys_from_dict(obj= self._serializable_dict(**options), keys_to_delete= exclude_keys), indent=indent)
 
-<<<<<<< HEAD
-    def dump(self, file_path:str, indent:int=2, compresslevel:int=0, exclude_keys:List[str]=[], identification=False):
-=======
     def dump(self, file_name:str = "", file_path:str="", prepend_id:bool=True, indent:int=2, compresslevel:int=0, exclude_keys:List[str]=[], overwrite:bool=False, options:dict={}):
->>>>>>> 10a62f71
         """
         Saves the Optimizer object as json file (if compresslevel is 0). 
         If compresslevel is not 0, saves the Optimizer object as a .gz file (which should be decompressed before use).
@@ -463,16 +450,9 @@
         file = file + '.json' if '.json' != file[-5:] else file
         if compresslevel != 0: file = file + '.gz' if '.gz' != file[-3:] else file
 
-<<<<<<< HEAD
-            # adding .json extension if not present
-            file_path = file_path + '.json' if '.json' != file_path[-5:] else file_path
-            if identification ==True:
-                file_path = add_identification_function(file_path)
-=======
         # checking if the file already exists, and raising an error if it does and overwrite is False
         if overwrite == False and exists(file):
                 raise FileExistsError(f"The file {file} already exists. Please change the name of the file or set overwrite=True.")
->>>>>>> 10a62f71
 
         ## saving the file
         if compresslevel == 0: # if compresslevel is 0, save as json file
