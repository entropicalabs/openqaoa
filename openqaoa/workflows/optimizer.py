#   Copyright 2022 Entropica Labs
#
#   Licensed under the Apache License, Version 2.0 (the "License");
#   you may not use this file except in compliance with the License.
#   You may obtain a copy of the License at
#
#       http://www.apache.org/licenses/LICENSE-2.0
#
#   Unless required by applicable law or agreed to in writing, software
#   distributed under the License is distributed on an "AS IS" BASIS,
#   WITHOUT WARRANTIES OR CONDITIONS OF ANY KIND, either express or implied.
#   See the License for the specific language governing permissions and
#   limitations under the License.

from abc import ABC
import numpy as np
from openqaoa.devices import DeviceLocal, DeviceBase

from openqaoa.rqaoa.rqaoa import custom_rqaoa
from openqaoa.problems.problem import QUBO
from openqaoa.problems.helper_functions import convert2serialize
from openqaoa.workflows.parameters.qaoa_parameters import CircuitProperties, BackendProperties, ClassicalOptimizer, ExtraResults
from openqaoa.workflows.parameters.rqaoa_parameters import RqaoaParameters
from openqaoa.qaoa_parameters import Hamiltonian, QAOACircuitParams, create_qaoa_variational_params
from openqaoa.utilities import get_mixer_hamiltonian
from openqaoa.backends.qaoa_backend import get_qaoa_backend, DEVICE_NAME_TO_OBJECT_MAPPER, DEVICE_ACCESS_OBJECT_MAPPER
from openqaoa.optimizers.qaoa_optimizer import get_optimizer
from openqaoa.rqaoa import adaptive_rqaoa, custom_rqaoa


class Optimizer(ABC):
    """
    Abstract class to represent an optimizer
    """

    def asdict(self):
        pass


class QAOA(Optimizer):
    """
    A class implementing a QAOA workflow end to end.

    It's basic usage consists of 
    1. Initialization
    2. Compilation
    3. Optimization

    .. warning::
        To all our dear beta testers: the setter functions will most likely change. Bear with us as we figure our the smoother way to create the workflows :-)


    .. note::
        The attributes of the QAOA class should be initialized using the set methods of QAOA. For example, to set the circuit's depth to 10 you should run `set_circuit_properties(p=10)`

    Attributes
    ----------
        circuit_properties: `CircuitProperties`
            The circuit properties of the QAOA workflow. Use to set depth `p`, choice of parametrisation, parameter initialisation strategies, mixer hamiltonians.
            For a complete list of its parameters and usage please see the method set_circuit_properties
        backend_properties: `BackendProperties`
            The backend properties of the QAOA workflow. Use to set the backend properties such as the number of shots and the cvar values.
            For a complete list of its parameters and usage please see the method set_backend_properties
        classical_optimizer: `ClassicalOptimizer`
            The classical optimiser properties of the QAOA workflow. Use to set the classical optimiser needed for the classical optimisation part of the QAOA routine.
            For a complete list of its parameters and usage please see the method set_classical_optimizer
        local_simulators: list[str]`
            A list containing the available local simulators
        mixer_hamil: Hamiltonian
            The desired mixer hamiltonian
        cost_hamil: Hamiltonian
            The desired mixer hamiltonian
        circuit_params: QAOACircuitParams
            the abstract and backend-agnostic representation of the underlying QAOA parameters
        variate_params: QAOAVariationalBaseParams
            The variational parameters. These are the parameters to be optimised by the classical optimiser
        backend: VQABaseBackend
            The openQAOA representation of the backend to be used to execute the quantum circuit
        optimizer: OptimizeVQA
            The classical optimiser
        results: `Result`
            Contains the logs of the optimisation process
        compiled: `Bool`
            A boolean flag to check whether the QAOA object has been correctly compiled at least once

    Examples
    --------
    Examples should be written in doctest format, and should illustrate how
    to use the function.

    >>> q = QAOA()
    >>> q.compile(QUBO)
    >>> q.optimise()

    Where `QUBO` is a an instance of `openqaoa.problems.problem.QUBO`

    If you want to use non-default parameters:

    >>> q_custom = QAOA()
    >>> q_custom.set_circuit_properties(p=10, param_type='extended', init_type='ramp', mixer_hamiltonian='x')
    >>> q_custom.set_device_properties(device_location='qcs', device_name='Aspen-11', cloud_credentials={'name' : "Aspen11", 'as_qvm':True, 'execution_timeout' : 10, 'compiler_timeout':10})
    >>> q_custom.set_backend_properties(n_shots=200, cvar_alpha=1)
    >>> q_custom.set_classical_optimizer(method='nelder-mead', maxiter=2)
    >>> q_custom.compile(qubo_problem)
    >>> q_custom.optimize()
    """

    def __init__(self, device=DeviceLocal('vectorized')):
        self.circuit_properties = CircuitProperties()
        self.device = device
        self.backend_properties = BackendProperties()
        self.classical_optimizer = ClassicalOptimizer()
        self.local_simulators = list(DEVICE_NAME_TO_OBJECT_MAPPER.keys())
        self.cloud_provider = list(DEVICE_ACCESS_OBJECT_MAPPER.keys())
        self.compiled = False

    def set_device(self, device: DeviceBase):
        """"
        Specify the device to be used by the QAOA.

        Parameters
        ----------
        location: `str`
            Can be either local, qcs, or ibmq
        name: `str`
            The name of the device to be used, for local simulators please refer to `q.local_simulators`.
            For cloud providers please refer to the provider's naming conventions
        """
        self.device = device

    def set_circuit_properties(self, **kwargs):
        """
        Specify the circuit properties to construct QAOA circuit

        Parameters
        -------------------
            qubit_register: `list`
                Select the desired qubits to run the QAOA program. Meant to be used as a qubit
                selector for qubits on a QPU. Defaults to a list from 0 to n-1 (n = number of qubits)
            p: `int`
                Depth `p` of the QAOA circuit
            q: `int`
                Analogue of `p` of the QAOA circuit in the Fourier parameterisation
            param_type: `str`
                Choose the QAOA circuit parameterisation. Currently supported parameterisations include:
                `'standard'`: Standard QAOA parameterisation
                `'standard_w_bias'`: Standard QAOA parameterisation with a separate parameter for single-qubit terms.
                `'extended'`: Individual parameter for each qubit and each term in the Hamiltonian.
                `'fourier'`: Fourier circuit parameterisation
                `'fourier_extended'`: Fourier circuit parameterisation with individual parameter for each qubit and term in Hamiltonian.
                `'fourier_w_bias'`: Fourier circuit parameterisation with aseparate parameter for single-qubit terms
            init_type: `str`
                Initialisation strategy for the QAOA circuit parameters. Allowed init_types:
                `'rand'`: Randomly initialise circuit parameters
                `'ramp'`: Linear ramp from Hamiltonian initialisation of circuit parameters (inspired from Quantum Annealing)
                `'custom'`: User specified initial circuit parameters
            mixer_hamiltonian: `str`
                Parameterisation of the mixer hamiltonian:
                `'x'`: Randomly initialise circuit parameters
                `'xy'`: Linear ramp from Hamiltonian initialisation of circuit 
            mixer_qubit_connectivity: `[Union[List[list],List[tuple], str]]`
                The connectivity of the qubits in the mixer Hamiltonian. Use only if `mixer_hamiltonian = xy`.
            annealing_time: `float`
                Total time to run the QAOA program in the Annealing parameterisation (digitised annealing)
            ramp_time: `float`
                The slope(rate) of linear ramp initialisation of QAOA parameters.
            trainable_params_dict: `dict`
                Dictionary object specifying the initial value of each circuit parameter for the chosen parameterisation, if the `init_type` is selected as `'custom'`.    
        """
<<<<<<< HEAD
        if self.intialised_w_prob:
            raise AttributeError(
                "Cannot change circuit properties after initialisation with the problem")
        else:
            for key, value in kwargs.items():
                if hasattr(self.circuit_properties, key):
                    pass
                else:
                    raise ValueError(
                        "Specified argument is not supported by the circuit")
            self.circuit_properties = CircuitProperties(**kwargs)
=======

        for key, value in kwargs.items():
            if hasattr(self.circuit_properties, key):
                setattr(self.circuit_properties, key, value)
            else:
                raise ValueError(
                    "Specified argument is not supported by the circuit")
>>>>>>> 42404c2d

        return None

    def set_backend_properties(self, **kwargs):
        """
        Set the backend properties

        Parameters
        -------------------
            device: DeviceBase
            prepend_state: [Union[QuantumCircuitBase,List[complex], np.ndarray]
                The state prepended to the circuit.
            append_state: [Union[QuantumCircuitBase,List[complex], np.ndarray]
                The state prepended to the circuit.
            init_hadamard: bool
            Whether to apply a Hadamard gate to the beginning of the 
                QAOA part of the circuit.. Defaults to `True`
            n_shots: int
            Optional argument to specify the number of shots required to run QAOA computations
                on shot-based simulators and QPUs. Defaults to 100.
            cvar_alpha: float
                The value of alpha for the CVaR cost function
            qiskit_simulation_method: str, optional
                The method to be used for the simulation.
            noise_model: `qiskit.providers.aer.noise.NoiseModel`
                    The Qiskit noise model to be used for the simulation.
            active_reset:
                #TODO
            rewiring:
                Rewiring scheme to be used for Pyquil. 
                Either 'PRAGMA INITIAL_REWIRING "NAIVE"' or 
                'PRAGMA INITIAL_REWIRING "PARTIAL"'. If None, defaults to NAIVE
        """

        for key, value in kwargs.items():
            if hasattr(self.backend_properties, key):
                pass# setattr(self.backend_properties, key, value)
            else:
                raise ValueError(
                    f'Specified argument `{value}` for `{key}` in set_backend_properties is not supported')

        self.backend_properties = BackendProperties(**kwargs)
        return None

    def set_classical_optimizer(self, **kwargs):
        """
        Set the parameters for the classical optimizer to be used in the QAOA workflow

        Parameters
        -------------------
            method: str
                The classical optimization method. Choose from:
                ['imfil','bobyqa','snobfit']
                ['vgd', 'sgd', 'rmsprop'] 
                ['nelder-mead','powell','cg','bfgs','newton-cg','l-bfgs-b','cobyla'] 
            maxiter : Optional[int]
                Maximum number of iterations.
            jac: str
                Method to compute the gradient vector. Choose from:
                ['finite_difference', 'param_shift', 'stoch_param_shift', 'grad_spsa']        
            hess: str
                Method to compute the hessian. Choose from:
                ['finite_difference', 'param_shift', 'stoch_param_shift', 'grad_spsa']
            constraints: scipy.optimize.LinearConstraints, scipy.optimize.NonlinearConstraints  
                Scipy-based constraints on parameters of optimization. Will be available soon
            bounds: scipy.optimize.Bounds
                Scipy-based bounds on parameters of optimization. Will be available soon
            tol : float
                Tolerance before the optimizer terminates; if `tol` is larger than
                the difference between two steps, terminate optimization.
            stepsize : float
                Step size of each gradient descent step.
            decay : float
                Stepsize decay parameter of RMSProp.
            eps : float
                Small number to prevent division by zero for RMSProp.
            lambd : float
                Small number to prevent singularity of QFIM matrix for Natural Gradient Descent.
            ramp_time: float
                The slope(rate) of linear ramp initialisation of QAOA parameters.
            jac_options : dict
                Dictionary that specifies gradient-computation options according to method chosen in 'jac'.
            hess_options : dict
                Dictionary that specifies Hessian-computation options according to method chosen in 'hess'.
        """
        for key, value in kwargs.items():
            if hasattr(self.classical_optimizer, key):
                pass #setattr(self.classical_optimizer, key, value)
            else:
                raise ValueError(
                    'Specified argument is not supported by the Classical Optimizer')

        self.classical_optimizer = ClassicalOptimizer(**kwargs)
        return None

    def compile(self, problem: QUBO = None, verbose: bool = False):
        """
        Initialise the trainable parameters for QAOA according to the specified
        strategies and by passing the problem statement

        .. note::
            Compilation is necessary because it is the moment where the problem statement and the QAOA instructions are used to build the actual QAOA circuit.

        .. tip::
            Set Verbose to false if you are running batch computations! 

        Parameters
        ----------
        problem: `Problem`
            QUBO problem to be solved by QAOA
        verbose: bool
            Set True to have a summary of QAOA to displayed after compilation
        """
        self.mixer_hamil = get_mixer_hamiltonian(n_qubits=problem.n,
                                                 mixer_type=self.circuit_properties.mixer_hamiltonian,
                                                 qubit_connectivity=self.circuit_properties.mixer_qubit_connectivity,
                                                 coeffs=self.circuit_properties.mixer_coeffs)

        self.cost_hamil = Hamiltonian.classical_hamiltonian(
            terms=problem.terms, coeffs=problem.weights, constant=problem.constant)

        self.circuit_params = QAOACircuitParams(
            self.cost_hamil, self.mixer_hamil, p=self.circuit_properties.p)
        self.variate_params = create_qaoa_variational_params(qaoa_circuit_params=self.circuit_params,
                                                             params_type=self.circuit_properties.param_type,
                                                             init_type=self.circuit_properties.init_type, 
                                                             variational_params_dict=self.circuit_properties.variational_params_dict,
                                                             linear_ramp_time=self.circuit_properties.linear_ramp_time, 
                                                             q=self.circuit_properties.q, 
                                                             seed=self.circuit_properties.seed)

        self.backend = get_qaoa_backend(circuit_params=self.circuit_params,
                                        device=self.device,
                                        **self.backend_properties.__dict__)

        self.optimizer = get_optimizer(vqa_object=self.backend,
                                       variational_params=self.variate_params,
                                       optimizer_dict=self.classical_optimizer.asdict())

        self.compiled = True

        if verbose:
            print('\t \033[1m ### Summary ###\033[0m')
            print(f'OpenQAOA has ben compiled with the following properties')
            print(
                f'Solving QAOA with \033[1m {self.device.device_name} \033[0m on  \033[1m{self.device.device_location}\033[0m')
            print(f'Using p={self.circuit_properties.p} with {self.circuit_properties.param_type} parameters initialsied as {self.circuit_properties.init_type}')

            if self.device.device_name == 'vectorized':
                print(
                    f'OpenQAOA will optimize using \033[1m{self.classical_optimizer.method}\033[0m, with up to \033[1m{self.classical_optimizer.maxiter}\033[0m maximum iterations')

            else:
                print(
                    f'OpenQAOA will optimize using \033[1m{self.classical_optimizer.method}\033[0m, with up to \033[1m{self.classical_optimizer.maxiter}\033[0m maximum iterations. Each iteration will contain \033[1m{self.backend_properties.n_shots} shots\033[0m')
                print(
                    f'The total numner of shots is set to maxiter*shots = {self.classical_optimizer.maxiter*self.backend_properties.n_shots}')

        return None

    def optimize(self, verbose=False):
        '''
        A method running the classical optimisation loop
        '''

        if self.compiled == False:
            raise ValueError('Please compile the QAOA before optimizing it!')

        self.optimizer.optimize()
        # TODO: results and qaoa_results will differ
        self.results = self.optimizer.qaoa_result

        if verbose:
            print(f'optimization completed.')
        return


class RQAOA(Optimizer):
    """
    RQAOA optimizer class.

    Attributes
    ----------
    algorithm: `str`
        A string contaning the name of the algorithm, here fixed to `rqaoa`
    qaoa: 'QAOA'
        QAOA class instance containing all the relevant information for the
        QAOA runs at each recursive step.
    rqaoa_parameters: 'RqaoaParameters'
        Set of parameters containing all the relevant information for the 
        recursive procedure.
    result: `dict`
        Dictionary containing the solution and all of the RQAOA procedure 
        information
    """

    def __init__(self, rqaoa_type: str = 'adaptive', qaoa: QAOA = QAOA()):
        """
        Initializes the RQAOA optimizer class.

        Parameters
        ----------
        rqaoa_type: `str`
            Recursive scheme for RQAOA algorithm. Choose from `custom` or `adaptive`
        q: `QAOA`
            QAOA instance specificying how QAOA is run within RQAOA
        """
        self.algorithm = 'rqaoa'
        self.qaoa = qaoa
        self.rqaoa_parameters = RqaoaParameters(rqaoa_type=rqaoa_type)
        self.rqaoa_mixer = {'type': self.qaoa.circuit_properties.mixer_hamiltonian,
                            'connectivity': self.qaoa.circuit_properties.mixer_qubit_connectivity,
                            'coeffs': self.qaoa.circuit_properties.mixer_coeffs}

    def set_rqaoa_parameters(self, **kwargs):
        """
        Sets the parameters for the RQAOA class.
        """
        for key, value in kwargs.items():
            if hasattr(self.rqaoa_parameters, key):
                setattr(self.rqaoa_parameters, key, value)
            else:
                raise ValueError(
                    f'Specified part {key},  {value} is not supported by RQAOA')

        return None

    def compile(self, problem: QUBO = None, verbose: bool = True):
        """
        Initialize the trainable parameters for QAOA according to the specified
        strategies and by passing the problem statement.

        Parameters
        ----------
        problem: `Problem`
            QUBO problem to be solved by RQAOA
        verbose: bool
            !NotYetImplemented! Set true to have a summary of RQAOA to displayed after compilation
        """

        self.qaoa.compile(problem, verbose=False)

    def optimize(self):
        """
        Performs optimization using RQAOA with the `custom` method or the `adaptive` method.
        """
        if self.rqaoa_parameters.rqaoa_type == 'adaptive':
            res = adaptive_rqaoa(
                hamiltonian=self.qaoa.cost_hamil,
                mixer=self.rqaoa_mixer,
                p=self.qaoa.circuit_properties.p,
                n_max=self.rqaoa_parameters.n_max,
                n_cutoff=self.rqaoa_parameters.n_cutoff,
                device=self.qaoa.device,
                params_type=self.qaoa.circuit_properties.param_type,
                init_type=self.qaoa.circuit_properties.init_type,
                optimizer_dict=self.qaoa.classical_optimizer.asdict(),
                backend_properties=self.qaoa.backend_properties.__dict__)
        elif self.rqaoa_parameters.rqaoa_type == 'custom':
            res = custom_rqaoa(
                hamiltonian=self.qaoa.cost_hamil,
                mixer=self.rqaoa_mixer,
                p=self.qaoa.circuit_properties.p,
                n_cutoff=self.rqaoa_parameters.n_cutoff,
                steps=self.rqaoa_parameters.steps,
                device=self.qaoa.device,
                params_type=self.qaoa.circuit_properties.param_type,
                init_type=self.qaoa.circuit_properties.init_type,
                optimizer_dict=self.qaoa.classical_optimizer.asdict(),
                backend_properties=self.qaoa.backend_properties.__dict__)
        else:
            raise f'rqaoa_type {self.rqaoa_parameters.rqaoa_type} is not supported. Please selet either "adaptive" or "custom'

        self.result = res
        return None

    def asdict(self):
        attributes_dict = convert2serialize(self)
        return attributes_dict<|MERGE_RESOLUTION|>--- conflicted
+++ resolved
@@ -167,27 +167,13 @@
             trainable_params_dict: `dict`
                 Dictionary object specifying the initial value of each circuit parameter for the chosen parameterisation, if the `init_type` is selected as `'custom'`.    
         """
-<<<<<<< HEAD
-        if self.intialised_w_prob:
-            raise AttributeError(
-                "Cannot change circuit properties after initialisation with the problem")
-        else:
-            for key, value in kwargs.items():
-                if hasattr(self.circuit_properties, key):
-                    pass
-                else:
-                    raise ValueError(
-                        "Specified argument is not supported by the circuit")
-            self.circuit_properties = CircuitProperties(**kwargs)
-=======
-
         for key, value in kwargs.items():
             if hasattr(self.circuit_properties, key):
-                setattr(self.circuit_properties, key, value)
+                pass
             else:
                 raise ValueError(
                     "Specified argument is not supported by the circuit")
->>>>>>> 42404c2d
+        self.circuit_properties = CircuitProperties(**kwargs)
 
         return None
 
