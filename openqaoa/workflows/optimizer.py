#   Copyright 2022 Entropica Labs
#
#   Licensed under the Apache License, Version 2.0 (the "License");
#   you may not use this file except in compliance with the License.
#   You may obtain a copy of the License at
#
#       http://www.apache.org/licenses/LICENSE-2.0
#
#   Unless required by applicable law or agreed to in writing, software
#   distributed under the License is distributed on an "AS IS" BASIS,
#   WITHOUT WARRANTIES OR CONDITIONS OF ANY KIND, either express or implied.
#   See the License for the specific language governing permissions and
#   limitations under the License.

from abc import ABC
import numpy as np
import time
import json
from typing import List
import gzip

from openqaoa.devices import DeviceLocal, DeviceBase
from openqaoa.problems.problem import QUBO
from openqaoa.workflows.parameters.qaoa_parameters import CircuitProperties, BackendProperties, ClassicalOptimizer
from openqaoa.workflows.parameters.rqaoa_parameters import RqaoaParameters
from openqaoa.qaoa_parameters import Hamiltonian, QAOACircuitParams, create_qaoa_variational_params
from openqaoa.utilities import get_mixer_hamiltonian, ground_state_hamiltonian, exp_val_hamiltonian_termwise, delete_keys_from_dict, is_valid_uuid, generate_uuid
from openqaoa.backends.qaoa_backend import get_qaoa_backend, DEVICE_NAME_TO_OBJECT_MAPPER, DEVICE_ACCESS_OBJECT_MAPPER
from openqaoa.optimizers.qaoa_optimizer import get_optimizer
from openqaoa.basebackend import QAOABaseBackendStatevector
import openqaoa.rqaoa as rqaoa
from openqaoa.rqaoa.rqaoa_results import RQAOAResults


class Optimizer(ABC):
    """
    Abstract class to represent an optimizer

    It's basic usage consists of 

     #. Initialization
     #. Compilation
     #. Optimization
    
    Attributes
    ----------
        device: `DeviceBase`
            Device to be used by the optimizer
        backend_properties: `BackendProperties`
            The backend properties of the optimizer workflow. Use to set the backend properties such as the number of shots and the cvar values.
            For a complete list of its parameters and usage please see the method set_backend_properties
        classical_optimizer: `ClassicalOptimizer`
            The classical optimiser properties of the optimizer workflow. Use to set the classical optimiser needed for the classical optimisation part of the optimizer routine.
            For a complete list of its parameters and usage please see the method set_classical_optimizer
        local_simulators: `list[str]`
            A list containing the available local simulators
        cloud_provider: `list[str]`
            A list containing the available cloud providers
        compiled: `Bool`
            A boolean flag to check whether the optimizer object has been correctly compiled at least once     
        id: TODO
        exp_tags: `dict`
            A dictionary containing the tags of the optimizer object. The user can set this value using the set_exp_tags method.
        problem: `Problem`
            The problem object that the optimizer will be optimizing.
        results: `Results`
            The results object that will contain the results of the optimization routine.
    """

    def __init__(self, device=DeviceLocal('vectorized')):  
        """
        Initialize the optimizer class.

        Parameters
        ----------
        device: `DeviceBase`
            Device to be used by the optimizer. Default is using the local 'vectorized' simulator.
        """
        
        self.device = device
        self.backend_properties = BackendProperties()
        self.classical_optimizer = ClassicalOptimizer()
        self.local_simulators = list(DEVICE_NAME_TO_OBJECT_MAPPER.keys())
        self.cloud_provider = list(DEVICE_ACCESS_OBJECT_MAPPER.keys())
        self.compiled = False

        # Initialize the identifier stamps, we initialize all the stamps needed to None
        self.header = {
            "atomic_uuid": None, # the uuid of the run it is generated automatically in the compilation
            "experiment_uuid": generate_uuid(), # the uuid of the experiment it is generated automatically here
            "project_uuid": None, 
            "algorithm": None, # qaoa or rqaoa
            "name": None,
            "run_by": None,  
            "provider": None,
            "target": None,
            "cloud": None,
            "client": None,
            "qubit_number": None, #it is set automatically in the compilation from the problem object
            "qubit_routing": None,
            "error_mitigation": None,
            "error_correction": None,
            "execution_time_start": None,
            "execution_time_end": None
        }

        # Initialize the experiment tags
        self.exp_tags = {} 
        
        # Initialize the results and problem objects
        self.problem = None
        self.results = None

    def __setattr__(self, __name, __value):
        # check the attribute exp_tags is json serializable
        if __name == 'exp_tags':
            try:
                json.dumps(__value)
            except:
                raise ValueError('The exp_tags attribute is not json serializable')

        return super().__setattr__(__name, __value)

    def set_header(self, project_uuid:str, name:str, run_by:str, provider:str, target:str, cloud:str, client:str, qubit_routing:str, error_mitigation:str, error_correction:str):
        """
        Method to set the identification stamps of the optimizer object in self.header.

        Parameters
        ----------
        TODO : document the parameters
        """

        if not is_valid_uuid(project_uuid):
            raise ValueError('The project_uuid is not a valid uuid, example of a valid uuid: 8353185c-b175-4eda-9628-b4e58cb0e41b')
        
        self.header['project_uuid'] = project_uuid 
        self.header['name'] = name
        self.header['run_by'] = run_by
        self.header['provider'] = provider
        self.header['target'] = target
        self.header['cloud'] = cloud
        self.header['client'] = client
        self.header['qubit_routing'] = qubit_routing
        self.header['error_mitigation'] = error_mitigation
        self.header['error_correction'] = error_correction

    def set_exp_tags(self, tags:dict):
        """
        Method to add tags to the experiment. Tags are stored in a dictionary (self.exp_tags) and can be used to identify the experiment.
        Name is a special tag that is used to identify the experiment in the results object, it will also be stored in the dictionary, and will overwrite any previous name.

        Parameters
        ----------
        name: `str`
            Name of the experiment. If None, the name will not be changed. If not None, the name will be changed to the new one.
        tags: `dict`
            Dictionary containing the tags to be added to the experiment. If the tag already exists, it will be overwritten.
        """
        
        self.exp_tags = {**self.exp_tags, **tags}

    def set_device(self, device: DeviceBase):
        """"
        Specify the device to be used by the QAOA.

        Parameters
        ----------
        location: `str`
            Can be either local, qcs, or ibmq
        name: `str`
            The name of the device to be used, for local simulators please refer to `q.local_simulators`.
            For cloud providers please refer to the provider's naming conventions
        """
        self.device = device

    def set_backend_properties(self, **kwargs):
        """
        Set the backend properties

        Parameters
        -------------------
            device: DeviceBase
            prepend_state: [Union[QuantumCircuitBase,List[complex], np.ndarray]
                The state prepended to the circuit.
            append_state: [Union[QuantumCircuitBase,List[complex], np.ndarray]
                The state prepended to the circuit.
            init_hadamard: bool
            Whether to apply a Hadamard gate to the beginning of the 
                QAOA part of the circuit.. Defaults to `True`
            n_shots: int
            Optional argument to specify the number of shots required to run QAOA computations
                on shot-based simulators and QPUs. Defaults to 100.
            cvar_alpha: float
                The value of alpha for the CVaR cost function
            noise_model: `qiskit.providers.aer.noise.NoiseModel`
                    The Qiskit noise model to be used for the simulation.
            qiskit_simulation_method: str, optional
                The method to be used for the simulation.
            seed_simulator: int
                Optional argument to initialize a pseudorandom solution. Default None
            active_reset:
                #TODO
            rewiring:
                Rewiring scheme to be used for Pyquil. 
                Either 'PRAGMA INITIAL_REWIRING "NAIVE"' or 
                'PRAGMA INITIAL_REWIRING "PARTIAL"'. If None, defaults to NAIVE
            disable_qubit_rewiring: `bool`
                Disable automatic qubit rewiring on AWS braket backend
        """

        for key, value in kwargs.items():
            if hasattr(self.backend_properties, key):
                pass# setattr(self.backend_properties, key, value)
            else:
                raise ValueError(
                    f'Specified argument `{value}` for `{key}` in set_backend_properties is not supported')

        self.backend_properties = BackendProperties(**kwargs)
        return None

    def set_classical_optimizer(self, **kwargs):
        """
        Set the parameters for the classical optimizer to be used in the optimizers workflow

        Parameters
        ----------
            method: str
                The classical optimization method. To see the list of supported optimizers, refer
                to `available_optimizers` in openqaoa/optimizers/qaoa_optimizer.py
            maxiter : Optional[int]
                Maximum number of iterations.
            maxfev : Optional[int]
                Maximum number of function evaluations.
            jac: str
                Method to compute the gradient vector. Choose from:
                    - ['finite_difference', 'param_shift', 'stoch_param_shift', 'grad_spsa']        
            hess: str
                Method to compute the hessian. Choose from:
                    - ['finite_difference', 'param_shift', 'stoch_param_shift', 'grad_spsa']
            constraints: scipy.optimize.LinearConstraints, scipy.optimize.NonlinearConstraints  
                Scipy-based constraints on parameters of optimization. Will be available soon
            bounds: scipy.optimize.Bounds
                Scipy-based bounds on parameters of optimization. Will be available soon
            tol : float
                Tolerance before the optimizer terminates; if `tol` is larger than
                the difference between two steps, terminate optimization.
            optimizer_options : dict
                Dictionary of optimiser-specific arguments.
                    stepsize : float
                        Step size of each gradient descent step.
                    decay : float
                        Stepsize decay parameter of RMSProp.
                    eps : float
                        Small number to prevent division by zero for RMSProp.
                    lambd : float
                        Small number to prevent singularity of QFIM matrix for Natural Gradient Descent.
            ramp_time: float
                The slope(rate) of linear ramp initialisation of QAOA parameters.
            jac_options : dict
                Dictionary that specifies gradient-computation options according to method chosen in 'jac'.
            hess_options : dict
                Dictionary that specifies Hessian-computation options according to method chosen in 'hess'.
            save_intermediate: bool
                If True, the intermediate parameters of the optimization and job ids, if available, are saved throughout the run. This is set to False by default.
        """
        for key, value in kwargs.items():
            if hasattr(self.classical_optimizer, key):
                pass #setattr(self.classical_optimizer, key, value)
            else:
                raise ValueError(
                    'Specified argument is not supported by the Classical Optimizer')

        self.classical_optimizer = ClassicalOptimizer(**kwargs)
        return None

    def compile(self, problem:QUBO):   
        """
        Method that will make sure that the problem is in the correct form for the optimizer to run. And generate the atomic uuid
        This method should be extended by the child classes to include the compilation of the problem into the correct form for the optimizer to run.

        Parameters
        ----------
        problem: QUBO
            The problem to be optimized. Must be in QUBO form.
        """   

        # check and set problem
        assert isinstance(problem, QUBO), "The problem must be converted into QUBO form"
        self.problem = problem

        # the atomic uuid is generated every time that it is compiled
        self.header['atomic_uuid'] = generate_uuid()

        # header is updated with the qubit number of the problem
        self.header['qubit_number'] = self.problem.n

    def optimize():
        raise NotImplementedError

    def _serializable_dict(self, complex_to_string:bool=False):
        """
        Returns a dictionary with all values and attributes of the object that we want to return in `asdict` and `dump(s)` methods in a dictionary.
        The returned dictionary has two keys: header and data. The header contains all the data that can identify the experiment, while the data contains all the input and output data of the experiment (also the experiment tags).

        Parameters
        ----------
        complex_to_string: bool
            If True, converts all complex numbers to strings. This is useful for JSON serialization, for the `dump(s)` methods.
        """

        # create the final header dictionary
        header = self.header.copy()
        header['metadata'] = {**self.exp_tags.copy()}
        
        # create the final data dictionary
        data = {}
        data['exp_tags'] = self.exp_tags.copy()
        data['input_problem'] = dict(self.problem)
        data['input_parameters'] = {
                                    'device': {'device_location': self.device.device_location, 'device_name': self.device.device_name},
                                    'backend_properties': dict(self.backend_properties),
                                    'classical_optimizer': dict(self.classical_optimizer),
                                    }
        # change the parameters that aren't serializable to strings 
        for item in ['noise_model' , 'append_state', 'prepend_state']:
            if data['input_parameters']['backend_properties'][item] is not None:                                                                     
                data['input_parameters']['backend_properties'][item] = str(data['input_parameters']['backend_properties'][item]) 
        
        data['results'] = self.results.asdict(keep_cost_hamiltonian=False, complex_to_string=complex_to_string)

        # we return a dictionary (serializable_dict) that will have two keys: header and data
        serializable_dict = {
            "header": header, # header is a dictionary containing all the data that can identify the experiment
            "data": data, # data is a dictionary containing all the input and output data of the experiment (also the experiment tags)
        }

        return serializable_dict

    def asdict(self, exclude_keys:List[str]=[]):
        """
        Returns a dictionary of the Optimizer object, where all objects are converted to dictionaries.

        Parameters
        ----------
        exclude_keys : List[str]
            A list of keys to exclude from the returned dictionary.

        Returns
        -------
        dict
        """
        if exclude_keys == []:
            return self._serializable_dict(complex_to_string=False)
        else:
            return delete_keys_from_dict(obj= self._serializable_dict(complex_to_string=False), keys_to_delete= exclude_keys)

    def dumps(self, indent:int=2, exclude_keys:List[str]=[]):
        """
        Returns a json string of the Optimizer object.

        Parameters
        ----------
        indent : int
            The number of spaces to indent the result in the json file. If None, the result is not indented.
        exclude_keys : List[str]
            A list of keys to exclude from the json string.

        Returns
        -------
        str
        """

        if exclude_keys == []:
            return json.dumps(self._serializable_dict(complex_to_string=True), indent=indent)
        else:
            return json.dumps(delete_keys_from_dict(obj= self._serializable_dict(complex_to_string=True), keys_to_delete= exclude_keys), indent=indent)

    def dump(self, file_path:str, indent:int=2, compresslevel:int=0, exclude_keys:List[str]=[]):
        """
        Saves the Optimizer object as json file (if compresslevel is 0). If compresslevel is not 0, saves the Optimizer object as a .gz file (which should be decompressed before use).

        Parameters
        ----------
        file_path : str
            The name of the file to save the result. If None, the result is saved as 'result.json'.
        indent : int
            The number of spaces to indent the result in the json file. If None, the result is not indented.
        compresslevel : int
            The compression level to use. If 0, no compression is used and a json file is saved.
            If 1, the fastest compression method is used. If 9, the slowest but most effective compression method is used. And a .gz file is saved.
        exclude_keys : List[str]
            A list of keys that should not be included in the json file.
        """

        if self.header['project_uuid'] is None: #TODO: review this, atomic_uuid not here?
            add_identification_function = lambda file_path: self.header['experiment_uuid'] + '--' + file_path
        else:
            add_identification_function = lambda file_path: self.header['project_uuid'] + '--' + self.header['experiment_uuid'] + '--' + file_path

        if compresslevel == 0: 

            # adding .json extension if not present
            file_path = file_path + '.json' if '.json' != file_path[-5:] else file_path
            file_path = add_identification_function(file_path)

            # saving the result in a json file
            with open(file_path, 'w') as f:
                if exclude_keys == []:
                    json.dump(self._serializable_dict(complex_to_string=True), f, indent=indent)
                else:
                    json.dump(delete_keys_from_dict(obj= self._serializable_dict(complex_to_string=True), keys_to_delete= exclude_keys), f, indent=indent)

        else:
            # adding .json.gz extension if not present
            file_path = file_path[:-5] if '.json' == file_path[-5:] else file_path
            file_path = file_path + '.json.gz' if '.json.gz' != file_path[-8:] else file_path
            file_path = add_identification_function(file_path)

            # we save the json created by the dumps method as a .gz file
            with gzip.open(file_path, 'w', compresslevel=compresslevel) as f:
                f.write(self.dumps(indent=indent, exclude_keys=exclude_keys).encode('utf-8'))

        print('Results saved as {}'.format(file_path))


class QAOA(Optimizer):
    """
    A class implementing a QAOA workflow end to end.

    It's basic usage consists of 
    1. Initialization
    2. Compilation
    3. Optimization

    .. note::
        The attributes of the QAOA class should be initialized using the set methods of QAOA. For example, to set the circuit's depth to 10 you should run `set_circuit_properties(p=10)`

    Attributes
    ----------
        device: `DeviceBase`
            Device to be used by the optimizer
        circuit_properties: `CircuitProperties`
            The circuit properties of the QAOA workflow. Use to set depth `p`, choice of parametrisation, parameter initialisation strategies, mixer hamiltonians.
            For a complete list of its parameters and usage please see the method set_circuit_properties
        backend_properties: `BackendProperties`
            The backend properties of the QAOA workflow. Use to set the backend properties such as the number of shots and the cvar values.
            For a complete list of its parameters and usage please see the method set_backend_properties
        classical_optimizer: `ClassicalOptimizer`
            The classical optimiser properties of the QAOA workflow. Use to set the classical optimiser needed for the classical optimisation part of the QAOA routine.
            For a complete list of its parameters and usage please see the method set_classical_optimizer
        local_simulators: `list[str]`
            A list containing the available local simulators
        cloud_provider: `list[str]`
            A list containing the available cloud providers
        mixer_hamil: Hamiltonian
            The desired mixer hamiltonian
        cost_hamil: Hamiltonian
            The desired mixer hamiltonian
        circuit_params: QAOACircuitParams
            the abstract and backend-agnostic representation of the underlying QAOA parameters
        variate_params: QAOAVariationalBaseParams
            The variational parameters. These are the parameters to be optimised by the classical optimiser
        backend: VQABaseBackend
            The openQAOA representation of the backend to be used to execute the quantum circuit
        optimizer: OptimizeVQA
            The classical optimiser
        results: `Result`
            Contains the logs of the optimisation process
        compiled: `Bool`
            A boolean flag to check whether the QAOA object has been correctly compiled at least once

    Examples
    --------
    Examples should be written in doctest format, and should illustrate how
    to use the function.

    >>> q = QAOA()
    >>> q.compile(QUBO)
    >>> q.optimise()

    Where `QUBO` is a an instance of `openqaoa.problems.problem.QUBO`

    If you want to use non-default parameters:

    >>> q_custom = QAOA()
    >>> q_custom.set_circuit_properties(p=10, param_type='extended', init_type='ramp', mixer_hamiltonian='x')
    >>> q_custom.set_device_properties(device_location='qcs', device_name='Aspen-11', cloud_credentials={'name' : "Aspen11", 'as_qvm':True, 'execution_timeout' : 10, 'compiler_timeout':10})
    >>> q_custom.set_backend_properties(n_shots=200, cvar_alpha=1)
    >>> q_custom.set_classical_optimizer(method='nelder-mead', maxiter=2)
    >>> q_custom.compile(qubo_problem)
    >>> q_custom.optimize()
    """

    def __init__(self, device=DeviceLocal('vectorized')):
        """
        Initialize the QAOA class.

        Parameters
        ----------
            device: `DeviceBase`
                Device to be used by the optimizer. Default is using the local 'vectorized' simulator.
        """
        super().__init__(device)
        self.circuit_properties = CircuitProperties()
        self.algorithm = 'qaoa'

        # change header algorithm to qaoa
        self.header['algorithm'] = 'qaoa'

    def set_circuit_properties(self, **kwargs):
        """
        Specify the circuit properties to construct QAOA circuit

        Parameters
        -------------------
            qubit_register: `list`
                Select the desired qubits to run the QAOA program. Meant to be used as a qubit
                selector for qubits on a QPU. Defaults to a list from 0 to n-1 (n = number of qubits)
            p: `int`
                Depth `p` of the QAOA circuit
            q: `int`
                Analogue of `p` of the QAOA circuit in the Fourier parameterisation
            param_type: `str`
                Choose the QAOA circuit parameterisation. Currently supported parameterisations include:
                `'standard'`: Standard QAOA parameterisation
                `'standard_w_bias'`: Standard QAOA parameterisation with a separate parameter for single-qubit terms.
                `'extended'`: Individual parameter for each qubit and each term in the Hamiltonian.
                `'fourier'`: Fourier circuit parameterisation
                `'fourier_extended'`: Fourier circuit parameterisation with individual parameter for each qubit and term in Hamiltonian.
                `'fourier_w_bias'`: Fourier circuit parameterisation with aseparate parameter for single-qubit terms
            init_type: `str`
                Initialisation strategy for the QAOA circuit parameters. Allowed init_types:
                `'rand'`: Randomly initialise circuit parameters
                `'ramp'`: Linear ramp from Hamiltonian initialisation of circuit parameters (inspired from Quantum Annealing)
                `'custom'`: User specified initial circuit parameters
            mixer_hamiltonian: `str`
                Parameterisation of the mixer hamiltonian:
                `'x'`: Randomly initialise circuit parameters
                `'xy'`: Linear ramp from Hamiltonian initialisation of circuit 
            mixer_qubit_connectivity: `[Union[List[list],List[tuple], str]]`
                The connectivity of the qubits in the mixer Hamiltonian. Use only if `mixer_hamiltonian = xy`. The user can specify the 
                connectivity as a list of lists, a list of tuples, or a string chosen from ['full', 'chain', 'star'].
            mixer_coeffs: `list`
                The coefficients of the mixer Hamiltonian. By default all set to -1
            annealing_time: `float`
                Total time to run the QAOA program in the Annealing parameterisation (digitised annealing)
            linear_ramp_time: `float`
                The slope(rate) of linear ramp initialisation of QAOA parameters.
            variational_params_dict: `dict`
                Dictionary object specifying the initial value of each circuit parameter for the chosen parameterisation, if the `init_type` is selected as `'custom'`.    
                For example, for standard parametrisation set {'betas': [0.1, 0.2, 0.3], 'gammas': [0.1, 0.2, 0.3]}
        """

        for key, value in kwargs.items():
            if hasattr(self.circuit_properties, key):
                pass
            else:
                raise ValueError(
                    "Specified argument is not supported by the circuit")
        self.circuit_properties = CircuitProperties(**kwargs)

        return None

    def compile(self, problem: QUBO = None, verbose: bool = False):
        """
        Initialise the trainable parameters for QAOA according to the specified
        strategies and by passing the problem statement

        .. note::
            Compilation is necessary because it is the moment where the problem statement and the QAOA instructions are used to build the actual QAOA circuit.

        .. tip::
            Set Verbose to false if you are running batch computations! 

        Parameters
        ----------
        problem: `Problem`
            QUBO problem to be solved by QAOA
        verbose: bool
            Set True to have a summary of QAOA to displayed after compilation
        """

        # we compile the method of the parent class to genereate the uuid and check the problem is a QUBO object and save it
        super().compile(problem=problem)
        
        self.cost_hamil = Hamiltonian.classical_hamiltonian(
            terms=problem.terms, coeffs=problem.weights, constant=problem.constant)
        
        self.mixer_hamil = get_mixer_hamiltonian(n_qubits=self.cost_hamil.n_qubits,
                                                 mixer_type=self.circuit_properties.mixer_hamiltonian,
                                                 qubit_connectivity=self.circuit_properties.mixer_qubit_connectivity,
                                                 coeffs=self.circuit_properties.mixer_coeffs)

        self.circuit_params = QAOACircuitParams(
            self.cost_hamil, self.mixer_hamil, p=self.circuit_properties.p)
        self.variate_params = create_qaoa_variational_params(qaoa_circuit_params=self.circuit_params,
                                                             params_type=self.circuit_properties.param_type,
                                                             init_type=self.circuit_properties.init_type, 
                                                             variational_params_dict=self.circuit_properties.variational_params_dict,
                                                             linear_ramp_time=self.circuit_properties.linear_ramp_time, 
                                                             q=self.circuit_properties.q, 
                                                             seed=self.circuit_properties.seed,
                                                             total_annealing_time=self.circuit_properties.annealing_time)

        self.backend = get_qaoa_backend(circuit_params=self.circuit_params,
                                        device=self.device,
                                        **self.backend_properties.__dict__)

        self.optimizer = get_optimizer(vqa_object=self.backend,
                                       variational_params=self.variate_params,
                                       optimizer_dict=self.classical_optimizer.asdict())

        self.compiled = True
        
        if verbose:
            print('\t \033[1m ### Summary ###\033[0m')
            print(f'OpenQAOA has been compiled with the following properties')
            print(
                f'Solving QAOA with \033[1m {self.device.device_name} \033[0m on  \033[1m{self.device.device_location}\033[0m')
            print(f'Using p={self.circuit_properties.p} with {self.circuit_properties.param_type} parameters initialized as {self.circuit_properties.init_type}')

            if hasattr(self.backend,'n_shots'):
                print(
                    f'OpenQAOA will optimize using \033[1m{self.classical_optimizer.method}\033[0m, with up to \033[1m{self.classical_optimizer.maxiter}\033[0m maximum iterations. Each iteration will contain \033[1m{self.backend_properties.n_shots} shots\033[0m')
                # print(
                #     f'The total number of shots is set to maxiter*shots = {self.classical_optimizer.maxiter*self.backend_properties.n_shots}')
            else:
                print(
                    f'OpenQAOA will optimize using \033[1m{self.classical_optimizer.method}\033[0m, with up to \033[1m{self.classical_optimizer.maxiter}\033[0m maximum iterations')
                
        return None

    def optimize(self, verbose=False):
        '''
        A method running the classical optimisation loop
        '''

        if self.compiled == False:
            raise ValueError('Please compile the QAOA before optimizing it!')

        # timestamp for the start of the optimization
        self.header['execution_time_start'] = int(time.time())

        self.optimizer.optimize()
        # TODO: results and qaoa_results will differ
        self.results = self.optimizer.qaoa_result

        # timestamp for the end of the optimization
        self.header['execution_time_end'] = int(time.time())

        if verbose:
            print(f'optimization completed.')
        return

    def _serializable_dict(self, complex_to_string:bool = False): 
        """ 
        Returns all values and attributes of the object that we want to return in `asdict` and `dump(s)` methods in a dictionary.

        Parameters
        ----------
        complex_to_string: bool
            If True, complex numbers are converted to strings. This is useful for JSON serialization.
        
        Returns
        -------
        serializable_dict: dict
            A dictionary containing all the values and attributes of the object that we want to return in `asdict` and `dump(s)` methods.
        """

        # we call the _serializable_dict method of the parent class, specifying the keys to delete from the results dictionary
        serializable_dict = super()._serializable_dict(complex_to_string=complex_to_string)

        # we add the keys of the QAOA object that we want to return
        serializable_dict['data']['input_parameters']['circuit_properties'] = dict(self.circuit_properties)

        return serializable_dict


class RQAOA(Optimizer):
    """
    A class implementing a RQAOA workflow end to end.

    It's basic usage consists of 
    1. Initialization
    2. Compilation
    3. Optimization

    .. note::
        The attributes of the RQAOA class should be initialized using the set methods of QAOA. For example, to set the qaoa circuit's depth to 10 you should run `set_circuit_properties(p=10)`

    Attributes
    ----------
        device: `DeviceBase`
            Device to be used by the optimizer
        backend_properties: `BackendProperties`
            The backend properties of the RQAOA workflow. These properties will be used to run QAOA at each RQAOA step.
            Use to set the backend properties such as the number of shots and the cvar values.
            For a complete list of its parameters and usage please see the method set_backend_properties
        classical_optimizer: `ClassicalOptimizer`
            The classical optimiser properties of the RQAOA workflow. 
            Use to set the classical optimiser needed for the classical optimisation part of the QAOA routine.
            For a complete list of its parameters and usage please see the method set_classical_optimizer
        local_simulators: `list[str]`
            A list containing the available local simulators
        cloud_provider: `list[str]`
            A list containing the available cloud providers
        compiled: `Bool`
            A boolean flag to check whether the optimizer object has been correctly compiled at least once
        circuit_properties: `CircuitProperties`
            The circuit properties of the RQAOA workflow. These properties will be used to run QAOA at each RQAOA step.
            Use to set depth `p`, choice of parametrisation, parameter initialisation strategies, mixer hamiltonians.
            For a complete list of its parameters and usage please see the method set_circuit_properties
        rqaoa_parameters: `RqaoaParameters`
            Set of parameters containing all the relevant information for the recursive procedure of RQAOA.
        results: `RQAOAResults`
            The results of the RQAOA optimization. 
            Dictionary containing all the information about the RQAOA run: the
            solution states and energies (key: 'solution'), the output of the classical 
            solver (key: 'classical_output'), the elimination rules for each step
            (key: 'elimination_rules'), the number of eliminations at each step (key: 'schedule'), 
            total number of steps (key: 'number_steps'), the intermediate QUBO problems and the 
            intermediate QAOA objects that have been optimized in each RQAOA step (key: 'intermediate_problems').
            This object (`RQAOAResults`) is a dictionary with some custom methods as RQAOAResults.get_hamiltonian_step(i) 
            which get the hamiltonian of reduced problem of the i-th step. To see the full list of methods please see the
            RQAOAResults class.  

    Examples
    --------
    Examples should be written in doctest format, and should illustrate how
    to use the function.

    >>> r = RQAOA()
    >>> r.compile(QUBO)
    >>> r.optimise()

    Where `QUBO` is a an instance of `openqaoa.problems.problem.QUBO`

    If you want to use non-default parameters:

    Standard/custom (default) type:

    >>> r = RQAOA()
    >>> r.set_circuit_properties(p=10, param_type='extended', init_type='ramp', mixer_hamiltonian='x')
    >>> r.set_device_properties(device_location='qcs', device_name='Aspen-11', cloud_credentials={'name' : "Aspen11", 'as_qvm':True, 'execution_timeout' : 10, 'compiler_timeout':10})
    >>> r.set_backend_properties(n_shots=200, cvar_alpha=1)
    >>> r.set_classical_optimizer(method='nelder-mead', maxiter=2)
    >>> r.set_rqaoa_parameters(n_cutoff = 5, steps=[1,2,3,4,5])
    >>> r.compile(qubo_problem)
    >>> r.optimize()

    Ada-RQAOA:

    >>> r_adaptive = RQAOA()
    >>> r_adaptive.set_circuit_properties(p=10, param_type='extended', init_type='ramp', mixer_hamiltonian='x')
    >>> r_adaptive.set_device_properties(device_location='qcs', device_name='Aspen-11', cloud_credentials={'name' : "Aspen11", 'as_qvm':True, 'execution_timeout' : 10, 'compiler_timeout':10})
    >>> r_adaptive.set_backend_properties(n_shots=200, cvar_alpha=1)
    >>> r_adaptive.set_classical_optimizer(method='nelder-mead', maxiter=2)
    >>> r_adaptive.set_rqaoa_parameters(rqaoa_type = 'adaptive', n_cutoff = 5, n_max=5)
    >>> r_adaptive.compile(qubo_problem)
    >>> r_adaptive.optimize()
    """

    def __init__(self, device: DeviceBase=DeviceLocal('vectorized')):
        """
        Initialize the RQAOA class.

        Parameters
        ----------
            device: `DeviceBase`
                Device to be used by the optimizer. Default is using the local 'vectorized' simulator.
        """
        super().__init__(device) # use the parent class to initialize 
        self.circuit_properties = CircuitProperties()
        self.rqaoa_parameters = RqaoaParameters()
        self.algorithm = 'rqaoa'

        # varaible that will store results object (when optimize is called)
        self.results = RQAOAResults()

        # change algorithm name to rqaoa
        self.header['algorithm'] = 'rqaoa'

    def set_circuit_properties(self, **kwargs): 
        """
        Specify the circuit properties to construct the QAOA circuits

        Parameters
        ----------
            qubit_register: `list`
                Select the desired qubits to run the QAOA program. Meant to be used as a qubit
                selector for qubits on a QPU. Defaults to a list from 0 to n-1 (n = number of qubits)
            p: `int`
                Depth `p` of the QAOA circuit
            q: `int`
                Analogue of `p` of the QAOA circuit in the Fourier parameterisation
            param_type: `str`
                Choose the QAOA circuit parameterisation. Currently supported parameterisations include:
                `'standard'`: Standard QAOA parameterisation
                `'standard_w_bias'`: Standard QAOA parameterisation with a separate parameter for single-qubit terms.
                `'extended'`: Individual parameter for each qubit and each term in the Hamiltonian.
                `'fourier'`: Fourier circuit parameterisation
                `'fourier_extended'`: Fourier circuit parameterisation with individual parameter for each qubit and term in Hamiltonian.
                `'fourier_w_bias'`: Fourier circuit parameterisation with aseparate parameter for single-qubit terms
            init_type: `str`
                Initialisation strategy for the QAOA circuit parameters. Allowed init_types:
                `'rand'`: Randomly initialise circuit parameters
                `'ramp'`: Linear ramp from Hamiltonian initialisation of circuit parameters (inspired from Quantum Annealing)
                `'custom'`: User specified initial circuit parameters
            mixer_hamiltonian: `str`
                Parameterisation of the mixer hamiltonian:
                `'x'`: Randomly initialise circuit parameters
                `'xy'`: Linear ramp from Hamiltonian initialisation of circuit 
            mixer_qubit_connectivity: `[Union[List[list],List[tuple], str]]`
                The connectivity of the qubits in the mixer Hamiltonian. Use only if `mixer_hamiltonian = xy`. The user can specify the 
                connectivity as a list of lists, a list of tuples, or a string chosen from ['full', 'chain', 'star'].
            mixer_coeffs: `list`
                The coefficients of the mixer Hamiltonian. By default all set to -1
            annealing_time: `float`
                Total time to run the QAOA program in the Annealing parameterisation (digitised annealing)
            linear_ramp_time: `float`
                The slope(rate) of linear ramp initialisation of QAOA parameters.
            variational_params_dict: `dict`
                Dictionary object specifying the initial value of each circuit parameter for the chosen parameterisation, if the `init_type` is selected as `'custom'`.    
                For example, for standard parametrisation set {'betas': [0.1, 0.2, 0.3], 'gammas': [0.1, 0.2, 0.3]}
        """

        for key in kwargs.keys():
            if hasattr(self.circuit_properties, key):
                pass
            else:
                raise ValueError(
                    f"Specified argument {key} is not supported by the circuit")

        self.circuit_properties = CircuitProperties(**kwargs) 

        return None

    def set_rqaoa_parameters(self, **kwargs):
        """
        Specify the parameters to run a desired RQAOA program.

        Parameters
        ----------
        rqaoa_type: `int`
            String specifying the RQAOA scheme under which eliminations are computed. The two methods are 'custom' and
            'adaptive'. Defaults to 'custom'.
        n_max: `int`
            Maximum number of eliminations allowed at each step when using the adaptive method.
        steps: `Union[list,int]`
            Elimination schedule for the RQAOA algorithm. If an integer is passed, it sets the number of spins eliminated
            at each step. If a list is passed, the algorithm will follow the list to select how many spins to eliminate 
            at each step. Note that the list needs enough elements to specify eliminations from the initial number of qubits
            up to the cutoff value. If the list contains more, the algorithm will follow instructions until the cutoff value 
            is reached.
        n_cutoff: `int`
            Cutoff value at which the RQAOA algorithm obtains the solution classically.
        original_hamiltonian: `Hamiltonian`
            Hamiltonian encoding the original problem fed into the RQAOA algorithm.
        counter: `int`
            Variable to count the step in the schedule. If counter = 3 the next step is schedule[3]. 
            Default is 0, but can be changed to start in the position of the schedule that one wants.
        """

        for key in kwargs.keys():
            if hasattr(self.rqaoa_parameters, key):
                pass
            else:
                raise ValueError(
                    f'Specified argument {key} is not supported by RQAOA')

        self.rqaoa_parameters = RqaoaParameters(**kwargs) 

        return None

    def compile(self, problem: QUBO = None, verbose: bool = False):
        """
        Create a QAOA object and initialize it with the circuit properties, device, classical optimizer and
        backend properties specified by the user.
        This QAOA object will be used to run QAOA changing the problem to sove at each RQAOA step. 
        Here, the QAOA is compiled passing the problem statement, so to check that the compliation of 
        QAOA is correct. See the QAOA class.

        .. note::
            Compilation is necessary because it is the moment where the problem statement and the QAOA instructions are used to build the actual QAOA circuit.

        Parameters
        ----------
        problem: `Problem`
            QUBO problem to be solved by RQAOA
        verbose: bool
            !NotYetImplemented! Set true to have a summary of QAOA first step to displayed after compilation
        """

        # we compile the method of the parent class to genereate the uuid and check the problem is a QUBO object and save it
        super().compile(problem=problem)

        # if type is custom and steps is an int, set steps correctly
        if self.rqaoa_parameters.rqaoa_type == "custom" and self.rqaoa_parameters.n_cutoff<=problem.n:

            n_cutoff = self.rqaoa_parameters.n_cutoff
            n_qubits = problem.n
            counter  = self.rqaoa_parameters.counter

            # If schedule for custom RQAOA is not given, we create a schedule such that 
            # n = self.rqaoa_parameters.steps spins is eliminated at a time
            if type(self.rqaoa_parameters.steps) is int:
                self.rqaoa_parameters.steps = [self.rqaoa_parameters.steps]*(n_qubits-n_cutoff)
            
            # In case a schedule is given, ensure there are enough steps in the schedule
            assert np.abs(n_qubits - n_cutoff - counter) <= sum(self.rqaoa_parameters.steps),\
                f"Schedule is incomplete, add {np.abs(n_qubits - n_cutoff - counter) - sum(self.rqaoa_parameters.steps)} more eliminations"


        # Create the qaoa object with the properties
        self.__q = QAOA(self.device)
        self.__q.circuit_properties  = self.circuit_properties
        self.__q.backend_properties  = self.backend_properties
        self.__q.classical_optimizer = self.classical_optimizer

        # set the header of the qaoa object to be the same as the header of the rqaoa object
        self.__q.header = self.header

        # compile qaoa object
        self.__q.compile(problem, verbose=verbose)

        # set compiled boolean to true
        self.compiled = True

        return 

    def optimize(self, verbose=False):
        """
        Performs optimization using RQAOA with the `custom` method or the `adaptive` method.
        The elimination RQAOA loop will occur until the number of qubits is equal to the number of qubits specified in `n_cutoff`.
        In each loop, the QAOA will be run, then the eliminations will be computed, a new problem will be redefined
        and the QAOA will be recompiled with the new problem.
        Once the loop is complete, the final problem will be solved classically and the final solution will be reconstructed.
        Results will be stored in the `results` attribute.
        """

        #check if the object has been compiled (or already optimized)
        assert self.compiled, "RQAOA object has not been compiled. Please run the compile method first."

        # lists to append the eliminations, the problems, the qaoa results objects, the correlation matrix and the expectation values z
        elimination_tracker = []
        q_results_steps = []
        problem_steps = []
        exp_vals_z_steps = []
        corr_matrix_steps = []

        # get variables
        problem = self.problem  
        n_cutoff = self.rqaoa_parameters.n_cutoff
        n_qubits = problem.n
        counter = self.rqaoa_parameters.counter

        # get the qaoa object
<<<<<<< HEAD
        q = self._q
=======
        q = self.__q
>>>>>>> 99ed5570

        # create a different max_terms function for each type 
        if self.rqaoa_parameters.rqaoa_type == "adaptive":
            f_max_terms = rqaoa.ada_max_terms  
        else:
            f_max_terms = rqaoa.max_terms 

        # timestamp for the start of the optimization
        self.header['execution_time_start'] = int(time.time())

        # If above cutoff, loop quantumly, else classically
        while n_qubits > n_cutoff:

            # Save the problem             
            problem_steps.append(problem)

            # Run QAOA
            q.optimize()

            # Obtain statistical results
            exp_vals_z, corr_matrix = self.__exp_val_hamiltonian_termwise(q)
            # Retrieve highest expectation values according to adaptive method or schedule in custom method
            max_terms_and_stats = f_max_terms(exp_vals_z, corr_matrix, self.__n_step(n_qubits, n_cutoff, counter))
            # Generate spin map
            spin_map = rqaoa.spin_mapping(problem, max_terms_and_stats)
            # Eliminate spins and redefine problem
            new_problem, spin_map = rqaoa.redefine_problem(problem, spin_map)

            # Extract final set of eliminations with correct dependencies and update tracker
            eliminations = [{'pair': (spin_map[spin][1],spin), 'correlation': spin_map[spin][0]} for spin in sorted(spin_map.keys()) if spin != spin_map[spin][1]]
            elimination_tracker.append(eliminations)

            # Extract new number of qubits
            n_qubits = new_problem.n

            # Save qaoa object, correlation matrix and expectation values z
            q_results_steps.append(q.results)
            corr_matrix_steps.append(corr_matrix)
            exp_vals_z_steps.append(exp_vals_z)

            # problem is updated
            problem = new_problem
            
            # Compile qaoa with the problem
            q.compile(problem, verbose=False)

            # Add one step to the counter
            counter += 1

        # Solve the new problem classically
        cl_energy, cl_ground_states = ground_state_hamiltonian(problem.hamiltonian)

        # Retrieve full solutions including eliminated spins and their energies
        full_solutions = rqaoa.final_solution(
            elimination_tracker, cl_ground_states, self.problem.hamiltonian)

        # timestamp for the end of the optimization
        self.header['execution_time_end'] = int(time.time())

        # Compute description dictionary containing all the information            
        self.results['solution'] = full_solutions
        self.results['classical_output'] = {'minimum_energy': cl_energy, 'optimal_states': cl_ground_states}
        self.results['elimination_rules'] = elimination_tracker
<<<<<<< HEAD
        self.results['schedule'] = [len(max_tc) for max_tc in elimination_tracker]
        self.results['intermediate_steps'] = [{'QUBO': problem, 
        'QAOA_results': q_results, 'exp_vals_z': exp_vals_z, 'corr_matrix': corr_matrix}
            for problem, q_results, exp_vals_z, corr_matrix in zip(problem_steps, q_results_steps, exp_vals_z_steps, corr_matrix_steps)]
=======
        self.results['schedule'] = [len(eliminations) for eliminations in elimination_tracker]
        self.results['intermediate_steps'] = [{'problem': problem, 'qaoa_results': q_results, 'exp_vals_z': exp_vals_z, 'corr_matrix': corr_matrix} for problem, q_results, exp_vals_z, corr_matrix in zip(problem_steps, q_results_steps, exp_vals_z_steps, corr_matrix_steps)]
>>>>>>> 99ed5570
        self.results['number_steps'] = counter - self.rqaoa_parameters.counter 

        # set compiled to false
        self.compiled = False

        if verbose:
            print(f'RQAOA optimization completed.')

        return 

    def __exp_val_hamiltonian_termwise(self, q:QAOA):
        """
        Private method to call the exp_val_hamiltonian_termwise function taking the data from
        the QAOA object _q. 
        It eturns what the exp_val_hamiltonian_termwise function returns.
        """

        variational_params = q.variate_params
        qaoa_backend = q.backend
        cost_hamiltonian = q.cost_hamil
        mixer_type = q.circuit_properties.mixer_hamiltonian
        p = q.circuit_properties.p
        qaoa_optimized_angles = q.results.optimized['angles']
        qaoa_optimized_counts = q.results.get_counts(q.results.optimized['measurement_outcomes'])
        analytical = isinstance(qaoa_backend, QAOABaseBackendStatevector)
    
        return exp_val_hamiltonian_termwise(variational_params, 
                qaoa_backend, cost_hamiltonian, mixer_type, p, qaoa_optimized_angles, 
                qaoa_optimized_counts, analytical=analytical)

    def __n_step(self, n_qubits, n_cutoff, counter):
        """
        Private method that returns the n_max value in case of adaptive or the number of eliminations according 
        to the schedule and the counter in case of custom method.
        """

        if self.rqaoa_parameters.rqaoa_type == "adaptive":
            # Number of spins to eliminate according the schedule
            n = self.rqaoa_parameters.n_max
        else:
            # max Number of spins to eliminate
            n = self.rqaoa_parameters.steps[counter]

        # If the step eliminates more spins than available, reduce step to match cutoff
        return (n_qubits - n_cutoff) if (n_qubits - n_cutoff) < n else n
    
    def _serializable_dict(self, complex_to_string:bool = False):
        """
        Returns all values and attributes of the object that we want to return in `asdict` and `dump(s)` methods in a dictionary.

        Parameters
        ----------
        complex_to_string: bool
            If True, complex numbers are converted to strings. If False, complex numbers are converted to lists of real and imaginary parts.

        Returns
        -------
        serializable_dict: dict
            Dictionary containing all the values and attributes of the object that we want to return in `asdict` and `dump(s)` methods.
        """
        # we call the _serializable_dict method of the parent class, specifying the keys to delete from the results dictionary
        serializable_dict = super()._serializable_dict(complex_to_string=complex_to_string)

        # we add the keys of the RQAOA object that we want to return
        serializable_dict['data']['input_parameters']['circuit_properties'] = dict(self.circuit_properties)
        serializable_dict['data']['input_parameters']['rqaoa_parameters'] = dict(self.rqaoa_parameters)

        return serializable_dict
<|MERGE_RESOLUTION|>--- conflicted
+++ resolved
@@ -955,11 +955,7 @@
         counter = self.rqaoa_parameters.counter
 
         # get the qaoa object
-<<<<<<< HEAD
-        q = self._q
-=======
         q = self.__q
->>>>>>> 99ed5570
 
         # create a different max_terms function for each type 
         if self.rqaoa_parameters.rqaoa_type == "adaptive":
@@ -1023,15 +1019,8 @@
         self.results['solution'] = full_solutions
         self.results['classical_output'] = {'minimum_energy': cl_energy, 'optimal_states': cl_ground_states}
         self.results['elimination_rules'] = elimination_tracker
-<<<<<<< HEAD
-        self.results['schedule'] = [len(max_tc) for max_tc in elimination_tracker]
-        self.results['intermediate_steps'] = [{'QUBO': problem, 
-        'QAOA_results': q_results, 'exp_vals_z': exp_vals_z, 'corr_matrix': corr_matrix}
-            for problem, q_results, exp_vals_z, corr_matrix in zip(problem_steps, q_results_steps, exp_vals_z_steps, corr_matrix_steps)]
-=======
         self.results['schedule'] = [len(eliminations) for eliminations in elimination_tracker]
         self.results['intermediate_steps'] = [{'problem': problem, 'qaoa_results': q_results, 'exp_vals_z': exp_vals_z, 'corr_matrix': corr_matrix} for problem, q_results, exp_vals_z, corr_matrix in zip(problem_steps, q_results_steps, exp_vals_z_steps, corr_matrix_steps)]
->>>>>>> 99ed5570
         self.results['number_steps'] = counter - self.rqaoa_parameters.counter 
 
         # set compiled to false
