#   Copyright 2022 Entropica Labs
#
#   Licensed under the Apache License, Version 2.0 (the "License");
#   you may not use this file except in compliance with the License.
#   You may obtain a copy of the License at
#
#       http://www.apache.org/licenses/LICENSE-2.0
#
#   Unless required by applicable law or agreed to in writing, software
#   distributed under the License is distributed on an "AS IS" BASIS,
#   WITHOUT WARRANTIES OR CONDITIONS OF ANY KIND, either express or implied.
#   See the License for the specific language governing permissions and
#   limitations under the License.

from abc import ABC
import numpy as np
import time
import json
from typing import List
import gzip
from os.path import exists

from openqaoa.problems import QUBO
from openqaoa.devices import DeviceLocal, DeviceBase
from openqaoa.workflows.parameters.qaoa_parameters import CircuitProperties, BackendProperties, ClassicalOptimizer
from openqaoa.workflows.parameters.rqaoa_parameters import RqaoaParameters
from openqaoa.qaoa_parameters import Hamiltonian, QAOACircuitParams, create_qaoa_variational_params
from openqaoa.utilities import get_mixer_hamiltonian, ground_state_hamiltonian, exp_val_hamiltonian_termwise, delete_keys_from_dict, is_valid_uuid, generate_uuid, bitstring_energy
from openqaoa.backends.qaoa_backend import get_qaoa_backend, DEVICE_NAME_TO_OBJECT_MAPPER, DEVICE_ACCESS_OBJECT_MAPPER
from openqaoa.optimizers.qaoa_optimizer import get_optimizer
<<<<<<< HEAD
from openqaoa.optimizers.result import Result
=======
>>>>>>> bff27d47
from openqaoa.backends import QAOABackendAnalyticalSimulator
import openqaoa.rqaoa as rqaoa
from openqaoa.rqaoa.rqaoa_results import RQAOAResults
from openqaoa.optimizers.result import Result


class Optimizer(ABC):
    """
    Abstract class to represent an optimizer

    It's basic usage consists of

     #. Initialization
     #. Compilation
     #. Optimization

    Attributes
    ----------
        device: `DeviceBase`
            Device to be used by the optimizer
        backend_properties: `BackendProperties`
            The backend properties of the optimizer workflow. Use to set the backend properties such as the number of shots and the cvar values.
            For a complete list of its parameters and usage please see the method set_backend_properties
        classical_optimizer: `ClassicalOptimizer`
            The classical optimiser properties of the optimizer workflow. Use to set the classical optimiser needed for the classical optimisation part of the optimizer routine.
            For a complete list of its parameters and usage please see the method set_classical_optimizer
        local_simulators: `list[str]`
            A list containing the available local simulators
        cloud_provider: `list[str]`
            A list containing the available cloud providers
        compiled: `Bool`
            A boolean flag to check whether the optimizer object has been correctly compiled at least once
        id: TODO
        exp_tags: `dict`
            A dictionary containing the tags of the optimizer object. The user can set this value using the set_exp_tags method.
        problem: `Problem`
            The problem object that the optimizer will be optimizing.
        results: `Results`
            The results object that will contain the results of the optimization routine.
    """

    def __init__(self, device=DeviceLocal("vectorized")):
        """
        Initialize the optimizer class.

        Parameters
        ----------
        device: `DeviceBase`
            Device to be used by the optimizer. Default is using the local 'vectorized' simulator.
        """

        self.device = device
        self.backend_properties = BackendProperties()
        self.classical_optimizer = ClassicalOptimizer()
        self.local_simulators = list(DEVICE_NAME_TO_OBJECT_MAPPER.keys())
        self.cloud_provider = list(DEVICE_ACCESS_OBJECT_MAPPER.keys())
        self.compiled = False

        # Initialize the identifier stamps, we initialize all the stamps needed to None
        self.header = {
            "atomic_uuid": None,  # the uuid of the run it is generated automatically in the compilation
            "experiment_uuid": generate_uuid(),  # the uuid of the experiment it is generated automatically here
            "project_uuid": None,
            "algorithm": None,  # qaoa or rqaoa
            "name": None,
            "run_by": None,
            "provider": None,
            "target": None,
            "cloud": None,
            "client": None,
            "qubit_number": None,  # it is set automatically in the compilation from the problem object
            "qubit_routing": None,
            "error_mitigation": None,
            "error_correction": None,
            "execution_time_start": None,
            "execution_time_end": None,
        }

<<<<<<< HEAD
        # Initialize the experiment tags, the results and problem objects
        self.exp_tags = {}
=======
        # Initialize the experiment tags
        self.exp_tags = {}

        # Initialize the results and problem objects
>>>>>>> bff27d47
        self.problem = None
        self.results = None

    def __setattr__(self, __name, __value):
        # check the attribute exp_tags is json serializable
        if __name == "exp_tags":
            try:
                json.dumps(__value)
            except:
                raise ValueError("The exp_tags attribute is not json serializable")

        return super().__setattr__(__name, __value)

    def set_header(
        self,
        project_uuid: str,
        name: str,
        run_by: str,
        provider: str,
        target: str,
        cloud: str,
        client: str,
        qubit_routing: str,
        error_mitigation: str,
        error_correction: str,
    ):
        """
        Method to set the identification stamps of the optimizer object in self.header.

        Parameters
        ----------
        TODO : document the parameters
        """

        if not is_valid_uuid(project_uuid):
            raise ValueError(
                "The project_uuid is not a valid uuid, example of a valid uuid: 8353185c-b175-4eda-9628-b4e58cb0e41b"
            )

        self.header["project_uuid"] = project_uuid
        self.header["name"] = name
        self.header["run_by"] = run_by
        self.header["provider"] = provider
        self.header["target"] = target
        self.header["cloud"] = cloud
        self.header["client"] = client
        self.header["qubit_routing"] = qubit_routing
        self.header["error_mitigation"] = error_mitigation
        self.header["error_correction"] = error_correction

    def set_exp_tags(self, tags: dict):
        """
        Method to add tags to the experiment. Tags are stored in a dictionary (self.exp_tags) and can be used to identify the experiment.
        Name is a special tag that is used to identify the experiment in the results object, it will also be stored in the dictionary, and will overwrite any previous name.

        Parameters
        ----------
        name: `str`
            Name of the experiment. If None, the name will not be changed. If not None, the name will be changed to the new one.
        tags: `dict`
            Dictionary containing the tags to be added to the experiment. If the tag already exists, it will be overwritten.
        """

        self.exp_tags = {**self.exp_tags, **tags}

    def set_device(self, device: DeviceBase):
        """ "
        Specify the device to be used by the QAOA.

        Parameters
        ----------
        location: `str`
            Can be either local, qcs, or ibmq
        name: `str`
            The name of the device to be used, for local simulators please refer to `q.local_simulators`.
            For cloud providers please refer to the provider's naming conventions
        """
        self.device = device

    def set_backend_properties(self, **kwargs):
        """
        Set the backend properties

        Parameters
        -------------------
            device: DeviceBase
            prepend_state: [Union[QuantumCircuitBase,List[complex], np.ndarray]
                The state prepended to the circuit.
            append_state: [Union[QuantumCircuitBase,List[complex], np.ndarray]
                The state prepended to the circuit.
            init_hadamard: bool
            Whether to apply a Hadamard gate to the beginning of the
                QAOA part of the circuit.. Defaults to `True`
            n_shots: int
            Optional argument to specify the number of shots required to run QAOA computations
                on shot-based simulators and QPUs. Defaults to 100.
            cvar_alpha: float
                The value of alpha for the CVaR cost function
            noise_model: `qiskit.providers.aer.noise.NoiseModel`
                    The Qiskit noise model to be used for the simulation.
            qiskit_simulation_method: str, optional
                The method to be used for the simulation.
            seed_simulator: int
                Optional argument to initialize a pseudorandom solution. Default None
            active_reset:
                #TODO
            rewiring:
                Rewiring scheme to be used for Pyquil.
                Either 'PRAGMA INITIAL_REWIRING "NAIVE"' or
                'PRAGMA INITIAL_REWIRING "PARTIAL"'. If None, defaults to NAIVE
            disable_qubit_rewiring: `bool`
                Disable automatic qubit rewiring on AWS braket backend
        """

        for key, value in kwargs.items():
            if hasattr(self.backend_properties, key):
                pass  # setattr(self.backend_properties, key, value)
            else:
                raise ValueError(
                    f"Specified argument `{value}` for `{key}` in set_backend_properties is not supported"
                )

        self.backend_properties = BackendProperties(**kwargs)
        return None

    def set_classical_optimizer(self, **kwargs):
        """
        Set the parameters for the classical optimizer to be used in the optimizers workflow

        Parameters
        ----------
            method: str
                The classical optimization method. To see the list of supported optimizers, refer
                to `available_optimizers` in openqaoa/optimizers/qaoa_optimizer.py
            maxiter : Optional[int]
                Maximum number of iterations.
            maxfev : Optional[int]
                Maximum number of function evaluations.
            jac: str
                Method to compute the gradient vector. Choose from:
                    - ['finite_difference', 'param_shift', 'stoch_param_shift', 'grad_spsa']
            hess: str
                Method to compute the hessian. Choose from:
                    - ['finite_difference', 'param_shift', 'stoch_param_shift', 'grad_spsa']
            constraints: scipy.optimize.LinearConstraints, scipy.optimize.NonlinearConstraints
                Scipy-based constraints on parameters of optimization. Will be available soon
            bounds: scipy.optimize.Bounds
                Scipy-based bounds on parameters of optimization. Will be available soon
            tol : float
                Tolerance before the optimizer terminates; if `tol` is larger than
                the difference between two steps, terminate optimization.
            optimizer_options : dict
                Dictionary of optimiser-specific arguments.
                    stepsize : float
                        Step size of each gradient descent step.
                    decay : float
                        Stepsize decay parameter of RMSProp.
                    eps : float
                        Small number to prevent division by zero for RMSProp.
                    lambd : float
                        Small number to prevent singularity of QFIM matrix for Natural Gradient Descent.
            ramp_time: float
                The slope(rate) of linear ramp initialisation of QAOA parameters.
            jac_options : dict
                Dictionary that specifies gradient-computation options according to method chosen in 'jac'.
            hess_options : dict
                Dictionary that specifies Hessian-computation options according to method chosen in 'hess'.
            optimization_progress : bool
                Returns history of measurement outcomes/wavefunction if `True`. Defaults to `False`.
            cost_progress : bool
                Returns history of cost values if `True`. Defaults to `True`. 
            parameter_log : bool
                Returns history of angles if `True`. Defaults to `True`.
            save_intermediate: bool
                If True, the intermediate parameters of the optimization and job ids, if available, are saved throughout the run. This is set to False by default.
        """
        for key, value in kwargs.items():
            if hasattr(self.classical_optimizer, key):
                pass  # setattr(self.classical_optimizer, key, value)
            else:
                raise ValueError(
                    "Specified argument is not supported by the Classical Optimizer"
                )

        self.classical_optimizer = ClassicalOptimizer(**kwargs)
        return None

    def compile(self, problem: QUBO):
        """
        Method that will make sure that the problem is in the correct form for the optimizer to run. And generate the atomic uuid
        This method should be extended by the child classes to include the compilation of the problem into the correct form for the optimizer to run.

        Parameters
        ----------
        problem: QUBO
            The problem to be optimized. Must be in QUBO form.
        """

        # check and set problem
        assert isinstance(problem, QUBO), "The problem must be converted into QUBO form"
        self.problem = problem

        # the atomic uuid is generated every time that it is compiled
        self.header["atomic_uuid"] = generate_uuid()

        # header is updated with the qubit number of the problem
        self.header["qubit_number"] = self.problem.n

    def optimize():
        raise NotImplementedError

    def _serializable_dict(self, complex_to_string:bool=False, intermediate_mesurements:bool=True):
        """
        Returns a dictionary with all values and attributes of the object that we want to return in `asdict` and `dump(s)` methods in a dictionary.
        The returned dictionary has two keys: header and data. The header contains all the data that can identify the experiment, while the data contains all the input and output data of the experiment (also the experiment tags).

        Parameters
        ----------
        complex_to_string: bool
            If True, converts all complex numbers to strings. This is useful for JSON serialization, for the `dump(s)` methods.
        intermediate_mesurements: bool
            If True, intermediate measurements are included in the dump. If False, intermediate measurements are not included in the dump.
            Default is True.
        """
        # create the final data dictionary
        #data = {}
        #data['exp_tags'] = self.exp_tags.copy()
        #data['input_problem'] = dict(self.problem) if self.problem is not None else None
        #data['input_parameters'] = {
        #                            'device': {'device_location': self.device.device_location, 'device_name': self.device.device_name},
        #                            'backend_properties': dict(self.backend_properties),
        #                            'classical_optimizer': dict(self.classical_optimizer),
        #                            }
        # change the parameters that aren't serializable to strings 
        #for item in ['noise_model' , 'append_state', 'prepend_state']:
        #    if data['input_parameters']['backend_properties'][item] is not None:                                                                     
        #        data['input_parameters']['backend_properties'][item] = str(data['input_parameters']['backend_properties'][item]) 
        
        # add the results only if they are not empty
        data['results'] = self.results.asdict(False, complex_to_string, intermediate_mesurements) if not self.results in [None, {}] else None
        
        # create the final header dictionary
        header = self.header.copy()
        header['metadata'] = {
            **self.exp_tags.copy(),
            **({'problem_type': data['input_problem']['problem_instance']['problem_type'] } if data['input_problem'] is not None else {}),
            **(data['input_problem']['metadata'].copy() if data['input_problem'] is not None else {}),
            **{'n_shots': data['input_parameters']['backend_properties']['n_shots'] },
            **{prepend+key: data['input_parameters']['classical_optimizer'][key] 
                                    for prepend, key in zip(['optimizer_', "", ""], ['method', 'jac', 'hess']) 
                                    if not data['input_parameters']['classical_optimizer'][key] is None}, 
        }   

        # we return a dictionary (serializable_dict) that will have two keys: header and data
        serializable_dict = {
            "header": header,  # header is a dictionary containing all the data that can identify the experiment
            "data": data,  # data is a dictionary containing all the input and output data of the experiment (also the experiment tags)
        }

        return serializable_dict

    def asdict(self, exclude_keys:List[str]=[], options:dict={}):
        """
        Returns a dictionary of the Optimizer object, where all objects are converted to dictionaries.

        Parameters
        ----------
        exclude_keys : List[str]
            A list of keys to exclude from the returned dictionary.         
        options : dict
            A dictionary of options to pass to the method that creates the dictionary to dump.
                complex_to_string : bool
                    If True, converts complex numbers to strings. If False, complex numbers are not converted to strings.
                intermediate_mesurements : bool
                    If True, includes the intermediate measurements in the results. If False, only the final measurements are included.

        Returns
        -------
        dict
        """

        options = {**{'complex_to_string': False}, **options}

        if exclude_keys == []:
            return self._serializable_dict(**options)
        else:
            return delete_keys_from_dict(obj= self._serializable_dict(**options), keys_to_delete= exclude_keys)

    def dumps(self, indent:int=2, exclude_keys:List[str]=[], options:dict={}):
        """
        Returns a json string of the Optimizer object.

        Parameters
        ----------
        indent : int
            The number of spaces to indent the result in the json file. If None, the result is not indented.
        exclude_keys : List[str]
            A list of keys to exclude from the json string.
        options : dict
            A dictionary of options to pass to the method that creates the dictionary to dump.
        intermediate_mesurements : bool
            If True, includes the intermediate measurements in the results. If False, only the final measurements are included.

        Returns
        -------
        str
        """

        options = {**options, **{'complex_to_string': True}}

        if exclude_keys == []:
            return json.dumps(self._serializable_dict(**options), indent=indent)
        else:
            return json.dumps(delete_keys_from_dict(obj= self._serializable_dict(**options), keys_to_delete= exclude_keys), indent=indent)

    def dump(self, file_name:str = "", file_path:str="", prepend_id:bool=True, indent:int=2, compresslevel:int=0, exclude_keys:List[str]=[], overwrite:bool=False, options:dict={}):
        """
        Saves the Optimizer object as json file (if compresslevel is 0). 
        If compresslevel is not 0, saves the Optimizer object as a .gz file (which should be decompressed before use).

        Parameters
        ----------
        file_name : str
            The name of the json file.
        file_path : str
            The path where the json file will be saved.
        indent : int
            The number of spaces to indent the result in the json file. If None, the result is not indented.
        compresslevel : int
            The compression level to use. If 0, no compression is used and a json file is saved.
            If 1, the fastest compression method is used. If 9, the slowest but most effective compression method is used. And a .gz file is saved.
        exclude_keys : List[str]
            A list of keys that should not be included in the json file.
        overwrite : bool
            If True, overwrites the file if it already exists. If False, raises an error if the file already exists.
        options : dict
            A dictionary of options to pass to the method that creates the dictionary to dump.
        intermediate_mesurements : bool
            If True, includes the intermediate measurements in the results. If False, only the final measurements are included.
        """

        options = {**options, **{'complex_to_string': True}}

        # get the full name 
        if prepend_id == False and file_name == "":
            raise ValueError("If prepend_id is False, file_name must be specified.") 
        elif prepend_id == False:
            file = file_path + file_name
        elif file_name == "":
            file = file_path + self.header['experiment_uuid'] + '--' + self.header['atomic_uuid']
        else:
            file = file_path + self.header['experiment_uuid'] + '--' + self.header['atomic_uuid'] + '--' + file_name

        # adding .json extension if not present and adding .gz extension if compresslevel is not 0 and not present
        file = file + '.json' if '.json' != file[-5:] else file
        if compresslevel != 0: file = file + '.gz' if '.gz' != file[-3:] else file

        # checking if the file already exists, and raising an error if it does and overwrite is False
        if overwrite == False and exists(file):
                raise FileExistsError(f"The file {file} already exists. Please change the name of the file or set overwrite=True.")

        ## saving the file
        if compresslevel == 0: # if compresslevel is 0, save as json file
            with open(file, 'w') as f:
                if exclude_keys == []:
                    json.dump(self._serializable_dict(**options), f, indent=indent)
                else:
                    json.dump(delete_keys_from_dict(obj= self._serializable_dict(**options), keys_to_delete= exclude_keys), f, indent=indent)
        else: # if compresslevel is not 0, save as .gz file (which should be decompressed before use)
            with gzip.open(file, 'w', compresslevel=compresslevel) as f:
                f.write(self.dumps(indent=indent, exclude_keys=exclude_keys, options=options).encode('utf-8'))

        # print the file path and name
        if file_path == "":
            print('Results saved as "{}" in the current directory.'.format(file[len(file_path):]))
        else:
            print('Results saved as "{}" in the folder "{}".'.format(file[len(file_path):], file_path))

    @classmethod
    def from_dict(cls, dictionary:dict):
        """
        Creates an Optimizer object from a dictionary (which is the output of the asdict method)

        Parameters
        ----------
        dictionary : dict
            A dictionary with the information of the Optimizer object.

        Returns
        -------
        QAOA or RQAOA
        """

        # check if the class is corret
        algorithm = dictionary['header']['algorithm']
        assert algorithm.lower() == cls.__name__.lower(), f"The class {cls.__name__} does not match the algorithm ({algorithm}) of the dictionary."

        # create the object
        obj = cls()

        # header
        obj.header = dictionary['header'].copy()
        obj.header.pop('metadata', None) # remove the metadata from the header 

        # tags
        obj.exp_tags = dictionary['data']['exp_tags'].copy()

        # problem
        obj.problem = QUBO.from_dict(dictionary['data']['input_problem']) if dictionary['data']['input_problem'] is not None else None

        # input parameters
        map_inputs = {
            'backend_properties': obj.set_backend_properties,
            'circuit_properties': obj.set_circuit_properties,
            'classical_optimizer': obj.set_classical_optimizer,
            'rqaoa_parameters': obj.set_rqaoa_parameters if algorithm == 'rqaoa' else None,
        }
        for key, value in dictionary['data']['input_parameters'].items():
            if key == 'device': continue
            map_inputs[key](**value)

        # results
        if dictionary['data']['results'] != None:
            if algorithm == 'qaoa':
                obj.results = Result.from_dict(dictionary['data']['results'], cost_hamiltonian=obj.problem.hamiltonian)
            elif algorithm == 'rqaoa':
                obj.results = RQAOAResults.from_dict(dictionary['data']['results'])

        # print a message when the object is loaded
        print(f"Loaded {cls.__name__} object.")
        print("The device has to be set manually using the set_device method.")
        print(f"Name of the device used was: {dictionary['data']['input_parameters']['device']}")
        
        return obj

    @classmethod
    def loads(cls, string:str):
        """
        Creates an Optimizer object from a string (which is the output of the dumps method)

        Parameters
        ----------
        string : str
            A string with the information of the Optimizer object.

        Returns
        -------
        QAOA or RQAOA
        """
        return cls.from_dict(json.loads(string))

    @classmethod
    def load(cls, file_name:str, file_path:str=""):
        """
        Creates an Optimizer object from a file (which is the output of the dump method)

        Parameters
        ----------
        file_name : str
            The name of the file.
        file_path : str
            The path of the file.

        Returns
        -------
        QAOA or RQAOA
        """
        file = file_path + file_name
        if '.gz' == file_name[-3:]:
            with gzip.open(file, 'r') as f:
                return cls.loads(f.read().decode('utf-8'))
        else:
            with open(file, 'r') as f:
                return cls.loads(f.read())


class QAOA(Optimizer):
    """
    A class implementing a QAOA workflow end to end.

    It's basic usage consists of
    1. Initialization
    2. Compilation
    3. Optimization

    .. note::
        The attributes of the QAOA class should be initialized using the set methods of QAOA. For example, to set the circuit's depth to 10 you should run `set_circuit_properties(p=10)`

    Attributes
    ----------
        device: `DeviceBase`
            Device to be used by the optimizer
        circuit_properties: `CircuitProperties`
            The circuit properties of the QAOA workflow. Use to set depth `p`, choice of parametrisation, parameter initialisation strategies, mixer hamiltonians.
            For a complete list of its parameters and usage please see the method set_circuit_properties
        backend_properties: `BackendProperties`
            The backend properties of the QAOA workflow. Use to set the backend properties such as the number of shots and the cvar values.
            For a complete list of its parameters and usage please see the method set_backend_properties
        classical_optimizer: `ClassicalOptimizer`
            The classical optimiser properties of the QAOA workflow. Use to set the classical optimiser needed for the classical optimisation part of the QAOA routine.
            For a complete list of its parameters and usage please see the method set_classical_optimizer
        local_simulators: `list[str]`
            A list containing the available local simulators
        cloud_provider: `list[str]`
            A list containing the available cloud providers
        mixer_hamil: Hamiltonian
            The desired mixer hamiltonian
        cost_hamil: Hamiltonian
            The desired mixer hamiltonian
        circuit_params: QAOACircuitParams
            the abstract and backend-agnostic representation of the underlying QAOA parameters
        variate_params: QAOAVariationalBaseParams
            The variational parameters. These are the parameters to be optimised by the classical optimiser
        backend: VQABaseBackend
            The openQAOA representation of the backend to be used to execute the quantum circuit
        optimizer: OptimizeVQA
            The classical optimiser
        results: `Result`
            Contains the logs of the optimisation process
        compiled: `Bool`
            A boolean flag to check whether the QAOA object has been correctly compiled at least once

    Examples
    --------
    Examples should be written in doctest format, and should illustrate how
    to use the function.

    >>> q = QAOA()
    >>> q.compile(QUBO)
    >>> q.optimise()

    Where `QUBO` is a an instance of `openqaoa.problems.problem.QUBO`

    If you want to use non-default parameters:

    >>> q_custom = QAOA()
    >>> q_custom.set_circuit_properties(p=10, param_type='extended', init_type='ramp', mixer_hamiltonian='x')
    >>> q_custom.set_device_properties(device_location='qcs', device_name='Aspen-11', cloud_credentials={'name' : "Aspen11", 'as_qvm':True, 'execution_timeout' : 10, 'compiler_timeout':10})
    >>> q_custom.set_backend_properties(n_shots=200, cvar_alpha=1)
    >>> q_custom.set_classical_optimizer(method='nelder-mead', maxiter=2)
    >>> q_custom.compile(qubo_problem)
    >>> q_custom.optimize()
    """

    def __init__(self, device=DeviceLocal("vectorized")):
        """
        Initialize the QAOA class.

        Parameters
        ----------
            device: `DeviceBase`
                Device to be used by the optimizer. Default is using the local 'vectorized' simulator.
        """
        super().__init__(device)
        self.circuit_properties = CircuitProperties()
        self.algorithm = 'qaoa'

        # change header algorithm to qaoa
        self.header["algorithm"] = "qaoa"

    def set_circuit_properties(self, **kwargs):
        """
        Specify the circuit properties to construct QAOA circuit

        Parameters
        -------------------
            qubit_register: `list`
                Select the desired qubits to run the QAOA program. Meant to be used as a qubit
                selector for qubits on a QPU. Defaults to a list from 0 to n-1 (n = number of qubits)
            p: `int`
                Depth `p` of the QAOA circuit
            q: `int`
                Analogue of `p` of the QAOA circuit in the Fourier parameterisation
            param_type: `str`
                Choose the QAOA circuit parameterisation. Currently supported parameterisations include:
                `'standard'`: Standard QAOA parameterisation
                `'standard_w_bias'`: Standard QAOA parameterisation with a separate parameter for single-qubit terms.
                `'extended'`: Individual parameter for each qubit and each term in the Hamiltonian.
                `'fourier'`: Fourier circuit parameterisation
                `'fourier_extended'`: Fourier circuit parameterisation with individual parameter for each qubit and term in Hamiltonian.
                `'fourier_w_bias'`: Fourier circuit parameterisation with aseparate parameter for single-qubit terms
            init_type: `str`
                Initialisation strategy for the QAOA circuit parameters. Allowed init_types:
                `'rand'`: Randomly initialise circuit parameters
                `'ramp'`: Linear ramp from Hamiltonian initialisation of circuit parameters (inspired from Quantum Annealing)
                `'custom'`: User specified initial circuit parameters
            mixer_hamiltonian: `str`
                Parameterisation of the mixer hamiltonian:
                `'x'`: Randomly initialise circuit parameters
                `'xy'`: Linear ramp from Hamiltonian initialisation of circuit
            mixer_qubit_connectivity: `[Union[List[list],List[tuple], str]]`
                The connectivity of the qubits in the mixer Hamiltonian. Use only if `mixer_hamiltonian = xy`. The user can specify the
                connectivity as a list of lists, a list of tuples, or a string chosen from ['full', 'chain', 'star'].
            mixer_coeffs: `list`
                The coefficients of the mixer Hamiltonian. By default all set to -1
            annealing_time: `float`
                Total time to run the QAOA program in the Annealing parameterisation (digitised annealing)
            linear_ramp_time: `float`
                The slope(rate) of linear ramp initialisation of QAOA parameters.
            variational_params_dict: `dict`
                Dictionary object specifying the initial value of each circuit parameter for the chosen parameterisation, if the `init_type` is selected as `'custom'`.
                For example, for standard parametrisation set {'betas': [0.1, 0.2, 0.3], 'gammas': [0.1, 0.2, 0.3]}
        """

        for key, value in kwargs.items():
            if hasattr(self.circuit_properties, key):
                pass
            else:
                raise ValueError("Specified argument is not supported by the circuit")
        self.circuit_properties = CircuitProperties(**kwargs)

        return None

    def compile(self, problem: QUBO = None, verbose: bool = False):
        """
        Initialise the trainable parameters for QAOA according to the specified
        strategies and by passing the problem statement

        .. note::
            Compilation is necessary because it is the moment where the problem statement and the QAOA instructions are used to build the actual QAOA circuit.

        .. tip::
            Set Verbose to false if you are running batch computations!

        Parameters
        ----------
        problem: `Problem`
            QUBO problem to be solved by QAOA
        verbose: bool
            Set True to have a summary of QAOA to displayed after compilation
        """

        # we compile the method of the parent class to genereate the uuid and check the problem is a QUBO object and save it
        super().compile(problem=problem)

        self.cost_hamil = Hamiltonian.classical_hamiltonian(
            terms=problem.terms, coeffs=problem.weights, constant=problem.constant
        )

        self.mixer_hamil = get_mixer_hamiltonian(
            n_qubits=self.cost_hamil.n_qubits,
            mixer_type=self.circuit_properties.mixer_hamiltonian,
            qubit_connectivity=self.circuit_properties.mixer_qubit_connectivity,
            coeffs=self.circuit_properties.mixer_coeffs,
        )

        self.circuit_params = QAOACircuitParams(
            self.cost_hamil, self.mixer_hamil, p=self.circuit_properties.p
        )
        self.variate_params = create_qaoa_variational_params(
            qaoa_circuit_params=self.circuit_params,
            params_type=self.circuit_properties.param_type,
            init_type=self.circuit_properties.init_type,
            variational_params_dict=self.circuit_properties.variational_params_dict,
            linear_ramp_time=self.circuit_properties.linear_ramp_time,
            q=self.circuit_properties.q,
            seed=self.circuit_properties.seed,
            total_annealing_time=self.circuit_properties.annealing_time,
        )

        self.backend = get_qaoa_backend(
            circuit_params=self.circuit_params,
            device=self.device,
            **self.backend_properties.__dict__,
        )

        self.optimizer = get_optimizer(
            vqa_object=self.backend,
            variational_params=self.variate_params,
            optimizer_dict=self.classical_optimizer.asdict(),
        )

        self.compiled = True

        if verbose:
            print("\t \033[1m ### Summary ###\033[0m")
            print(f"OpenQAOA has been compiled with the following properties")
<<<<<<< HEAD
            print(
                f"Solving QAOA with \033[1m {self.device.device_name} \033[0m on  \033[1m{self.device.device_location}\033[0m"
            )
            print(
=======
            print(
                f"Solving QAOA with \033[1m {self.device.device_name} \033[0m on  \033[1m{self.device.device_location}\033[0m"
            )
            print(
>>>>>>> bff27d47
                f"Using p={self.circuit_properties.p} with {self.circuit_properties.param_type} parameters initialized as {self.circuit_properties.init_type}"
            )

            if hasattr(self.backend, "n_shots"):
                print(
                    f"OpenQAOA will optimize using \033[1m{self.classical_optimizer.method}\033[0m, with up to \033[1m{self.classical_optimizer.maxiter}\033[0m maximum iterations. Each iteration will contain \033[1m{self.backend_properties.n_shots} shots\033[0m"
                )
                # print(
                #     f'The total number of shots is set to maxiter*shots = {self.classical_optimizer.maxiter*self.backend_properties.n_shots}')
            else:
                print(
                    f"OpenQAOA will optimize using \033[1m{self.classical_optimizer.method}\033[0m, with up to \033[1m{self.classical_optimizer.maxiter}\033[0m maximum iterations"
                )

        return None

    def optimize(self, verbose=False):
        """
        A method running the classical optimisation loop
        """

        if self.compiled == False:
            raise ValueError("Please compile the QAOA before optimizing it!")

        # timestamp for the start of the optimization
        self.header['execution_time_start'] = time.time_ns()

        self.optimizer.optimize()
        # TODO: results and qaoa_results will differ
        self.results = self.optimizer.qaoa_result

        # timestamp for the end of the optimization
        self.header['execution_time_end'] = time.time_ns()

        if verbose:
            print(f"optimization completed.")
        return

    def _serializable_dict(self, complex_to_string:bool = False, intermediate_mesurements:bool = True): 
        """ 
        Returns all values and attributes of the object that we want to return in `asdict` and `dump(s)` methods in a dictionary.

        Parameters
        ----------
        complex_to_string: bool
            If True, complex numbers are converted to strings. This is useful for JSON serialization.

        Returns
        -------
        serializable_dict: dict
            A dictionary containing all the values and attributes of the object that we want to return in `asdict` and `dump(s)` methods.
        intermediate_mesurements: bool
            If True, intermediate measurements are included in the dump. If False, intermediate measurements are not included in the dump.
            Default is True.
        """

        # we call the _serializable_dict method of the parent class, specifying the keys to delete from the results dictionary
        serializable_dict = super()._serializable_dict(complex_to_string, intermediate_mesurements)

        # we add the keys of the QAOA object that we want to return
        serializable_dict["data"]["input_parameters"]["circuit_properties"] = dict(
            self.circuit_properties
        )

        # include parameters in the header metadata
        serializable_dict['header']['metadata']['param_type'] = serializable_dict['data']['input_parameters']['circuit_properties']['param_type']
        serializable_dict['header']['metadata']['init_type'] = serializable_dict['data']['input_parameters']['circuit_properties']['init_type']
        serializable_dict['header']['metadata']['p'] = serializable_dict['data']['input_parameters']['circuit_properties']['p']

        if serializable_dict['data']['input_parameters']['circuit_properties']['q'] is not None:
            serializable_dict['header']['metadata']['q'] = serializable_dict['data']['input_parameters']['circuit_properties']['q']

        return serializable_dict


class RQAOA(Optimizer):
    """
    A class implementing a RQAOA workflow end to end.

    It's basic usage consists of
    1. Initialization
    2. Compilation
    3. Optimization

    .. note::
        The attributes of the RQAOA class should be initialized using the set methods of QAOA. For example, to set the qaoa circuit's depth to 10 you should run `set_circuit_properties(p=10)`

    Attributes
    ----------
        device: `DeviceBase`
            Device to be used by the optimizer
        backend_properties: `BackendProperties`
            The backend properties of the RQAOA workflow. These properties will be used to run QAOA at each RQAOA step.
            Use to set the backend properties such as the number of shots and the cvar values.
            For a complete list of its parameters and usage please see the method set_backend_properties
        classical_optimizer: `ClassicalOptimizer`
            The classical optimiser properties of the RQAOA workflow.
            Use to set the classical optimiser needed for the classical optimisation part of the QAOA routine.
            For a complete list of its parameters and usage please see the method set_classical_optimizer
        local_simulators: `list[str]`
            A list containing the available local simulators
        cloud_provider: `list[str]`
            A list containing the available cloud providers
        compiled: `Bool`
            A boolean flag to check whether the optimizer object has been correctly compiled at least once
        circuit_properties: `CircuitProperties`
            The circuit properties of the RQAOA workflow. These properties will be used to run QAOA at each RQAOA step.
            Use to set depth `p`, choice of parametrisation, parameter initialisation strategies, mixer hamiltonians.
            For a complete list of its parameters and usage please see the method set_circuit_properties
        rqaoa_parameters: `RqaoaParameters`
            Set of parameters containing all the relevant information for the recursive procedure of RQAOA.
        results: `RQAOAResults`
            The results of the RQAOA optimization.
            Dictionary containing all the information about the RQAOA run: the
            solution states and energies (key: 'solution'), the output of the classical
            solver (key: 'classical_output'), the elimination rules for each step
            (key: 'elimination_rules'), the number of eliminations at each step (key: 'schedule'),
            total number of steps (key: 'number_steps'), the intermediate QUBO problems and the
            intermediate QAOA objects that have been optimized in each RQAOA step (key: 'intermediate_problems').
            This object (`RQAOAResults`) is a dictionary with some custom methods as RQAOAResults.get_hamiltonian_step(i)
            which get the hamiltonian of reduced problem of the i-th step. To see the full list of methods please see the
            RQAOAResults class.

    Examples
    --------
    Examples should be written in doctest format, and should illustrate how
    to use the function.

    >>> r = RQAOA()
    >>> r.compile(QUBO)
    >>> r.optimise()

    Where `QUBO` is a an instance of `openqaoa.problems.problem.QUBO`

    If you want to use non-default parameters:

    Standard/custom (default) type:

    >>> r = RQAOA()
    >>> r.set_circuit_properties(p=10, param_type='extended', init_type='ramp', mixer_hamiltonian='x')
    >>> r.set_device_properties(device_location='qcs', device_name='Aspen-11', cloud_credentials={'name' : "Aspen11", 'as_qvm':True, 'execution_timeout' : 10, 'compiler_timeout':10})
    >>> r.set_backend_properties(n_shots=200, cvar_alpha=1)
    >>> r.set_classical_optimizer(method='nelder-mead', maxiter=2)
    >>> r.set_rqaoa_parameters(n_cutoff = 5, steps=[1,2,3,4,5])
    >>> r.compile(qubo_problem)
    >>> r.optimize()

    Ada-RQAOA:

    >>> r_adaptive = RQAOA()
    >>> r_adaptive.set_circuit_properties(p=10, param_type='extended', init_type='ramp', mixer_hamiltonian='x')
    >>> r_adaptive.set_device_properties(device_location='qcs', device_name='Aspen-11', cloud_credentials={'name' : "Aspen11", 'as_qvm':True, 'execution_timeout' : 10, 'compiler_timeout':10})
    >>> r_adaptive.set_backend_properties(n_shots=200, cvar_alpha=1)
    >>> r_adaptive.set_classical_optimizer(method='nelder-mead', maxiter=2)
    >>> r_adaptive.set_rqaoa_parameters(rqaoa_type = 'adaptive', n_cutoff = 5, n_max=5)
    >>> r_adaptive.compile(qubo_problem)
    >>> r_adaptive.optimize()
    """

    def __init__(self, device: DeviceBase = DeviceLocal("vectorized")):
        """
        Initialize the RQAOA class.

        Parameters
        ----------
            device: `DeviceBase`
                Device to be used by the optimizer. Default is using the local 'vectorized' simulator.
        """
        super().__init__(device)  # use the parent class to initialize
        self.circuit_properties = CircuitProperties()
        self.rqaoa_parameters = RqaoaParameters()
        self.algorithm = 'rqaoa'

        # change algorithm name to rqaoa
        self.header["algorithm"] = "rqaoa"

    def set_circuit_properties(self, **kwargs):
        """
        Specify the circuit properties to construct the QAOA circuits

        Parameters
        ----------
            qubit_register: `list`
                Select the desired qubits to run the QAOA program. Meant to be used as a qubit
                selector for qubits on a QPU. Defaults to a list from 0 to n-1 (n = number of qubits)
            p: `int`
                Depth `p` of the QAOA circuit
            q: `int`
                Analogue of `p` of the QAOA circuit in the Fourier parameterisation
            param_type: `str`
                Choose the QAOA circuit parameterisation. Currently supported parameterisations include:
                `'standard'`: Standard QAOA parameterisation
                `'standard_w_bias'`: Standard QAOA parameterisation with a separate parameter for single-qubit terms.
                `'extended'`: Individual parameter for each qubit and each term in the Hamiltonian.
                `'fourier'`: Fourier circuit parameterisation
                `'fourier_extended'`: Fourier circuit parameterisation with individual parameter for each qubit and term in Hamiltonian.
                `'fourier_w_bias'`: Fourier circuit parameterisation with aseparate parameter for single-qubit terms
            init_type: `str`
                Initialisation strategy for the QAOA circuit parameters. Allowed init_types:
                `'rand'`: Randomly initialise circuit parameters
                `'ramp'`: Linear ramp from Hamiltonian initialisation of circuit parameters (inspired from Quantum Annealing)
                `'custom'`: User specified initial circuit parameters
            mixer_hamiltonian: `str`
                Parameterisation of the mixer hamiltonian:
                `'x'`: Randomly initialise circuit parameters
                `'xy'`: Linear ramp from Hamiltonian initialisation of circuit
            mixer_qubit_connectivity: `[Union[List[list],List[tuple], str]]`
                The connectivity of the qubits in the mixer Hamiltonian. Use only if `mixer_hamiltonian = xy`. The user can specify the
                connectivity as a list of lists, a list of tuples, or a string chosen from ['full', 'chain', 'star'].
            mixer_coeffs: `list`
                The coefficients of the mixer Hamiltonian. By default all set to -1
            annealing_time: `float`
                Total time to run the QAOA program in the Annealing parameterisation (digitised annealing)
            linear_ramp_time: `float`
                The slope(rate) of linear ramp initialisation of QAOA parameters.
            variational_params_dict: `dict`
                Dictionary object specifying the initial value of each circuit parameter for the chosen parameterisation, if the `init_type` is selected as `'custom'`.
                For example, for standard parametrisation set {'betas': [0.1, 0.2, 0.3], 'gammas': [0.1, 0.2, 0.3]}
        """

        for key in kwargs.keys():
            if hasattr(self.circuit_properties, key):
                pass
            else:
                raise ValueError(
                    f"Specified argument {key} is not supported by the circuit"
                )

        self.circuit_properties = CircuitProperties(**kwargs)

        return None

    def set_rqaoa_parameters(self, **kwargs):
        """
        Specify the parameters to run a desired RQAOA program.

        Parameters
        ----------
        rqaoa_type: `int`
            String specifying the RQAOA scheme under which eliminations are computed. The two methods are 'custom' and
            'adaptive'. Defaults to 'custom'.
        n_max: `int`
            Maximum number of eliminations allowed at each step when using the adaptive method.
        steps: `Union[list,int]`
            Elimination schedule for the RQAOA algorithm. If an integer is passed, it sets the number of spins eliminated
            at each step. If a list is passed, the algorithm will follow the list to select how many spins to eliminate
            at each step. Note that the list needs enough elements to specify eliminations from the initial number of qubits
            up to the cutoff value. If the list contains more, the algorithm will follow instructions until the cutoff value
            is reached.
        n_cutoff: `int`
            Cutoff value at which the RQAOA algorithm obtains the solution classically.
        original_hamiltonian: `Hamiltonian`
            Hamiltonian encoding the original problem fed into the RQAOA algorithm.
        counter: `int`
            Variable to count the step in the schedule. If counter = 3 the next step is schedule[3].
            Default is 0, but can be changed to start in the position of the schedule that one wants.
        """

        for key in kwargs.keys():
            if hasattr(self.rqaoa_parameters, key):
                pass
            else:
                raise ValueError(f"Specified argument {key} is not supported by RQAOA")

        self.rqaoa_parameters = RqaoaParameters(**kwargs)

        return None

    def compile(self, problem: QUBO = None, verbose: bool = False):
        """
        Create a QAOA object and initialize it with the circuit properties, device, classical optimizer and
        backend properties specified by the user.
        This QAOA object will be used to run QAOA changing the problem to sove at each RQAOA step.
        Here, the QAOA is compiled passing the problem statement, so to check that the compliation of
        QAOA is correct. See the QAOA class.

        .. note::
            Compilation is necessary because it is the moment where the problem statement and the QAOA instructions are used to build the actual QAOA circuit.

        Parameters
        ----------
        problem: `Problem`
            QUBO problem to be solved by RQAOA
        verbose: bool
            !NotYetImplemented! Set true to have a summary of QAOA first step to displayed after compilation
        """

        # we compile the method of the parent class to genereate the uuid and check the problem is a QUBO object and save it
        super().compile(problem=problem)

        # if type is custom and steps is an int, set steps correctly
        if (
            self.rqaoa_parameters.rqaoa_type == "custom"
            and self.rqaoa_parameters.n_cutoff <= problem.n
        ):

            n_cutoff = self.rqaoa_parameters.n_cutoff
            n_qubits = problem.n
            counter = self.rqaoa_parameters.counter

            # If schedule for custom RQAOA is not given, we create a schedule such that
            # n = self.rqaoa_parameters.steps spins is eliminated at a time
            if type(self.rqaoa_parameters.steps) is int:
                self.rqaoa_parameters.steps = [self.rqaoa_parameters.steps] * (
                    n_qubits - n_cutoff
                )

            # In case a schedule is given, ensure there are enough steps in the schedule
            assert np.abs(n_qubits - n_cutoff - counter) <= sum(
                self.rqaoa_parameters.steps
            ), f"Schedule is incomplete, add {np.abs(n_qubits - n_cutoff - counter) - sum(self.rqaoa_parameters.steps)} more eliminations"

        # Create the qaoa object with the properties
        self.__q = QAOA(self.device)
        self.__q.circuit_properties = self.circuit_properties
        self.__q.backend_properties = self.backend_properties
        self.__q.classical_optimizer = self.classical_optimizer
        self.__q.exp_tags            = self.exp_tags

        # set the header of the qaoa object to be the same as the header of the rqaoa object
        self.__q.header = self.header.copy()
        self.__q.header['algorithm'] = 'qaoa' # change the algorithm name to qaoa, since this is a qaoa object

        # compile qaoa object
        self.__q.compile(problem, verbose=verbose)

        # set compiled boolean to true
        self.compiled = True

        return

    def optimize(self, dump:bool=False, dump_options:dict={}, verbose:bool=False):
        """
        Performs optimization using RQAOA with the `custom` method or the `adaptive` method.
        The elimination RQAOA loop will occur until the number of qubits is equal to the number of qubits specified in `n_cutoff`.
        In each loop, the QAOA will be run, then the eliminations will be computed, a new problem will be redefined
        and the QAOA will be recompiled with the new problem.
        Once the loop is complete, the final problem will be solved classically and the final solution will be reconstructed.
        Results will be stored in the `results` attribute.

        Parameters
        ----------
        dump: `bool`
            If true, the object will be dumped to a file. And at the end of each step, the qaoa object will be dumped to a file.
            Default is False.
        dump_options: `dict`
            Dictionary containing the options for the dump. To see the options, see the `dump` method of the `QAOA` or `RQAOA` class.
            Default is empty.
        verbose: `bool`
            TODO
        """

        # check if the object has been compiled (or already optimized)
        assert self.compiled, "RQAOA object has not been compiled. Please run the compile method first."

        # lists to append the eliminations, the problems, the qaoa results objects, the correlation matrix, the expectation values z and a dictionary for the atomic uuids
        elimination_tracker = []
        q_results_steps = []
        problem_steps = []
        exp_vals_z_steps = []
        corr_matrix_steps = []
        atomic_uuid_steps = {}

        # get variables
        problem = self.problem  
        problem_metadata = self.problem.metadata
        n_cutoff = self.rqaoa_parameters.n_cutoff
        n_qubits = problem.n
        counter = self.rqaoa_parameters.counter

        # get the qaoa object
        q = self.__q

        # create a different max_terms function for each type
        if self.rqaoa_parameters.rqaoa_type == "adaptive":
            f_max_terms = rqaoa.ada_max_terms
        else:
            f_max_terms = rqaoa.max_terms  

        # timestamp for the start of the optimization
        self.header['execution_time_start'] = int(time.time())
        
        # flag, set to true if the problem vanishes due to elimination before reaching cutoff
        total_elimination = False 

        # If above cutoff, loop quantumly, else classically
        while n_qubits > n_cutoff:

            # put a tag to the qaoa object to know which step it is
            q.set_exp_tags({'rqaoa_counter': counter})

            # Run QAOA
            q.optimize()

            # save the results if dump is true
            if dump: q.dump(**dump_options)

            # Obtain statistical results
            exp_vals_z, corr_matrix = self.__exp_val_hamiltonian_termwise(q)
            # Retrieve highest expectation values according to adaptive method or schedule in custom method
            max_terms_and_stats = f_max_terms(
                exp_vals_z, corr_matrix, self.__n_step(n_qubits, n_cutoff, counter)
            )
            # Generate spin map
            spin_map = rqaoa.spin_mapping(problem, max_terms_and_stats)
            # Eliminate spins and redefine problem
            new_problem, spin_map = rqaoa.redefine_problem(problem, spin_map)

            # In case eliminations cancel out the whole graph, break the loop before reaching the predefined cutoff.
            if new_problem == problem:
                total_elimination = True
                break
            
            # Extract final set of eliminations with correct dependencies and update tracker
            eliminations = [    {'singlet': (spin,), 'bias': spin_map[spin][0]} 
                                if spin_map[spin][1] is None else 
                                {'pair': (spin_map[spin][1],spin), 'correlation': spin_map[spin][0]} 
                                for spin in sorted(spin_map.keys()) 
                                if spin != spin_map[spin][1]    ]
            elimination_tracker.append(eliminations)

            # add the metadata to the problem
            new_problem.metadata = problem_metadata

            # Save qaoa object, correlation matrix and expectation values z
            q_results_steps.append(q.results)
            corr_matrix_steps.append(corr_matrix)
            exp_vals_z_steps.append(exp_vals_z)                    
            problem_steps.append(problem)
            atomic_uuid_steps[counter] = q.header['atomic_uuid']

            # Extract new number of qubits
            n_qubits = new_problem.n

            # problem is updated
            problem = new_problem

            # Compile qaoa with the problem
            q.compile(problem, verbose=False)

            # Add one step to the counter
            counter += 1
            # TODO: do rqaoa dumps here if dump is true, so that if the loop is interrupted, the user can still get the results

        if total_elimination:
            # Solve the smallest non-vanishing problem by fixing spins arbitrarily or according to the correlations
            cl_energy, cl_ground_states = rqaoa.solution_for_vanishing_instances(problem.hamiltonian, spin_map)
        else: 
            # Solve the new problem classically
            cl_energy, cl_ground_states = ground_state_hamiltonian(problem.hamiltonian)

        # Retrieve full solutions including eliminated spins and their energies
        full_solutions = rqaoa.final_solution(
            elimination_tracker, cl_ground_states, self.problem.hamiltonian
        )

        # timestamp for the end of the optimization
        self.header["execution_time_end"] = int(time.time())

        # Compute description dictionary containing all the information
        self.results = RQAOAResults()             
        self.results['solution'] = full_solutions
        self.results['classical_output'] = {'minimum_energy': cl_energy, 'optimal_states': cl_ground_states}
        self.results['elimination_rules'] = elimination_tracker
        self.results['schedule'] = [len(eliminations) for eliminations in elimination_tracker]
        self.results['number_steps'] = counter - self.rqaoa_parameters.counter 
        self.results['intermediate_steps'] = [{'counter': counter, 'problem': problem, 'qaoa_results': q_results, 'exp_vals_z': exp_vals_z, 'corr_matrix': corr_matrix} for counter, problem, q_results, exp_vals_z, corr_matrix in zip(range(self.rqaoa_parameters.counter, counter), problem_steps, q_results_steps, exp_vals_z_steps, corr_matrix_steps)]
        self.results['atomic_uuids'] = atomic_uuid_steps

        # set compiled to false
        self.compiled = False

        # dump the object if dump is true
        if dump: self.dump(**{**dump_options, **{'options':{'intermediate_mesurements': False}}})

        if verbose:
            print(f"RQAOA optimization completed.")

        return

    def __exp_val_hamiltonian_termwise(self, q: QAOA):
        """
        Private method to call the exp_val_hamiltonian_termwise function taking the data from
        the QAOA object _q.
        It eturns what the exp_val_hamiltonian_termwise function returns.
        """

        variational_params = q.variate_params
        qaoa_backend = q.backend
        cost_hamiltonian = q.cost_hamil
        mixer_type = q.circuit_properties.mixer_hamiltonian
        p = q.circuit_properties.p
        qaoa_optimized_angles = q.results.optimized["angles"]
        qaoa_optimized_counts = q.results.get_counts(
            q.results.optimized["measurement_outcomes"]
        )
        analytical = isinstance(qaoa_backend, QAOABackendAnalyticalSimulator)

        return exp_val_hamiltonian_termwise(
            variational_params,
            qaoa_backend,
            cost_hamiltonian,
            mixer_type,
            p,
            qaoa_optimized_angles,
            qaoa_optimized_counts,
            analytical=analytical,
        )

    def __n_step(self, n_qubits, n_cutoff, counter):
        """
        Private method that returns the n_max value in case of adaptive or the number of eliminations according
        to the schedule and the counter in case of custom method.
        """

        if self.rqaoa_parameters.rqaoa_type == "adaptive":
            # Number of spins to eliminate according the schedule
            n = self.rqaoa_parameters.n_max
        else:
            # max Number of spins to eliminate
            n = self.rqaoa_parameters.steps[counter]

        # If the step eliminates more spins than available, reduce step to match cutoff
        return (n_qubits - n_cutoff) if (n_qubits - n_cutoff) < n else n
    
    def _serializable_dict(self, complex_to_string:bool = False, intermediate_mesurements:bool = True):
        """
        Returns all values and attributes of the object that we want to return in `asdict` and `dump(s)` methods in a dictionary.

        Parameters
        ----------
        complex_to_string: bool
            If True, complex numbers are converted to strings. If False, complex numbers are converted to lists of real and imaginary parts.

        Returns
        -------
        serializable_dict: dict
            Dictionary containing all the values and attributes of the object that we want to return in `asdict` and `dump(s)` methods.
        intermediate_mesurements: bool
            If True, intermediate measurements are included in the dump. If False, intermediate measurements are not included in the dump.
            Default is True.
        """
        # we call the _serializable_dict method of the parent class, specifying the keys to delete from the results dictionary
        serializable_dict = super()._serializable_dict(complex_to_string, intermediate_mesurements)

        # we add the keys of the RQAOA object that we want to return
        serializable_dict["data"]["input_parameters"]["circuit_properties"] = dict(
            self.circuit_properties
        )
        serializable_dict["data"]["input_parameters"]["rqaoa_parameters"] = dict(
            self.rqaoa_parameters
        )

        # include parameters in the header metadata
        serializable_dict['header']['metadata']['param_type'] = serializable_dict['data']['input_parameters']['circuit_properties']['param_type']
        serializable_dict['header']['metadata']['init_type'] = serializable_dict['data']['input_parameters']['circuit_properties']['init_type']
        serializable_dict['header']['metadata']['p'] = serializable_dict['data']['input_parameters']['circuit_properties']['p']

        if serializable_dict['data']['input_parameters']['circuit_properties']['q'] is not None:
            serializable_dict['header']['metadata']['q'] = serializable_dict['data']['input_parameters']['circuit_properties']['q']

        serializable_dict['header']['metadata']['rqaoa_type'] = serializable_dict['data']['input_parameters']['rqaoa_parameters']['rqaoa_type']
        serializable_dict['header']['metadata']['rqaoa_n_max'] = serializable_dict['data']['input_parameters']['rqaoa_parameters']['n_max']
        serializable_dict['header']['metadata']['rqaoa_n_cutoff'] = serializable_dict['data']['input_parameters']['rqaoa_parameters']['n_cutoff']

        return serializable_dict<|MERGE_RESOLUTION|>--- conflicted
+++ resolved
@@ -28,10 +28,6 @@
 from openqaoa.utilities import get_mixer_hamiltonian, ground_state_hamiltonian, exp_val_hamiltonian_termwise, delete_keys_from_dict, is_valid_uuid, generate_uuid, bitstring_energy
 from openqaoa.backends.qaoa_backend import get_qaoa_backend, DEVICE_NAME_TO_OBJECT_MAPPER, DEVICE_ACCESS_OBJECT_MAPPER
 from openqaoa.optimizers.qaoa_optimizer import get_optimizer
-<<<<<<< HEAD
-from openqaoa.optimizers.result import Result
-=======
->>>>>>> bff27d47
 from openqaoa.backends import QAOABackendAnalyticalSimulator
 import openqaoa.rqaoa as rqaoa
 from openqaoa.rqaoa.rqaoa_results import RQAOAResults
@@ -110,15 +106,10 @@
             "execution_time_end": None,
         }
 
-<<<<<<< HEAD
-        # Initialize the experiment tags, the results and problem objects
-        self.exp_tags = {}
-=======
         # Initialize the experiment tags
         self.exp_tags = {}
 
         # Initialize the results and problem objects
->>>>>>> bff27d47
         self.problem = None
         self.results = None
 
@@ -796,17 +787,10 @@
         if verbose:
             print("\t \033[1m ### Summary ###\033[0m")
             print(f"OpenQAOA has been compiled with the following properties")
-<<<<<<< HEAD
             print(
                 f"Solving QAOA with \033[1m {self.device.device_name} \033[0m on  \033[1m{self.device.device_location}\033[0m"
             )
             print(
-=======
-            print(
-                f"Solving QAOA with \033[1m {self.device.device_name} \033[0m on  \033[1m{self.device.device_location}\033[0m"
-            )
-            print(
->>>>>>> bff27d47
                 f"Using p={self.circuit_properties.p} with {self.circuit_properties.param_type} parameters initialized as {self.circuit_properties.init_type}"
             )
 
