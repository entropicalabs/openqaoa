#   Copyright 2022 Entropica Labs
#
#   Licensed under the Apache License, Version 2.0 (the "License");
#   you may not use this file except in compliance with the License.
#   You may obtain a copy of the License at
#
#       http://www.apache.org/licenses/LICENSE-2.0
#
#   Unless required by applicable law or agreed to in writing, software
#   distributed under the License is distributed on an "AS IS" BASIS,
#   WITHOUT WARRANTIES OR CONDITIONS OF ANY KIND, either express or implied.
#   See the License for the specific language governing permissions and
#   limitations under the License.

"""
Collection of functions to return derivative computation functions. Usually called from the `derivative_function` method of a `QAOABaseBackend` object.
New gradient/higher-order derivative computation methods can be added here. To add new computation methods:
    1. Write function in the format : new_function(backend_obj, params_std, params_ext, gradient_options), or with less arguments.
    2. Give this function a string identifier (eg: 'param_shift'), and add this to the list `derivative_methods` of the function `derivative`, and as a possible 'out'.

"""
import numpy as np
import random


<<<<<<< HEAD
def update_and_compute_expectation(backend_obj, params):
    """
    Helper function that returns a callable that takes in a raw parameters (a list of floats) and returns an expectation value (a float).
    This function will handle: 
        (1) updating variational parameters with QAOAVariationalBaseParams.update_from_raw, and 
        (2) computing expectation with QAOABaseBackend.expectation.
        
    PARAMETERS
    ----------
    backend_obj : `QAOABaseBackend`
        backend object that computes expectation values when executed. 
    
    params : QAOAVariationalBaseParams
        `QAOAVariationalBaseParams` object containing variational angles.
    
    """
    
=======
def update_and_compute_expectation(backend_obj, params, logger):
    # Helper function that returns a function that takes in a list of raw parameters
    # This function will handle (1) updating variational parameters with update_from_raw and (2) computing expectation.

>>>>>>> 0194a969
    def fun(args):
        current_total_eval = logger.func_evals.best[0]
        current_total_eval += 1
        current_jac_eval = logger.jac_func_evals.best[0]
        current_jac_eval += 1
        logger.log_variables({'func_evals': current_total_eval, 
                              'jac_func_evals': current_jac_eval})
        params.update_from_raw(args)
        return backend_obj.expectation(params)

    return fun


def derivative(derivative_dict: dict):
    """
    Called from `cost_function.py`. Returns a callable derivative function, generated according to parameters in `derivative_dict`. 

    PARAMETERS
    ----------
    derivative_dict :
        derivative_type : str
            Type of derivative to compute. String of either `gradient` or `hessian`.

        derivative_method : str
            Computational method of the derivative. String of either `finite_difference`, `param_shift`, `stoch_param_shift`, or `grad_spsa`.

        derivative_options : dict
            Dictionary containing options specific to each `derivative_method` - see their docstrings for options.

        backend_obj : QAOABaseBackend
            `QAOABaseBackend` object that contains information about the abstract circuit to be executed.

        params : QAOAVariationalBaseParams
            `QAOAVariationalBaseParams` object containing variational angles.

        params_ext : VariationalExtendedParams
            extended parametrisation object (for parameter shift and related methods)

    Returns
    -------
    out:
        Callable derivative function that accepts parameters (a list of floats) and returns the gradient (a list of floats).
    """
    
    logger = derivative_dict['logger']
    
    derivative_type = derivative_dict['derivative_type']
    derivative_method = derivative_dict['derivative_method']

    # Default derivative_options used if none are specified.
    default_derivative_options = {"stepsize": 0.00001,
                                  "n_beta_single": -1,
                                  "n_beta_pair": -1,
                                  "n_gamma_single": -1,
                                  "n_gamma_pair": -1}

    derivative_options = {**default_derivative_options, **derivative_dict['derivative_options']
                          } if derivative_dict['derivative_options'] is not None else default_derivative_options

    backend_obj = derivative_dict['backend_obj']
    params = derivative_dict['params']
    params_ext = derivative_dict['params_ext']

    derivative_types = ['gradient', 'hessian']
    assert derivative_type in derivative_types,\
        "Unknown derivative type specified - please choose between " + \
        str(derivative_types)

    derivative_methods = ['finite_difference',
                          'param_shift', 'stoch_param_shift', 'grad_spsa']
    assert derivative_method in derivative_methods,\
        "Unknown derivative computation method specified - please choose between " + \
        str(derivative_methods)

    if derivative_type == 'gradient':

        if derivative_method == 'finite_difference':
<<<<<<< HEAD
            out = grad_fd(backend_obj, params, derivative_options)
            
        elif derivative_method == 'param_shift':
            assert params.__class__.__name__ == 'QAOAVariationalStandardParams', f"{params.__class__.__name__} not supported - only Standard Parametrisation is supported for parameter shift/stochastic parameter shift for now."
            out = grad_ps(backend_obj, params, params_ext)
            
        elif derivative_method == 'stoch_param_shift':
            assert params.__class__.__name__ == 'QAOAVariationalStandardParams', f"{params.__class__.__name__} not supported - only Standard Parametrisation is supported for parameter shift/stochastic parameter shift for now."
            out = grad_sps(backend_obj, params, params_ext, derivative_options)
            
=======
            out = grad_fd(backend_obj, params, derivative_options, logger)
        elif derivative_method == 'param_shift':
            out = grad_ps(backend_obj, params, params_ext, logger)
        elif derivative_method == 'stoch_param_shift':
            out = grad_sps(backend_obj, params, params_ext, derivative_options, logger)
>>>>>>> 0194a969
        elif derivative_method == 'grad_spsa':
            out = grad_spsa(backend_obj, params, derivative_options, logger)

    elif derivative_type == 'hessian':

        if derivative_method == 'finite_difference':
            out = hessian_fd(backend_obj, params, derivative_options, logger)

    return out


def grad_fd(backend_obj, params, gradient_options, logger):
    """
    Returns a callable function that calculates the gradient with the finite difference method.

    PARAMETERS
    ----------
    backend_obj : `QAOABaseBackend`
        backend object that computes expectation values when executed. 

    gradient_options : `dict`
        stepsize : 
            Stepsize of finite difference.

    RETURNS
    -------
    grad_fd_func: `Callable`
        Callable derivative function.
    """

    # Set default value of eta
    eta = gradient_options['stepsize']
    fun = update_and_compute_expectation(backend_obj, params, logger)

    def grad_fd_func(args):

        grad = np.zeros(len(args))

        for i in range(len(args)):
            vect_eta = np.zeros(len(args))
            vect_eta[i] = 1

            # Finite diff. calculation of gradient
            eval_i = fun(args - (eta/2)*vect_eta)
            eval_f = fun(args + (eta/2)*vect_eta)
            grad[i] = (eval_f-eval_i)/eta

        return grad

    return grad_fd_func


def grad_ps(backend_obj, params, params_ext, logger):
    """
    Returns a callable function that calculates the gradient with the parameter shift method.

    PARAMETERS
    ----------
    backend_obj : `QAOABaseBackend`
        backend object that computes expectation values when executed. 

    params : `QAOAVariationalStandardParams`
        variational parameters object, standard parametrisation.

    params_ext : `QAOAVariationalExtendedParams`
        variational parameters object, extended parametrisation.

    RETURNS
    -------
    grad_ps_func:
        Callable derivative function.
    """
<<<<<<< HEAD
    
    # TODO : clean up conversion part + handle Fourier parametrisation
    
    fun = update_and_compute_expectation(backend_obj, params_ext)
    
    coeffs_list = params.p*params.mixer_1q_coeffs + params.p*params.mixer_2q_coeffs + \
            params.p*params.cost_1q_coeffs + params.p*params.cost_2q_coeffs
    
=======

    fun = update_and_compute_expectation(backend_obj, params_ext, logger)

>>>>>>> 0194a969
    def grad_ps_func(args):

        # Convert standard to extended parameters before applying parameter shift
        args_ext = params.convert_to_ext(args)
        
        grad_ext = np.zeros(len(args_ext))

        # Apply parameter shifts
        for i in range(len(args_ext)):
            vect_eta = np.zeros(len(args_ext))
            vect_eta[i] = 1
            r = coeffs_list[i]
            grad_ext[i] = r*(fun(args_ext + (np.pi/(4*r))*vect_eta) -
                             fun(args_ext - (np.pi/(4*r))*vect_eta))

        # Convert extended param. gradient form back into std param. form
        
        m1q_entries = grad_ext[:params.p*len(params.mixer_1q_coeffs)]
        m2q_entries = grad_ext[params.p*len(params.mixer_1q_coeffs) : params.p*len(params.mixer_2q_coeffs)]
        c1q_entries = grad_ext[params.p*len(params.mixer_1q_coeffs) + params.p*len(params.mixer_2q_coeffs): params.p*len(params.mixer_1q_coeffs) + params.p*len(params.mixer_2q_coeffs) + params.p*len(params.cost_1q_coeffs)]
        c2q_entries = grad_ext[params.p*len(params.mixer_1q_coeffs) + params.p*len(params.mixer_2q_coeffs) + params.p*len(params.cost_1q_coeffs):]
        subdivided_ext_grad = [m1q_entries, m2q_entries, c1q_entries, c2q_entries]
        
        # Sum up gradients (due to the chain rule), and re-express in standard form.
        mat = np.zeros((4, params.p))
        for i in range(4):  # 4 types of terms
            for j in range(params.p):
                mat[i][j] = np.sum(subdivided_ext_grad[i][j*int(len(subdivided_ext_grad[i]) /
                                   params.p):(j+1)*int(len(subdivided_ext_grad[i])/params.p)])

        grad_std = list(np.sum(mat[:2], axis=0)) + \
            list(np.sum(mat[2:], axis=0))
        
        return np.array(grad_std)

    return grad_ps_func


def grad_sps(backend_obj, params_std, params_ext, gradient_options, logger):
    """
    Returns a callable function that approximates the gradient with the stochastic parameter shift method, which samples (n_beta_single, n_beta_pair, n_gamma_single, n_gamma_pair) gates at each layer instead of all gates. See "Algorithm 4" of https://arxiv.org/pdf/1910.01155.pdf. By convention, (n_beta_single, n_beta_pair, n_gamma_single, n_gamma_pair) = (-1, -1, -1, -1) will sample all gates (which is then equivalent to the full parameter shift rule).

    PARAMETERS
    ----------
    backend_obj : `QAOABaseBackend`
        backend object that computes expectation values when executed. 

    params_std : `QAOAVariationalStandardParams`
        variational parameters object, standard parametrisation.

    params_ext : `QAOAVariationalExtendedParams`
        variational parameters object, extended parametrisation.

    gradient_options :
        n_beta_single : 
            Number of single-qubit mixer gates to sample for the stochastic parameter shift.
        n_beta_pair : 
            Number of X two-qubit mixer gates to sample for the stochastic parameter shift.
        n_gamma_pair : 
            Number of two-qubit cost gates to sample for the stochastic parameter shift.
        n_gamma_single : 
            Number of single-qubit cost gates to sample for the stochastic parameter shift.

    RETURNS
    -------
    grad_sps_func:
        Callable derivative function.
    """
    
    n_beta_single = gradient_options['n_beta_single']
    n_beta_pair = gradient_options['n_beta_pair']
    n_gamma_single = gradient_options['n_gamma_single']
    n_gamma_pair = gradient_options['n_gamma_pair']
    
    beta_single_len = len(params_ext.betas_singles[0])
    beta_pair_len = len(params_ext.betas_pairs[0])
    gamma_single_len = len(params_ext.gammas_singles[0])
    gamma_pair_len = len(params_ext.gammas_pairs[0])
    
    coeffs_list = params_std.p*params_std.mixer_1q_coeffs + params_std.p*params_std.mixer_2q_coeffs + \
            params_std.p*params_std.cost_1q_coeffs + params_std.p*params_std.cost_2q_coeffs
    
    assert (-1 <= n_beta_single <= beta_single_len) and (-1 <= n_beta_pair <= beta_pair_len) and (-1 <= n_gamma_single <= gamma_single_len) and (-1 <= n_gamma_pair <= gamma_pair_len),\
        f"Invalid (n_beta_single, n_beta_pair, n_gamma_pair, n_gamma_single). Each n must be -1 or integers less than or equals to ({str(beta_single_len)}, {str(beta_pair_len)}, {str(gamma_single_len)}, {str(gamma_pair_len)})"

    if n_beta_single == -1: n_beta_single = beta_single_len
    if n_beta_pair == -1: n_beta_pair = beta_pair_len
    if n_gamma_single == -1: n_gamma_single = gamma_single_len
    if n_gamma_pair == -1: n_gamma_pair = gamma_pair_len
        
    fun = update_and_compute_expectation(backend_obj, params_ext)
    
    def grad_sps_func(args):

        # Convert standard to extended parameters before applying parameter shift
        args_ext = params_std.convert_to_ext(args)
        
        grad_ext = np.zeros(len(args_ext))

        # Generate lists of random gates to sample. Note : Gates sampled in each layer is not necessarily the same, but the number of sampled gates in each layer is the same.
        sampled_indices = []
        for p in range(params_std.p):
            sampled_indices.append(random.sample(range(p*len(params_std.mixer_1q_coeffs) , (p+1)*len(params_std.mixer_1q_coeffs)), n_beta_single))

            sampled_indices.append(random.sample(range(params_std.p*len(params_std.mixer_1q_coeffs) + p*len(params_std.mixer_2q_coeffs) , params_std.p*len(params_std.mixer_1q_coeffs) + (p+1)*len(params_std.mixer_2q_coeffs)), n_beta_pair))

            sampled_indices.append(random.sample(range(params_std.p*(len(params_std.mixer_1q_coeffs) + len(params_std.mixer_2q_coeffs)) + p*len(params_std.cost_1q_coeffs) , params_std.p*(len(params_std.mixer_1q_coeffs) + len(params_std.mixer_2q_coeffs)) + (p+1)*len(params_std.cost_1q_coeffs)), n_gamma_single))

            sampled_indices.append(random.sample(range(params_std.p*(len(params_std.mixer_1q_coeffs) + len(params_std.mixer_2q_coeffs) + len(params_std.cost_1q_coeffs)) + p*len(params_std.cost_2q_coeffs) , params_std.p*(len(params_std.mixer_1q_coeffs) + len(params_std.mixer_2q_coeffs) + len(params_std.cost_1q_coeffs)) + (p+1)*len(params_std.cost_2q_coeffs)), n_gamma_pair))
    
        sampled_indices = [item for sublist in sampled_indices for item in sublist]

        # Apply parameter shifts
        for i in range(len(args_ext)):
            if (i) in sampled_indices:
                vect_eta = np.zeros(len(args_ext))
                vect_eta[i] = 1
                r = coeffs_list[i]
                grad_ext[i] = r*(fun(args_ext + (np.pi/(4*r))*vect_eta) -
                                 fun(args_ext - (np.pi/(4*r))*vect_eta))

        # Convert extended param. gradient form back into std param. form
        
        m1q_entries = grad_ext[:params_std.p*len(params_std.mixer_1q_coeffs)]
        m2q_entries = grad_ext[params_std.p*len(params_std.mixer_1q_coeffs) : params_std.p*len(params_std.mixer_2q_coeffs)]
        c1q_entries = grad_ext[params_std.p*len(params_std.mixer_1q_coeffs) + params_std.p*len(params_std.mixer_2q_coeffs): params_std.p*len(params_std.mixer_1q_coeffs) + params_std.p*len(params_std.mixer_2q_coeffs) + params_std.p*len(params_std.cost_1q_coeffs)]
        c2q_entries = grad_ext[params_std.p*len(params_std.mixer_1q_coeffs) + params_std.p*len(params_std.mixer_2q_coeffs) + params_std.p*len(params_std.cost_1q_coeffs):]
        subdivided_ext_grad = [m1q_entries, m2q_entries, c1q_entries, c2q_entries]
        
        # Sum up gradients (due to the chain rule), and re-express in standard form.
        mat = np.zeros((4, params_std.p))
        for i in range(4):  # 4 types of terms
            for j in range(params_std.p):
                mat[i][j] = np.sum(subdivided_ext_grad[i][j*int(len(subdivided_ext_grad[i]) /
                                   params_std.p):(j+1)*int(len(subdivided_ext_grad[i])/params_std.p)])

        grad_std = list(np.sum(mat[:2], axis=0)) + \
            list(np.sum(mat[2:], axis=0))
        
        return np.array(grad_std)

    return grad_sps_func


def hessian_fd(backend_obj, params, hessian_options, logger):
    """
    Returns a callable function that calculates the hessian with the finite difference method.

    PARAMETERS
    ----------
    backend_obj : `QAOABaseBackend`
        backend object that computes expectation values when executed.

    params : `QAOAVariationalBaseParams`
        variational parameters object.

    hessian_options :
        hessian_stepsize : 
            stepsize of finite difference.

    RETURNS
    -------
    hessian_fd_func:
        Callable derivative function.

    """

    eta = hessian_options['stepsize']
    fun = update_and_compute_expectation(backend_obj, params, logger)

    def hessian_fd_func(args):
        hess = np.zeros((len(args), len(args)))

        for i in range(len(args)):
            for j in range(len(args)):
                vect_eta1 = np.zeros(len(args))
                vect_eta2 = np.zeros(len(args))
                vect_eta1[i] = 1
                vect_eta2[j] = 1

                if i == j:
                    # Central diff. hessian diagonals (https://v8doc.sas.com/sashtml/ormp/chap5/sect28.htm)
                    hess[i][i] = (-fun(args+2*eta*vect_eta1) + 16*fun(args + eta*vect_eta1) - 30*fun(
                        args) + 16*fun(args-eta*vect_eta1)-fun(args-2*eta*vect_eta1))/(12*eta**2)
                #grad_diff[i] = (grad_fd_ext(params + (eta/2)*vect_eta)[i] - grad_fd_ext(params - (eta/2)*vect_eta)[i])/eta
                else:
                    hess[i][j] = (fun(args + eta*vect_eta1 + eta*vect_eta2)-fun(args + eta*vect_eta1 - eta*vect_eta2)-fun(
                        args - eta*vect_eta1 + eta*vect_eta2)+fun(args - eta*vect_eta1 - eta*vect_eta2))/(4*eta**2)

        return hess

    return hessian_fd_func


def grad_spsa(backend_obj, params, gradient_options, logger):
    """
    Returns a callable function that calculates the gradient approxmiation with the Simultaneous Perturbation Stochastic Approximation (SPSA) method.

    PARAMETERS
    ----------
    backend_obj : `QAOABaseBackend`
        backend object that computes expectation values when executed. 

    params : `QAOAVariationalBaseParams`
        variational parameters object.

    gradient_options : `dict`
        gradient_stepsize : 
            stepsize of stochastic shift.

    RETURNS
    -------
    grad_spsa_func: `Callable`
        Callable derivative function.

    """
    c = gradient_options['stepsize']
    fun = update_and_compute_expectation(backend_obj, params, logger)

    def grad_spsa_func(args):
        delta = (2*np.random.randint(0, 2, size=len(args))-1)
        return np.real((fun(args + c*delta) - fun(args - c*delta))*delta/(2*c))

    return grad_spsa_func<|MERGE_RESOLUTION|>--- conflicted
+++ resolved
@@ -23,8 +23,7 @@
 import random
 
 
-<<<<<<< HEAD
-def update_and_compute_expectation(backend_obj, params):
+def update_and_compute_expectation(backend_obj, params, logger):
     """
     Helper function that returns a callable that takes in a raw parameters (a list of floats) and returns an expectation value (a float).
     This function will handle: 
@@ -38,15 +37,10 @@
     
     params : QAOAVariationalBaseParams
         `QAOAVariationalBaseParams` object containing variational angles.
-    
-    """
-    
-=======
-def update_and_compute_expectation(backend_obj, params, logger):
-    # Helper function that returns a function that takes in a list of raw parameters
-    # This function will handle (1) updating variational parameters with update_from_raw and (2) computing expectation.
-
->>>>>>> 0194a969
+        
+    logger : 
+        Logger object to keep track of function evaluations    
+    """
     def fun(args):
         current_total_eval = logger.func_evals.best[0]
         current_total_eval += 1
@@ -124,24 +118,13 @@
     if derivative_type == 'gradient':
 
         if derivative_method == 'finite_difference':
-<<<<<<< HEAD
-            out = grad_fd(backend_obj, params, derivative_options)
-            
+            out = grad_fd(backend_obj, params, derivative_options, logger)
         elif derivative_method == 'param_shift':
             assert params.__class__.__name__ == 'QAOAVariationalStandardParams', f"{params.__class__.__name__} not supported - only Standard Parametrisation is supported for parameter shift/stochastic parameter shift for now."
-            out = grad_ps(backend_obj, params, params_ext)
-            
+            out = grad_ps(backend_obj, params, params_ext, logger)
         elif derivative_method == 'stoch_param_shift':
             assert params.__class__.__name__ == 'QAOAVariationalStandardParams', f"{params.__class__.__name__} not supported - only Standard Parametrisation is supported for parameter shift/stochastic parameter shift for now."
-            out = grad_sps(backend_obj, params, params_ext, derivative_options)
-            
-=======
-            out = grad_fd(backend_obj, params, derivative_options, logger)
-        elif derivative_method == 'param_shift':
-            out = grad_ps(backend_obj, params, params_ext, logger)
-        elif derivative_method == 'stoch_param_shift':
             out = grad_sps(backend_obj, params, params_ext, derivative_options, logger)
->>>>>>> 0194a969
         elif derivative_method == 'grad_spsa':
             out = grad_spsa(backend_obj, params, derivative_options, logger)
 
@@ -213,21 +196,14 @@
     -------
     grad_ps_func:
         Callable derivative function.
-    """
-<<<<<<< HEAD
-    
+    """    
     # TODO : clean up conversion part + handle Fourier parametrisation
     
-    fun = update_and_compute_expectation(backend_obj, params_ext)
+    fun = update_and_compute_expectation(backend_obj, params_ext, logger)
     
     coeffs_list = params.p*params.mixer_1q_coeffs + params.p*params.mixer_2q_coeffs + \
             params.p*params.cost_1q_coeffs + params.p*params.cost_2q_coeffs
-    
-=======
-
-    fun = update_and_compute_expectation(backend_obj, params_ext, logger)
-
->>>>>>> 0194a969
+
     def grad_ps_func(args):
 
         # Convert standard to extended parameters before applying parameter shift
