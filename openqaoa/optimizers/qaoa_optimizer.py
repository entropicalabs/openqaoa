--- conflicted
+++ resolved
@@ -61,34 +61,18 @@
     method = optimizer_dict['method'].lower()
     optimizers = available_optimizers()
 
-<<<<<<< HEAD
-    selected_class = None
-    for opt_class, methods in optimizers.items():
-        if method in methods:
-            selected_class = opt_class
-
-    
-    if selected_class in SUPPORTED_OPTIMIZERS.keys():
-        optimizer = SUPPORTED_OPTIMIZERS[selected_class](vqa_object, variational_params, optimizer_dict)
-    else:
-        optimizers_list = []
-        for i in list(optimizers.values()): optimizers_list += i
-        raise ValueError(f"Optimizer '{method}' is not supported. Please choose from the following: {optimizers_list}")
-
-=======
     method_valid = False
     for opt_class, methods in optimizers.items():
         if method in methods:
             selected_class = opt_class
             method_valid = True
             
-    assert method_valid, ValueError(f'Selected method is not supported. Please choose from {available_optimizers()}')
+    assert method_valid, ValueError(f'Selected optimizer method '{method}' is not supported. Please choose from {available_optimizers()}')
             
     try:
         optimizer = SUPPORTED_OPTIMIZERS[selected_class](vqa_object, variational_params,
                                                          optimizer_dict)
     except Exception as e:
         raise e
-   
->>>>>>> a463e69e
+        
     return optimizer