#   Copyright 2022 Entropica Labs
#
#   Licensed under the Apache License, Version 2.0 (the "License");
#   you may not use this file except in compliance with the License.
#   You may obtain a copy of the License at
#
#       http://www.apache.org/licenses/LICENSE-2.0
#
#   Unless required by applicable law or agreed to in writing, software
#   distributed under the License is distributed on an "AS IS" BASIS,
#   WITHOUT WARRANTIES OR CONDITIONS OF ANY KIND, either express or implied.
#   See the License for the specific language governing permissions and
#   limitations under the License.

import os
import numpy as np
import pickle
from copy import deepcopy
from abc import ABC, abstractmethod
from typing import Type, Callable, List
from datetime import datetime

from scipy.optimize._minimize import minimize, MINIMIZE_METHODS
from scipy.optimize import LinearConstraint, NonlinearConstraint, Bounds

from ..basebackend import VQABaseBackend
from ..qaoa_parameters.baseparams import QAOAVariationalBaseParams
from . import optimization_methods as om

from .logger_vqa import Logger

from ..derivative_functions import derivative


class OptimizeVQA(ABC):
    '''    
    Training Class for optimizing VQA algorithm that wraps around VQABaseBackend and QAOAVariationalBaseParams objects.
    This function utilizes the `update_from_raw` of the QAOAVariationalBaseParams class and `expectation` method of 
    the VQABaseBackend class to create a wrapper callable which is passed into scipy.optimize.minimize for minimization.
    Only the trainable parameters should be passed instead of the complete
    AbstractParams object. The construction is completely backend and type 
    of VQA agnostic. 

    This class is an AbstractBaseClass on top of which other specific Optimizer
    classes are built.
    
    .. Tip:: 
        Optimizer that usually work the best for quantum optimization problems
        
        * Gradient free optimizer - Cobyla

    Parameters
    ----------
    vqa_object:
        Backend object of class VQABaseBackend which contains information on the backend used to perform computations, and the VQA circuit.
    
    variational_params:
        Object of class QAOAVariationalBaseParams, which contains information on the circuit to be executed,  the type of parametrisation, and the angles of the VQA circuit.
    
    method: 
        which method to use for optimization. Choose a method from the list
        of supported methods by scipy optimize, or from the list of custom gradient optimisers.

    optimizer_dict:
        All extra parameters needed for customising the optimising, as a dictionary.

    #Optimizers that usually work the best for quantum optimization problems:
        1) Gradient free optimizer: BOBYQA, ImFil, Cobyla
        2) Gradient based optimizer: L-BFGS, ADAM (With parameter shift gradients)
        Note: Adam is not a part of scipy, it will added in a future version
    '''

    def __init__(self,
                 vqa_object: Type[VQABaseBackend],
                 variational_params: Type[QAOAVariationalBaseParams],
                 optimizer_dict: dict):

        if not isinstance(vqa_object, VQABaseBackend):
            raise TypeError(
                f'The specified cost object must be of type VQABaseBackend')

        self.vqa = vqa_object
        # extract initial parameters from the params of vqa_object
        self.variational_params = variational_params
        self.initial_params = variational_params.raw()
        self.method = optimizer_dict['method'].lower()
        
        self.log = Logger({'cost': 
                           {
                               'history_update_bool': optimizer_dict.get('cost_progress',True), 
                               'best_update_string': 'LowestOnly'
                           }, 
                           'counts': 
                           {
                               'history_update_bool': optimizer_dict.get('optimization_progress',False), 
                               'best_update_string': 'Replace'
                           }, 
                           'probability': 
                           {
                               'history_update_bool': optimizer_dict.get('optimization_progress',False), 
                               'best_update_string': 'Replace'
                           },
                           'param_log': 
                           {
                               'history_update_bool': optimizer_dict.get('parameter_log',True), 
                               'best_update_string': 'Replace'
                           }, 
                           'func_evals': 
                           {
                               'history_update_bool': False, 
                               'best_update_string': 'HighestOnly'
                           },
                           'jac_func_evals': 
                           {
                               'history_update_bool': False, 
                               'best_update_string': 'HighestOnly'
                           }
                          }, 
                          {
                              'root_nodes': ['cost', 'func_evals', 'jac_func_evals'],
                              'best_update_structure': (['cost', 'param_log'], 
                                                        ['cost', 'counts'], 
                                                        ['cost', 'probability'])
                          })
        
        self.log.log_variables({'func_evals': 0})
        self.log.log_variables({'jac_func_evals': 0})

    @abstractmethod
    def __repr__(self):
        """
        Overview of the instantiated optimier/trainer.
        """
        string = f"Optimizer for VQA of type: {type(self.vqa).__base__.__name__} \n"
        string += f"Backend: {type(self.vqa).__name__} \n"
        string += f"Method: {str(self.method).upper()}\n"

        return string

    def __call__(self):
        """
        Call the class instance to initiate the training process.
        """
        self.optimize()
        return self

    # def evaluate_jac(self, x):

    def optimize_this(self, x):
        '''
        A function wrapper to execute the circuit in the backend. This function 
        will be passed as argument to be optimized by scipy optimize.
<<<<<<< HEAD
        
=======
>>>>>>> aeea6a97
        .. Important::
            #. Appends all intermediate parameters in ``self.param_log`` list
            #. Appends the cost value after each iteration in the optimization process to ``self.cost_progress`` list
            #. Checks if ``self.vqa`` has the ``self.counts`` attribute. If it exists, appends the counts of each state for that circuit evaluation to ``self.count_progress`` list.
            #. Checks if ``self.vqa`` has the ``self.probability`` attribute. If it exists, appends the probability of each state for that circuit evaluation to ``self.count_progress`` list.

        Parameters
        ----------
        x: 
            Parameters (a list of floats) over which optimization is performed.

        Returns 
        -------
        cost value: 
            Cost value which is evaluated on the declared backend.

        Returns
        -------
        :
            Cost Value evaluated on the declared backed or on the Wavefunction Simulator if specified so
        '''
        
        log_dict = {}
        log_dict.update({'param_log': deepcopy(x)})
        self.variational_params.update_from_raw(deepcopy(x))
        callback_cost = self.vqa.expectation(self.variational_params)
        
        log_dict.update({'cost': callback_cost})
        current_eval = self.log.func_evals.best[0]
        current_eval += 1
        log_dict.update({'func_evals': current_eval})
        
        if hasattr(self.vqa, 'counts'):
            log_dict.update({'counts': self.vqa.counts})
        elif hasattr(self.vqa, 'probability'):
            log_dict.update({'probability': self.vqa.probability})
            
        self.log.log_variables(log_dict)

        return callback_cost

    @abstractmethod
    def optimize(self):
        '''
        Main method which implements the optimization process.
        Child classes must implement this method according to their respective
        optimization process.

        Returns
        -------
        :
            The optimized return object from the ``scipy.optimize`` package the result is assigned to the attribute ``opt_result``
        '''
        pass

    def results_dictionary(self,
                           file_path: str = None,
                           file_name: str = None):
        '''
        This method formats a dictionary that consists of all the results from 
        the optimization process. The dictionary is returned by this method.
        The results can also be saved by providing the path to save the pickled file

        .. Important:: 
            Child classes must implement this method so that the returned object,
            a ``Dictionary`` is consistent across all Optimizers.

        TODO: 
            Decide results datatype: dictionary or namedtuple?

        Parameters
        ----------
        file_path: 
            To save the results locally on the machine in pickle format, specify 
            the entire file path to save the result_dictionary.

        file_name:
            Custom name for to save the data; a generic name with the time of 
            optimization is used if not specified

        Returns
        -------
        :
            Dictionary with the following keys
                
                #. "number of evals"
                #. "jac evals"
                #. "parameter log"
                #. "best param"
                #. "cost progress list"
                #. "best cost"
                #. "count progress list"
                #. "best count"
                #. "probability progress list"
                #. "best probability"
                #. "optimization method"
        '''
        date_time = datetime.now().strftime("%d.%m.%Y_%H.%M.%S")
        file_name = f'opt_results_{date_time}' if file_name is None else file_name
        
        result_dict = {
            'number of evals': self.log.func_evals.best[0],
            'jac evals': self.log.jac_func_evals.best[0],
            'parameter log': np.array(self.log.param_log.history).tolist(),
            'best param': np.array(self.log.param_log.best[0]).tolist(),
            'cost progress list': np.array(self.log.cost.history).tolist(), 
            'best cost': np.array(self.log.cost.best[0]).tolist(), 
            'count progress list': np.array(self.log.counts.history).tolist(),
            'best count': np.array(self.log.counts.best[0] if self.log.counts.best != [] else {}).tolist(), 
            'probability progress list': np.array(self.log.probability.history).tolist(),
            'best probability': np.array(self.log.probability.best[0] if self.log.probability.best != [] else {}).tolist(),
            'optimization method': self.method
        }

        if(file_path and os.path.isdir(file_path)):
            print('Saving results locally')
            pickled_file = open(f'{file_path}/{file_name}.pcl', 'wb')
            pickle.dump(result_dict, pickled_file)
            pickled_file.close()

        return result_dict


class ScipyOptimizer(OptimizeVQA):
    """
    Python vanilla scipy based optimizer for the VQA class.
    
    .. Tip::
        Using bounds may result in lower optimization performance

    Parameters
    ----------
    vqa_object:
        Backend object of class VQABaseBackend which contains information on the backend used to perform computations, and the VQA circuit.
    
    variational_params:
        Object of class QAOAVariationalBaseParams, which contains information on the circuit to be executed,  the type of parametrisation, and the angles of the VQA circuit.

    optimizer_dict:
        jac: 
            gradient as `Callable` if defined. else None

        hess: 
            hessian as `Callable` if defined. else None

        * bounds
        
            * parameter bounds while training, defaults to ``None``

        * constraints
        
            * Linear/Non-Linear constraints (only for COBYLA, SLSQP and trust-constr)

        * tol
        
            * Tolerance for termination

        * maxiters
        
            * sets ``maxiters = 100`` by default if not specified.

    """
    GRADIENT_FREE = ['cobyla', 'nelder-mead', 'powell', 'slsqp']
    SCIPY_METHODS = MINIMIZE_METHODS

    def __init__(self,
                 vqa_object: Type[VQABaseBackend],
                 variational_params: Type[QAOAVariationalBaseParams],
                 optimizer_dict: dict):

        super().__init__(vqa_object, variational_params, optimizer_dict)

        self.vqa_object = vqa_object
        self._validate_and_set_params(optimizer_dict)

    def _validate_and_set_params(self, optimizer_dict):
        """
        Verify that the specified arguments are valid for the particular optimizer.
        """

        if self.method not in ScipyOptimizer.SCIPY_METHODS:
            raise ValueError(
                "Specified method not supported by Scipy Minimize")

        jac = optimizer_dict.get('jac', None)
        hess = optimizer_dict.get('hess', None)
        jac_options = optimizer_dict.get('jac_options', None)
        hess_options = optimizer_dict.get('hess_options', None)

        if self.method not in ScipyOptimizer.GRADIENT_FREE and (jac is None or not isinstance(jac, (Callable, str))):
            raise ValueError(
                "Please specify either a string or provide callable gradient in order to use gradient based methods")
        else:
            if isinstance(jac, str):
<<<<<<< HEAD
                self.jac = derivative(
                    self.vqa_object, self.variational_params, self.log, 'gradient', 
                    jac, jac_options)
=======
                self.jac = self.vqa_object.derivative_function(
                    self.variational_params, 'gradient', jac, jac_options, self.log)
>>>>>>> aeea6a97
            else:
                self.jac = jac

        hess = optimizer_dict.get('hess', None)
        if hess is not None and not isinstance(hess, (Callable, str)):
            raise ValueError("Hessian needs to be of type Callable or str")
        else:
            if isinstance(hess, str):
<<<<<<< HEAD
                self.hess = derivative(
                    self.vqa_object, self.variational_params, self.log, 'hessian', 
                    hess, hess_options)
=======
                self.hess = self.vqa_object.derivative_function(
                    self.variational_params, 'hessian', hess, hess_options, self.log)
>>>>>>> aeea6a97
            else:
                self.hess = hess

        constraints = optimizer_dict.get('constraints', ())
        if constraints == () or isinstance(constraints, LinearConstraint) or isinstance(constraints, NonlinearConstraint):
            self.constraints = constraints
        else:
            raise ValueError(
                f"Constraints for Scipy optimization should be of type {LinearConstraint} or {NonlinearConstraint}")

        bounds = optimizer_dict.get('bounds', None)

        if bounds is None or isinstance(bounds, Bounds):
            self.bounds = bounds
        elif isinstance(bounds, List):
            lb = np.array(bounds).T[0]
            ub = np.array(bounds).T[1]
            self.bounds = Bounds(lb, ub)
        else:
            raise ValueError(
                f"Bounds for Scipy optimization should be of type {Bounds}, or a list in the form [[ub1, lb1], [ub2, lb2], ...]")

        maxiter = optimizer_dict.get('maxiter', 100)
        self.options = {'maxiter': maxiter}

        self.tol = optimizer_dict.get('tol', None)

        return self

    def __repr__(self):
        """
        Overview of the instantiated optimier/trainer.
        """
        maxiter = self.options["maxiter"]
        string = f"Optimizer for VQA of type: {type(self.vqa).__base__.__name__} \n"
        string += f"Backend: {type(self.vqa).__name__} \n"
        string += f"Method: {str(self.method).upper()} with Max Iterations: {maxiter}\n"

        return string

    def optimize(self):
        '''
        Main method which implements the optimization process using ``scipy.minimize``.

        Returns
        -------
        : 
            Returns self after the optimization process is completed.
        '''
        
        try:
            if self.method not in ScipyOptimizer.GRADIENT_FREE:
                if self.hess == None:
                    result = minimize(self.optimize_this, x0=self.initial_params, method=self.method,
                                      jac=self.jac, tol=self.tol, constraints=self.constraints,
                                      options=self.options, bounds=self.bounds)
                else:
                    result = minimize(self.optimize_this, x0=self.initial_params, method=self.method,
                                      jac=self.jac, hess=self.hess, tol=self.tol,
                                      constraints=self.constraints, options=self.options, bounds=self.bounds)
            else:
                result = minimize(self.optimize_this, x0=self.initial_params, method=self.method,
                                  tol=self.tol, constraints=self.constraints, options=self.options, bounds=self.bounds)
        except Exception as e:
            print(e, '\n')
            print("The optimization has been terminated early. You can retrieve results from the optimization runs that were completed through the .results_information method.")
        finally:
            return self

    def results_information(self, file_path: str = None, file_name: str = None):
        '''
        This method returns a dictionary of all results of optimization.
        The results can also be saved by providing the path to save the pickled file.

        Parameters
        ----------
        file_path: 
            To save the results locally on the machine in pickle format,
            specify the entire file path to save the ``result_dictionary``.

        file_name: 
            Custom name for to save the data; a generic name with the time of 
            optimization is used if not specified

        Returns
        -------
        :
            Dictionary with the following keys
        
                #. "number of evals"
                #. "parameter log"
                #. "best param"
                #. "cost progress list"
                #. "best cost"
                #. "count progress list"
                #. "best count"
                #. "probability progress list"
                #. "best probability"
                #. "optimization method"
        '''
        results = self.results_dictionary(file_path, file_name)
        return results


class CustomScipyGradientOptimizer(OptimizeVQA):
    """
    Python custom scipy gradient based optimizer for the VQA class.

    .. Tip::
        Using bounds may result in lower optimization performance

    Parameters
    ----------
    vqa_object:
        Backend object of class VQABaseBackend which contains information on the backend used to perform computations, and the VQA circuit.
    
    variational_params:
        Object of class QAOAVariationalBaseParams, which contains information on the circuit to be executed,  the type of parametrisation, and the angles of the VQA circuit.

    optimizer_dict:
        * jac
        
            * gradient as ``Callable``, if defined else ``None``

        * hess
        
            * hessian as ``Callable``, if defined else ``None``

        * bounds
        
            * parameter bounds while training, defaults to ``None``

        * constraints
        
            * Linear/Non-Linear constraints (only for COBYLA, SLSQP and trust-constr)

        * tol
        
            * Tolerance for termination

        * maxiters
        
            * sets ``maxiters = 100`` by default if not specified.

    """
    CUSTOM_GRADIENT_OPTIMIZERS = ['vgd', 'newton',
                                  'rmsprop', 'natural_grad_descent', 'spsa']

    def __init__(self,
                 vqa_object: Type[VQABaseBackend],
                 variational_params: Type[QAOAVariationalBaseParams],
                 optimizer_dict: dict):

        super().__init__(vqa_object, variational_params, optimizer_dict)

        self.vqa_object = vqa_object
        self._validate_and_set_params(optimizer_dict)

    def _validate_and_set_params(self, optimizer_dict):
        """
        Verify that the specified arguments are valid for the particular optimizer.
        """

        if self.method not in CustomScipyGradientOptimizer.CUSTOM_GRADIENT_OPTIMIZERS:
            raise ValueError(
                f"Please choose from the supported methods: {CustomScipyGradientOptimizer.CUSTOM_GRADIENT_OPTIMIZERS}")

        jac = optimizer_dict.get('jac', None)
        hess = optimizer_dict.get('hess', None)
        jac_options = optimizer_dict.get('jac_options', None)
        hess_options = optimizer_dict.get('hess_options', None)

        if jac is None or not isinstance(jac, (Callable, str)):
            raise ValueError(
                "Please specify either a string or provide callable gradient in order to use gradient based methods")
        else:
            if isinstance(jac, str):
<<<<<<< HEAD
                self.jac = derivative(
                    self.vqa_object, self.variational_params, self.log, 
                    'gradient', jac, jac_options)
=======
                self.jac = self.vqa_object.derivative_function(
                    self.variational_params, 'gradient', jac, jac_options, self.log)
>>>>>>> aeea6a97
            else:
                self.jac = jac

        if hess is not None and not isinstance(hess, (Callable, str)):
            raise ValueError("Hessian needs to be of type Callable or str")
        else:
            if isinstance(hess, str):
<<<<<<< HEAD
                self.hess = derivative(
                    self.vqa_object, self.variational_params, self.log, 
                    'hessian', hess, hess_options)
=======
                self.hess = self.vqa_object.derivative_function(
                    self.variational_params, 'hessian', hess, hess_options, self.log)
>>>>>>> aeea6a97
            else:
                self.hess = hess

        constraints = optimizer_dict.get('constraints', ())
        if constraints == () or isinstance(constraints, LinearConstraint) or isinstance(constraints, NonlinearConstraint):
            self.constraints = constraints
        else:
            raise ValueError(
                f"Constraints for Scipy optimization should be of type {LinearConstraint} or {NonlinearConstraint}")

        bounds = optimizer_dict.get('bounds', None)
        if bounds is None or isinstance(bounds, Bounds):
            self.bounds = bounds
        else:
            raise ValueError(
                f"Bounds for Scipy optimization should be of type {Bounds}")

        self.options = optimizer_dict

        # Remove redundant keys (because self.jac and self.hess already exist)
        optimizer_dict.pop('jac', None)
        optimizer_dict.pop('hess', None)

        self.tol = optimizer_dict.get('tol', None)

        return self

    def __repr__(self):
        """
        Overview of the instantiated optimier/trainer.
        """
        maxiter = self.options["maxiter"]
        string = f"Optimizer for VQA of type: {type(self.vqa).__base__.__name__} \n"
        string += f"Backend: {type(self.vqa).__name__} \n"
        string += f"Method: {str(self.method).upper()} with Max Iterations: {maxiter}\n"

        return string

    def optimize(self):
        '''
        Main method which implements the optimization process using ``scipy.minimize``.

        Returns
        -------
        : 
            The optimized return object from the ``scipy.optimize`` package the result is assigned to the attribute ``opt_result``
        '''
        if self.method == 'vgd':
            method = om.grad_descent
        elif self.method == 'newton':
            method = om.newton_descent
        elif self.method == 'rmsprop':
            method = om.rmsprop
        elif self.method == 'natural_grad_descent':
            method = om.natural_grad_descent
            self.options['qfim'] = self.vqa_object.qfim(
                self.variational_params)
        elif self.method == 'spsa':
            print("Warning : SPSA is an experimental feature.")
            method = om.SPSA
        
        try:
            if self.hess == None:
                result = minimize(self.optimize_this, x0=self.initial_params, method=method,
                                  jac=self.jac, tol=self.tol, constraints=self.constraints,
                                  options=self.options, bounds=self.bounds)
            else:
                result = minimize(self.optimize_this, x0=self.initial_params, method=method,
                                  jac=self.jac, hess=self.hess, tol=self.tol, constraints=self.constraints,
                                  options=self.options, bounds=self.bounds)
        except Exception:
            print("The optimization has been terminated early. Most likely due to a connection error. You can retrieve results from the optimization runs that were completed through the .results_information method.")
        finally:
            return self

    def results_information(self, file_path: str = None, file_name: str = None):
        '''
        This method returns a dictionary of all results of optimization.
        The results can also be saved by providing the path to save the pickled file.

        Parameters
        ----------
        file_path: 
            To save the results locally on the machine in pickle format,
            specify the entire file path to save the ``result_dictionary``.

        file_name: 
            Custom name for to save the data; a generic name with the time of 
            optimization is used if not specified

        Returns
        -------
        :
            Dictionary with the following keys
        
                #. "number of evals"
                #. "parameter log"
                #. "best param"
                #. "cost progress list"
                #. "best cost"
                #. "count progress list"
                #. "best count"
                #. "probability progress list"
                #. "best probability"
                #. "optimization method"
        '''
        results = self.results_dictionary(file_path, file_name)
        return results<|MERGE_RESOLUTION|>--- conflicted
+++ resolved
@@ -150,10 +150,7 @@
         '''
         A function wrapper to execute the circuit in the backend. This function 
         will be passed as argument to be optimized by scipy optimize.
-<<<<<<< HEAD
-        
-=======
->>>>>>> aeea6a97
+        
         .. Important::
             #. Appends all intermediate parameters in ``self.param_log`` list
             #. Appends the cost value after each iteration in the optimization process to ``self.cost_progress`` list
@@ -348,14 +345,9 @@
                 "Please specify either a string or provide callable gradient in order to use gradient based methods")
         else:
             if isinstance(jac, str):
-<<<<<<< HEAD
                 self.jac = derivative(
                     self.vqa_object, self.variational_params, self.log, 'gradient', 
                     jac, jac_options)
-=======
-                self.jac = self.vqa_object.derivative_function(
-                    self.variational_params, 'gradient', jac, jac_options, self.log)
->>>>>>> aeea6a97
             else:
                 self.jac = jac
 
@@ -364,14 +356,9 @@
             raise ValueError("Hessian needs to be of type Callable or str")
         else:
             if isinstance(hess, str):
-<<<<<<< HEAD
                 self.hess = derivative(
                     self.vqa_object, self.variational_params, self.log, 'hessian', 
                     hess, hess_options)
-=======
-                self.hess = self.vqa_object.derivative_function(
-                    self.variational_params, 'hessian', hess, hess_options, self.log)
->>>>>>> aeea6a97
             else:
                 self.hess = hess
 
@@ -549,14 +536,9 @@
                 "Please specify either a string or provide callable gradient in order to use gradient based methods")
         else:
             if isinstance(jac, str):
-<<<<<<< HEAD
                 self.jac = derivative(
                     self.vqa_object, self.variational_params, self.log, 
                     'gradient', jac, jac_options)
-=======
-                self.jac = self.vqa_object.derivative_function(
-                    self.variational_params, 'gradient', jac, jac_options, self.log)
->>>>>>> aeea6a97
             else:
                 self.jac = jac
 
@@ -564,14 +546,9 @@
             raise ValueError("Hessian needs to be of type Callable or str")
         else:
             if isinstance(hess, str):
-<<<<<<< HEAD
                 self.hess = derivative(
                     self.vqa_object, self.variational_params, self.log, 
                     'hessian', hess, hess_options)
-=======
-                self.hess = self.vqa_object.derivative_function(
-                    self.variational_params, 'hessian', hess, hess_options, self.log)
->>>>>>> aeea6a97
             else:
                 self.hess = hess
 
