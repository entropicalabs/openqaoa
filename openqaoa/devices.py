--- conflicted
+++ resolved
@@ -279,26 +279,20 @@
     on AWS Braket.
     
     Attributes:
-	available_qpus: `list`
-		When connection to AWS is established, this attribute contains a list
-		of device names which can be used to access the selected device by
-		reinitialising the Access Object with the name of the available device
-		as input to the device_name parameter.
-    """
-    
-<<<<<<< HEAD
+	  available_qpus: `list`
+      When connection to AWS is established, this attribute contains a list
+      of device names which can be used to access the selected device by
+      reinitialising the Access Object with the name of the available device
+      as input to the device_name parameter.
+    """
+    
     def __init__(self, 
-                device_name: str, 
-                folder_name: str = 'openqaoa',
-                s3_bucket_name: str = None,
-                aws_region: str = 'us-east-1'):
-=======
-    def __init__(self, device_name: str, s3_bucket_name: str = None, 
+                 device_name: str, 
+                 s3_bucket_name: str = None, 
                  aws_region: str = None, 
-                 folder_name: str = 'openqaoa'):
->>>>>>> be6eb8da
-        
-        """Input the device arn and the name of the folder in which all the
+                 folder_name: str = 'openqaoa'):       
+        """
+        Input the device arn and the name of the folder in which all the
         results for the QPU runs would be saved on the pre-defined s3 bucket. 
         Note that the user is required to authenticate through the AWS CLI 
         before being able to use this Device object.
@@ -307,16 +301,16 @@
 
         Parameters
         ----------
-		device_name: `str`
-			The ARN string of the braket QPU/simulator to be used
-        s3_bucket_name: `str`
+          device_name: `str`
+            The ARN string of the braket QPU/simulator to be used
+          s3_bucket_name: `str`
             The name of S3 Bucket where the Braket run results will be saved.
-        aws_region: `str`
+          aws_region: `str`
             The aws region in which the QPU/simulator is located. Defaults to the
             region set in aws cli config.
-        folder_name: `str`
-            The name of the folder in the s3 bucket that will contain the results
-            from the tasks performed in this run.
+          folder_name: `str`
+              The name of the folder in the s3 bucket that will contain the results
+              from the tasks performed in this run.
         """
         
         self.device_name = device_name
@@ -373,18 +367,10 @@
     def _check_provider_connection(self) -> bool:
         
         try:
-<<<<<<< HEAD
-            sess = Session()
-            self.aws_session = AwsSession(sess, 
-                                default_bucket=self.s3_bucket_name)
-            # if self.s3_bucket_name == None:
-            #     self.s3_bucket_name = self.aws_session.default_bucket()
-=======
             sess = Session(region_name = self.aws_region)
             self.aws_session = AwsSession(sess, default_bucket=self.s3_bucket_name)
             self.aws_region = self.aws_session.region
             self.s3_bucket_name = self.aws_session.default_bucket()
->>>>>>> be6eb8da
             return True
         except NoRegionError:
             self.aws_session = None
@@ -407,13 +393,8 @@
                             endpoint_id: str = None,
                             engagement_manager: EngagementManager = None,
                             device_name: str = None,
-<<<<<<< HEAD
-                            folder_name: str = None,
-                            s3_bucket_name: str = None,
-=======
                             folder_name: str = None, 
-                            s3_bucket_name:str = None, 
->>>>>>> be6eb8da
+                            s3_bucket_name: str = None, 
                             aws_region: str = None) -> dict:
     DEVICE_ARGS_MAPPER = {
         DeviceQiskit: {'api_token': api_token,
@@ -430,15 +411,9 @@
                         'engagement_manager': engagement_manager},
         
         DeviceAWS: {'device_name': device_name,
-<<<<<<< HEAD
-                    'folder_name': folder_name,
-                    's3_bucket_name': s3_bucket_name,
-                    'aws_region': aws_region}
-=======
                     's3_bucket_name': s3_bucket_name,
                     'aws_region': aws_region,
                     'folder_name': folder_name}
->>>>>>> be6eb8da
     }
 
     final_device_kwargs = {key: value for key, value in DEVICE_ARGS_MAPPER[device_class].items()
