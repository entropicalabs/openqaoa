--- conflicted
+++ resolved
@@ -74,23 +74,18 @@
     Contains the required information and methods needed to access remote
     qiskit QPUs.
 
-<<<<<<< HEAD
     Attributes
-	----------
-=======
-    Parameters
     ----------
->>>>>>> 1de188af
-	available_qpus: `list`
-		When connection to a provider is established, this attribute contains a list
-		of backend names which can be used to access the selected backend by reinitialising
-		the Access Object with the name of the available backend as input to the
-		device_name parameter.
+    available_qpus: `list`
+      When connection to a provider is established, this attribute contains a list
+      of backend names which can be used to access the selected backend by reinitialising
+      the Access Object with the name of the available backend as input to the
+      device_name parameter.
     n_qubits: `int`
         The maximum number of qubits available for the selected backend. Only
         available if check_connection method is executed and a connection to the
         qpu and provider is established.
-	"""
+    """
 
     def __init__(self, device_name: str, api_token: str,
 				 hub: str, group: str, project: str):
