--- conflicted
+++ resolved
@@ -289,14 +289,6 @@
     Contains the required information and methods needed to access QPUs hosted
     on AWS Braket.
     
-<<<<<<< HEAD
-    Attributes:
-	  available_qpus: `list`
-      When connection to AWS is established, this attribute contains a list
-      of device names which can be used to access the selected device by
-      reinitialising the Access Object with the name of the available device
-      as input to the device_name parameter.
-=======
     Attributes
     ----------
 	available_qpus: `list`
@@ -308,7 +300,6 @@
         The maximum number of qubits available for the selected backend. Only
         available if check_connection method is executed and a connection to the
         qpu and provider is established.
->>>>>>> 0c9eca93
     """
     
     def __init__(self, 
@@ -343,8 +334,6 @@
         self.s3_bucket_name = s3_bucket_name
         self.aws_region = aws_region
         self.folder_name = folder_name
-        self.s3_bucket_name = s3_bucket_name
-        self.aws_region = aws_region
         
         self.provider_connected = None
         self.qpu_connected = None
