#   Copyright 2022 Entropica Labs
#
#   Licensed under the Apache License, Version 2.0 (the "License");
#   you may not use this file except in compliance with the License.
#   You may obtain a copy of the License at
#
#       http://www.apache.org/licenses/LICENSE-2.0
#
#   Unless required by applicable law or agreed to in writing, software
#   distributed under the License is distributed on an "AS IS" BASIS,
#   WITHOUT WARRANTIES OR CONDITIONS OF ANY KIND, either express or implied.
#   See the License for the specific language governing permissions and
#   limitations under the License.

import abc
import numpy as np
from typing import Optional
import logging

from qiskit import IBMQ
from qcs_api_client.client import QCSClientConfiguration
from pyquil.api._engagement_manager import EngagementManager
from pyquil import get_qc

from boto3.session import Session
from botocore.exceptions import NoRegionError
from braket.aws import AwsDevice
from braket.aws.aws_session import AwsSession

from azure.quantum.qiskit import AzureQuantumProvider

logging.getLogger().setLevel(logging.ERROR)

SUPPORTED_LOCAL_SIMULATORS = [
    'qiskit.qasm_simulator', 'qiskit.shot_simulator',
    'qiskit.statevector_simulator','vectorized',
    'pyquil.statevector_simulator', 'analytical_simulator'
]


class DeviceBase(metaclass=abc.ABCMeta):
    """An object that contains the relevant information required to access 
    certain backends. Other Access Objects have to inherit from this object.
    """

    @abc.abstractmethod
    def check_connection(self) -> bool:
        """This method should allow a user to easily check if the credentials
        provided to access the remote QPU is valid.

        Returns
        -------
        bool 
            True if a connection can be established. If False, the error 
            should be logged and printable. (Not creating an exception 
            here is good for extendibility. i.e. able to try multiple
            providers without exiting the program.)
        """
        pass

class DeviceLocal(DeviceBase):
    """
    This class is a placeholder for all locally accessible devices.
    """
    def __init__(self, device_name: str):
        self.device_name = device_name
        self.device_location = 'local'

    def check_connection(self) -> bool:
        if self.device_name in SUPPORTED_LOCAL_SIMULATORS:
            return True
        else:
            return False


class DeviceAzure(DeviceBase):

    """
    Contains the required information and methods needed to access remote 
    Azure QPUs and Simulators.
    Parameters
    ----------
    available_qpus: `list`
        When connection to a provider is established, this attribute contains a list
        of backend names which can be used to access the selected backend by reinitialising
        the Access Object with the name of the available backend as input to the
        device_name parameter.
    """

    def __init__(self, device_name: str, resource_id: str, az_location: str):
        """
        Input parameters required for this can be found in the user's Azure 
        Quantum Workspace.
        
        Parameters
        ----------
        device_name: `str`
            The name of the Azure remote QPU/Simulator to be used
        resource_id: `str`
        az_location: `str`
        """
        
        self.resource_id = resource_id
        self.location = az_location
        self.device_name = device_name
        self.device_location = 'azure'

        self.provider_connected = None
        self.qpu_connected = None

    def check_connection(self):
        """
        """

        self.provider_connected = self._check_provider_connection()

        if self.provider_connected == False:
            return self.provider_connected

        self.available_qpus = [backend.name()
                               for backend in self.provider.backends()]

        if self.device_name == '':
            return self.provider_connected

        self.qpu_connected = self._check_backend_connection()

        if self.provider_connected and self.qpu_connected:
            return True
        else:
            return False

    def _check_backend_connection(self) -> bool:
        """Private method for checking connection with backend(s).
        """

        if self.device_name in self.available_qpus:
            self.backend_device = self.provider.get_backend(self.device_name)
            self.n_qubits = self.backend_device.configuration().n_qubits
            return True
        else:
            print(
                f"Please choose from {self.available_qpus} for this provider")
            return False

    def _check_provider_connection(self) -> bool:
        """
        Private method for checking connection with provider.
        """

        try:
            self.provider = AzureQuantumProvider(resource_id=self.resource_id, 
                                                 location=self.location)

            return True

        except ValueError as e:
            print('Either the resource id or location specified was invalid: {}'.format(e))
            return False

        except Exception as e:
            print('An Exception has occured when trying to connect with the \
            provider: {}'.format(e))
            return False
        

class DeviceQiskit(DeviceBase):
    """
    Contains the required information and methods needed to access remote
    qiskit QPUs.

    Attributes
    ----------
    available_qpus: `list`
      When connection to a provider is established, this attribute contains a list
      of backend names which can be used to access the selected backend by reinitialising
      the Access Object with the name of the available backend as input to the
      device_name parameter.
    n_qubits: `int`
        The maximum number of qubits available for the selected backend. Only
        available if check_connection method is executed and a connection to the
        qpu and provider is established.
    """

    def __init__(self, device_name: str, hub: str = None, group: str = None, 
                 project: str = None):
        """The user's IBMQ account has to be authenticated through qiskit in 
        order to use this backend. This can be done through `IBMQ.save_account`.
        
        See: https://quantum-computing.ibm.com/lab/docs/iql/manage/account/ibmq

        Parameters
        ----------
		device_name: `str`
			The name of the IBMQ device to be used
        hub: `str`
            Valid IBMQ hub name.
        group: `str`
            Valid IBMQ group name. 
        project: `str`
            The name of the project for which the experimental data will be 
            saved in on IBMQ's end.
        """
        
        self.device_name = device_name
        self.device_location = 'ibmq'
        self.hub = hub
        self.group = group
        self.project = project

        self.provider_connected = None
        self.qpu_connected = None

    def check_connection(self) -> bool:
        """
        This method should allow a user to easily check if the credentials
        provided to access the remote QPU is valid.

        If no backend was specified in initialisation of object, just runs
        a test connection without a specific backend.
        If backend was specified, checks if connection to that backend
        can be established.

        Returns
        -------
        bool
			True if successfully connected to IBMQ or IBMQ and the QPU backend
			if it was specified. False if unable to connect to IBMQ or failure
			in the attempt to connect to the specified backend.
        """

        self.provider_connected = self._check_provider_connection()

        if self.provider_connected == False:
            return self.provider_connected

        self.available_qpus = [backend.name()
                               for backend in self.provider.backends()]

        if self.device_name == '':
            return self.provider_connected

        self.qpu_connected = self._check_backend_connection()

        if self.provider_connected and self.qpu_connected:
            return True
        else:
            return False

    def _check_backend_connection(self) -> bool:
        """Private method for checking connection with backend(s).
        """

        if self.device_name in self.available_qpus:
            self.backend_device = self.provider.get_backend(self.device_name)
            self.n_qubits = self.backend_device.configuration().n_qubits
            return True
        else:
            print(
                f"Please choose from {self.available_qpus} for this provider")
            return False

    def _check_provider_connection(self) -> bool:
        """
        Private method for checking connection with provider.
        """

        try:
            self.provider = IBMQ.load_account()
            if any([self.hub, self.group, self.project]):
                self.provider = IBMQ.get_provider(hub=self.hub, group=self.group, project=self.project)
            return True
        except Exception as e:
            print('An Exception has occured when trying to connect with the provider. Please note that you are required to set up your IBMQ account locally first. See: https://quantum-computing.ibm.com/lab/docs/iql/manage/account/ibmq for how to save your IBMQ account locally: {}'.format(e))
            return False


class DevicePyquil(DeviceBase):
    """
    Contains the required information and methods needed to access remote
    Rigetti QPUs via Pyquil.
    
    Attributes
    ----------
    n_qubits: `int`
        The maximum number of qubits available for the selected backend. 
        Available upon proper initialisation of the class.
    """

    def __init__(self, device_name: str, as_qvm: bool = None, noisy: bool = None,
                 compiler_timeout: float = 20.0,
                 execution_timeout: float = 20.0,
                 client_configuration: QCSClientConfiguration = None,
                 endpoint_id: str = None,
                 engagement_manager: EngagementManager = None):
        """
        Parameters
        ----------
        device_name: str 
            The name of the desired quantum computer. This should correspond to 
            a name returned by :py:func:`list_quantum_computers`. Names ending 
            in "-qvm" will return a QVM. Names ending in "-pyqvm" will return a 
            :py:class:`PyQVM`. Names ending in "-noisy-qvm" will return a QVM 
            with a noise model. Otherwise, we will return a QPU with the given 
            name.
        as_qvm: bool 
            An optional flag to force construction of a QVM (instead of a QPU). 
            If specified and set to ``True``, a QVM-backed quantum computer will 
            be returned regardless of the name's suffix.
        noisy: bool
            An optional flag to force inclusion of a noise model. If specified 
            and set to ``True``, a quantum computer with a noise model will be 
            returned regardless of the name's suffix. The generic QVM noise 
            model is simple T1 and T2 noise plus readout error. See 
            :py:func:`~pyquil.noise.decoherence_noise_with_asymmetric_ro`. Note, 
            we currently do not support noise models based on QCS hardware; a 
            value of `True`` will result in an error if the requested QPU is a 
            QCS hardware QPU.
        compiler_timeout: float
            Time limit for compilation requests, in seconds.
        execution_timeout: float
            Time limit for execution requests, in seconds.
        client_configuration: QCSClientConfiguration
            Optional client configuration. If none is provided, a default one 
            will be loaded.
        endpoint_id: str
            Optional quantum processor endpoint ID, as used in the 
            `QCS API Docs`_.
        engagement_manager: EngagementManager
            Optional engagement manager. If none is provided, a default one will 
            be created.
        """
        
        self.device_name = device_name
        self.device_location = 'qcs'
        self.as_qvm = as_qvm
        self.noisy = noisy
        self.compiler_timeout = compiler_timeout
        self.execution_timeout = execution_timeout
        self.client_configuration = client_configuration
        self.endpoint_id = endpoint_id
        self.engagement_manager = engagement_manager

        self.quantum_computer = get_qc(name=self.device_name, as_qvm=self.as_qvm, noisy=self.noisy,
                                       compiler_timeout=self.compiler_timeout, execution_timeout=self.execution_timeout,
                                       client_configuration=self.client_configuration, endpoint_id=self.endpoint_id, engagement_manager=self.engagement_manager)
        self.n_qubits = len(self.quantum_computer.qubits())

    def check_connection(self) -> bool:
        """This method should allow a user to easily check if the credentials
        provided to access the remote QPU is valid.

        If no device was specified in initialisation of object, just runs
        a test connection without a specific device.
        If device was specified, checks if connection to that device
        can be established.

        TODO : 
        Accessing Rigetti's QCS is currently unsupported, so this part is empty until that is figured out.
        """

        return True
    
    
class DeviceAWS(DeviceBase):
    
    """
    Contains the required information and methods needed to access QPUs hosted
    on AWS Braket.
    
    Attributes
    ----------
	available_qpus: `list`
		When connection to AWS is established, this attribute contains a list
		of device names which can be used to access the selected device by
		reinitialising the Access Object with the name of the available device
		as input to the device_name parameter.
    n_qubits: `int`
        The maximum number of qubits available for the selected backend. Only
        available if check_connection method is executed and a connection to the
        qpu and provider is established.
    """
    
    def __init__(self, 
                 device_name: str, 
                 s3_bucket_name: str = None, 
                 aws_region: str = None, 
                 folder_name: str = 'openqaoa'):       
        """
        Input the device arn and the name of the folder in which all the
        results for the QPU runs would be saved on the pre-defined s3 bucket. 
        Note that the user is required to authenticate through the AWS CLI 
        before being able to use this Device object.
        
        See: https://docs.aws.amazon.com/cli/latest/userguide/cli-configure-files.html for further details.

        Parameters
        ----------
          device_name: `str`
            The ARN string of the braket QPU/simulator to be used
          s3_bucket_name: `str`
            The name of S3 Bucket where the Braket run results will be saved.
          aws_region: `str`
            The aws region in which the QPU/simulator is located. Defaults to the
            region set in aws cli config.
          folder_name: `str`
            The name of the folder in the s3 bucket that will contain the results
            from the tasks performed in this run.
        """
        
        self.device_name = device_name
        self.device_location = 'aws'
        self.s3_bucket_name = s3_bucket_name
        self.aws_region = aws_region
        self.folder_name = folder_name
        
        self.provider_connected = None
        self.qpu_connected = None
    
    def check_connection(self) -> bool:
        
        self.provider_connected = self._check_provider_connection()

        if self.provider_connected == False:
            return self.provider_connected
        
        # Only QPUs that are available for the specified aws region on Braket 
        # will be shown. We filter out QPUs that do not work with the circuit model
        sess_devices = self.aws_session.search_devices()
        
        device_filter = np.multiply(
            [each_dict['deviceStatus'] == 'ONLINE' for each_dict in sess_devices],
            [each_dict['providerName'] != 'D-Wave Systems' for each_dict in sess_devices]
        )
        active_devices = np.array(sess_devices)[device_filter].tolist()
        
        self.available_qpus = [backend_dict['deviceArn']
                               for backend_dict in active_devices]

        if self.device_name == '':
            return self.provider_connected

        self.qpu_connected = self._check_backend_connection()

        if self.provider_connected and self.qpu_connected:
            return True
        else:
            return False
        
    def _check_backend_connection(self) -> bool:
        
        if self.device_name in self.available_qpus:
            self.backend_device = AwsDevice(self.device_name, self.aws_session)
        else:
            print(
                '''
                These are the only available devices for this aws region: 
                {}. Try a different aws region if the device you are looking 
                for is not in the list.'
                '''.format(self.available_qpus))
            return False
        
        # Get the maximum number of qubits for that particular AWS Backend
        try:
            self.n_qubits = self.backend_device.properties.paradigm.qubitCount
        except AttributeError:
            print("OpenQAOA is unable to retrieve the number of qubits available in the selected QPU.")
            return False
        else:
            return True
    
    def _check_provider_connection(self) -> bool:
        
        try:
            sess = Session(region_name = self.aws_region)
            self.aws_session = AwsSession(sess, default_bucket=self.s3_bucket_name)
            self.aws_region = self.aws_session.region
            self.s3_bucket_name = self.aws_session.default_bucket()
            return True
        except NoRegionError:
            self.aws_session = None
            return True
        except Exception as e:
            print('An Exception has occured when trying to connect with the provider. You are required to authenticate through the AWS CLI in order to connect to the Braket QPUs. Please check if you have properly set it up. See: https://docs.aws.amazon.com/cli/latest/userguide/cli-configure-files.html for further details. : {}'.format(e))
            return False


def device_class_arg_mapper(device_class:DeviceBase,
                            hub: str = None,
                            group: str = None,
                            project: str = None,
                            as_qvm: bool = None,
                            noisy: bool = None,
                            compiler_timeout: float = None,
                            execution_timeout: float = None,
                            client_configuration: QCSClientConfiguration = None,
                            endpoint_id: str = None,
                            engagement_manager: EngagementManager = None,
                            folder_name: str = None, 
<<<<<<< HEAD
                            s3_bucket_name:str = None, 
                            aws_region: str = None, 
                            resource_id: str = None, 
                            az_location: str = None) -> dict:
=======
                            s3_bucket_name: str = None, 
                            aws_region: str = None) -> dict:
>>>>>>> 1e8e9d0c
    DEVICE_ARGS_MAPPER = {
        DeviceQiskit: {'hub': hub, 'group': group, 'project': project},

        DevicePyquil: {'as_qvm': as_qvm,
                        'noisy': noisy,
                        'compiler_timeout': compiler_timeout,
                        'execution_timeout': execution_timeout,
                        'client_configuration': client_configuration,
                        'endpoint_id': endpoint_id,
                        'engagement_manager': engagement_manager},
        
        DeviceAWS: {'s3_bucket_name': s3_bucket_name,
                    'aws_region': aws_region,
                    'folder_name': folder_name},
        
        DeviceAzure: {'resource_id': resource_id, 
                      'location': az_location}
    }

    final_device_kwargs = {key: value for key, value in DEVICE_ARGS_MAPPER[device_class].items()
                           if value is not None}
    return final_device_kwargs


def create_device(location: str, name: str, **kwargs):
    """
    This function returns an instance of the appropriate device class.

    Parameters
    ----------
    device_name: str
        The name of the device to be accessed.
    device_location: str
        The location of the device to be accessed.
    kwargs: dict
        A dictionary of keyword arguments to be passed to the device class.
        These will be used to initialise the device.

    Returns
    -------
    device: DeviceBase
        An instance of the appropriate device class.
    """
    location = location.lower()
    if location == 'ibmq':
        device_class = DeviceQiskit
    elif location == 'qcs':
        device_class = DevicePyquil
    elif location == 'aws':
        device_class = DeviceAWS
    elif location == 'local':
        device_class = DeviceLocal
    elif location == 'azure':
        device_class = DeviceAzure
    else:
        raise ValueError(f'Invalid device location, Choose from: {location}')

    return device_class(device_name=name, **kwargs)<|MERGE_RESOLUTION|>--- conflicted
+++ resolved
@@ -497,15 +497,10 @@
                             endpoint_id: str = None,
                             engagement_manager: EngagementManager = None,
                             folder_name: str = None, 
-<<<<<<< HEAD
                             s3_bucket_name:str = None, 
                             aws_region: str = None, 
                             resource_id: str = None, 
                             az_location: str = None) -> dict:
-=======
-                            s3_bucket_name: str = None, 
-                            aws_region: str = None) -> dict:
->>>>>>> 1e8e9d0c
     DEVICE_ARGS_MAPPER = {
         DeviceQiskit: {'hub': hub, 'group': group, 'project': project},
 
