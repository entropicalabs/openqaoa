#   Copyright 2022 Entropica Labs
#
#   Licensed under the Apache License, Version 2.0 (the "License");
#   you may not use this file except in compliance with the License.
#   You may obtain a copy of the License at
#
#       http://www.apache.org/licenses/LICENSE-2.0
#
#   Unless required by applicable law or agreed to in writing, software
#   distributed under the License is distributed on an "AS IS" BASIS,
#   WITHOUT WARRANTIES OR CONDITIONS OF ANY KIND, either express or implied.
#   See the License for the specific language governing permissions and
#   limitations under the License.

from collections import Counter
import numpy as np
from pyquil import Program, gates, quilbase

from ...basebackend import QAOABaseBackendShotBased, QAOABaseBackendCloud, QAOABaseBackendParametric
from ...qaoa_parameters.baseparams import QAOACircuitParams, QAOAVariationalBaseParams
from ...devices import DevicePyquil
from ...qaoa_parameters.pauligate import RZZPauliGate, SWAPGate

<<<<<<< HEAD
def check_edge_connectivity(executable: Program, access_object: AccessObjectPyQuil):
=======
def check_edge_connectivity(executable: Program, device: DevicePyquil):
>>>>>>> aeea6a97
    '''
    Check that the program does not contain 2-qubit terms that is not present in the QPU's topology (to prevent quilc from crashing).
    '''

<<<<<<< HEAD
    qpu_graph = access_object.quantum_computer.qubit_topology()
=======
    qpu_graph = device.quantum_computer.qubit_topology()
>>>>>>> aeea6a97
    
    instrs = [instr for instr in executable if type(instr) == quilbase.Gate]
    pair_instrs = [list(instr.get_qubits()) for instr in instrs if len(instr.get_qubits()) == 2]

    for term in pair_instrs:
        if len(term) == 2:
<<<<<<< HEAD
            assert term in qpu_graph.edges(), f"Term {term} is not an edge on the QPU graph of {access_object.name}."   
=======
            assert term in qpu_graph.edges(), f"Term {term} is not an edge on the QPU graph of {device.device_name}."
>>>>>>> aeea6a97
    
    

class QAOAPyQuilQPUBackend(QAOABaseBackendParametric, QAOABaseBackendCloud, QAOABaseBackendShotBased):
    """
    A QAOA backend object for real Rigetti QPUs

    Parameters
    ----------
    device: `DevicePyquil`
        The device object to access pyquil devices with credentials.
    circuit_params: `QAOACircuitParams`
        An object of the class ``QAOACircuitParams`` which contains information on 
        circuit construction and depth of the circuit.
    n_shots: `int`
        The number of shots to be taken for each circuit.
    prepend_state: `pyquil.Program`s
        The state prepended to the circuit.
    append_state: `pyquil.Program`
        The state appended to the circuit.
    init_hadamard: `bool`
        Whether to apply a Hadamard gate to the beginning of the QAOA part of the circuit.
    cvar_alpha: `float`
        Conditional Value-at-Risk (CVaR) – a measure that takes into account only the tail of the
        probability distribution arising from the circut's count dictionary. Must be between 0 and 1. Check
        https://arxiv.org/abs/1907.04769 for further details.
    active_reset: 
        Whether to use the pyQuil's active reset scheme to reset qubits between shots. 
    rewiring:
        Rewiring scheme to be used for Pyquil. 
        Either PRAGMA INITIAL_REWIRING "NAIVE" or PRAGMA INITIAL_REWIRING "PARTIAL". 
        If None, pyquil defaults according to:
        NAIVE: The qubits used in all instructions in the program satisfy the topological constraints of the device.
        PARTIAL: Otherwise.
    """

    def __init__(self,
                 device: DevicePyquil,
                 circuit_params: QAOACircuitParams,
                 n_shots: int,
                 prepend_state: Program,
                 append_state: Program,
                 init_hadamard: bool,
                 cvar_alpha: float,
                 active_reset: bool = False,
<<<<<<< HEAD
                 rewiring: str = ''
=======
                 rewiring: str = '',
                 qubit_layout: list = []
>>>>>>> aeea6a97
                 ):

        QAOABaseBackendShotBased.__init__(self,
                                          circuit_params,
                                          n_shots,
                                          prepend_state,
                                          append_state,
                                          init_hadamard,
                                          cvar_alpha)
        QAOABaseBackendCloud.__init__(self, device)

        self.active_reset = active_reset
        self.rewiring = rewiring
        self.qureg = self.circuit_params.qureg
<<<<<<< HEAD
=======
        # self.qureg_placeholders = QubitPlaceholder.register(self.n_qubits)
        self.qubit_layout = self.qureg if qubit_layout == [] else qubit_layout
        self.qubit_mapping = dict(zip(self.qureg, self.qubit_layout))

>>>>>>> aeea6a97
        
        if self.prepend_state:
            assert self.n_qubits >= len(prepend_state.get_qubits()), "Cannot attach a bigger circuit " \
                                                                "to the QAOA routine"
<<<<<<< HEAD
        # TODO: access_object implementation for PyQuil
=======

>>>>>>> aeea6a97
        self.parametric_circuit = self.parametric_qaoa_circuit
        native_prog = self.device.quantum_computer.compiler.quil_to_native_quil(
            self.parametric_circuit)
        self.prog_exe = self.device.quantum_computer.compiler.native_quil_to_executable(
            native_prog)
        
        # Check program connectivity against QPU connectivity
        # TODO: reconcile with PRAGMA PRESERVE
<<<<<<< HEAD
        # check_edge_connectivity(self.prog_exe, access_object)
=======
        # check_edge_connectivity(self.prog_exe, device)
>>>>>>> aeea6a97

    def qaoa_circuit(self, params: QAOAVariationalBaseParams) -> Program:
        """
        Injects angles into created executable parametric circuit.

        Parameters
        ----------
        params: `QAOAVariationalBaseParams`

        Returns
        -------
        `pyquil.Program`
            A pyquil.Program (executable) object.
        """
        angles_list = np.array(self.obtain_angles_for_pauli_list(
            self.pseudo_circuit, params), dtype=float)
        angle_declarations = list(self.prog_exe.declarations.keys())
        angle_declarations.remove('ro')
        for i, param_name in enumerate(angle_declarations):
            self.prog_exe.write_memory(
                region_name=param_name, value=angles_list[i])

        return self.prog_exe

    @property
    def parametric_qaoa_circuit(self) -> Program:
        """
        Creates a parametric QAOA circuit (pyquil.Program object), given the qubit pairs, single qubits with biases,
        and a set of circuit angles. Note that this function does not actually run
        the circuit. 

        Parameters
        ----------
        params: `QAOAVariationalBaseParams`
        
        Returns
        -------
        `pyquil.Program`
            A pyquil.Program object.
        """
        if self.active_reset:
            parametric_circuit = Program(gates.RESET())
        else:
            parametric_circuit = Program()
        
        if self.rewiring != None:
            if self.rewiring in ['PRAGMA INITIAL_REWIRING "NAIVE"', 'PRAGMA INITIAL_REWIRING "PARTIAL"', '']:
                parametric_circuit += Program(self.rewiring)
            else:
                raise ValueError('Rewiring command not recognized. Please use ''PRAGMA INITIAL_REWIRING "NAIVE"'' or ''PRAGMA INITIAL_REWIRING "PARTIAL"''')
        
        # declare the read-out register
        ro = parametric_circuit.declare('ro', 'BIT', self.n_qubits)

        if self.prepend_state:
            parametric_circuit += self.prepend_state
            
        # Initial state is all |+>
        if self.init_hadamard:
            for i in self.qureg:
                parametric_circuit += gates.H(self.qubit_mapping[i])

        # create a list of gates in order of application on quantum circuit
        for each_gate in self.pseudo_circuit:
            gate_label = ''.join(str(label) for label in each_gate.pauli_label)
            angle_param = parametric_circuit.declare(
                f'pauli{gate_label}', 'REAL', 1)
            each_gate.rotation_angle = angle_param
            if isinstance(each_gate, RZZPauliGate) or isinstance(each_gate, SWAPGate):
                decomposition = each_gate.decomposition('standard2')
            else:
                decomposition = each_gate.decomposition('standard')
                
            # using the list above, construct the circuit
            for each_tuple in decomposition:
                gate = each_tuple[0]()
                qubits, rotation_angle = each_tuple[1]
                if isinstance(qubits,list):
                    new_qubits = [self.qubit_mapping[qubit] for qubit in qubits]
                else:
                    new_qubits = self.qubit_mapping[qubits]
                parametric_circuit = gate.apply_pyquil_gate(new_qubits,rotation_angle,parametric_circuit)

        if self.append_state:
            parametric_circuit += self.append_state
            
        # Measurement instructions
        for i, qubit in enumerate(self.qureg):
            parametric_circuit += gates.MEASURE(self.qubit_mapping[qubit], ro[i])

        parametric_circuit.wrap_in_numshots_loop(self.n_shots)

        return parametric_circuit

    def get_counts(self, params: QAOAVariationalBaseParams) -> dict:
        """
        Execute the circuit and obtain the counts.

        Parameters
        ----------
        params: QAOAVariationalBaseParams
            The QAOA parameters - an object of one of the parameter classes, containing 
            variable parameters.

        Returns
        -------
        counts : dictionary
            A dictionary with the bitstring as the key and the number of counts as its value.
        """
        executable_program = self.qaoa_circuit(params)

        result = self.device.quantum_computer.run(executable_program)

        # TODO: check the endian (big or little) ordering of measurement outcomes
        meas_list = [''.join(str(bit) for bit in bitstring)
                     for bitstring in result.readout_data['ro']]
        counts = Counter(list(meas_list))
        return counts

    def circuit_to_qasm(self, params: QAOAVariationalBaseParams) -> str:
        """
        A method to convert the pyQuil program to a OpenQASM string.
        """
        raise NotImplementedError()
        # qasm_program = self.device.quantum_computer.compiler.quil_to_qasm(self.qaoa_circuit(params))
        # return qasm_program

    def reset_circuit(self):
        """
        Reset self.program after performing a computation. Also handle active reset and rewirings.
        """
        pass<|MERGE_RESOLUTION|>--- conflicted
+++ resolved
@@ -21,31 +21,22 @@
 from ...devices import DevicePyquil
 from ...qaoa_parameters.pauligate import RZZPauliGate, SWAPGate
 
-<<<<<<< HEAD
-def check_edge_connectivity(executable: Program, access_object: AccessObjectPyQuil):
-=======
+
 def check_edge_connectivity(executable: Program, device: DevicePyquil):
->>>>>>> aeea6a97
+
     '''
     Check that the program does not contain 2-qubit terms that is not present in the QPU's topology (to prevent quilc from crashing).
     '''
 
-<<<<<<< HEAD
-    qpu_graph = access_object.quantum_computer.qubit_topology()
-=======
     qpu_graph = device.quantum_computer.qubit_topology()
->>>>>>> aeea6a97
     
     instrs = [instr for instr in executable if type(instr) == quilbase.Gate]
     pair_instrs = [list(instr.get_qubits()) for instr in instrs if len(instr.get_qubits()) == 2]
 
     for term in pair_instrs:
         if len(term) == 2:
-<<<<<<< HEAD
-            assert term in qpu_graph.edges(), f"Term {term} is not an edge on the QPU graph of {access_object.name}."   
-=======
+
             assert term in qpu_graph.edges(), f"Term {term} is not an edge on the QPU graph of {device.device_name}."
->>>>>>> aeea6a97
     
     
 
@@ -91,12 +82,8 @@
                  init_hadamard: bool,
                  cvar_alpha: float,
                  active_reset: bool = False,
-<<<<<<< HEAD
-                 rewiring: str = ''
-=======
                  rewiring: str = '',
                  qubit_layout: list = []
->>>>>>> aeea6a97
                  ):
 
         QAOABaseBackendShotBased.__init__(self,
@@ -111,22 +98,15 @@
         self.active_reset = active_reset
         self.rewiring = rewiring
         self.qureg = self.circuit_params.qureg
-<<<<<<< HEAD
-=======
+
         # self.qureg_placeholders = QubitPlaceholder.register(self.n_qubits)
         self.qubit_layout = self.qureg if qubit_layout == [] else qubit_layout
         self.qubit_mapping = dict(zip(self.qureg, self.qubit_layout))
-
->>>>>>> aeea6a97
         
         if self.prepend_state:
             assert self.n_qubits >= len(prepend_state.get_qubits()), "Cannot attach a bigger circuit " \
                                                                 "to the QAOA routine"
-<<<<<<< HEAD
-        # TODO: access_object implementation for PyQuil
-=======
-
->>>>>>> aeea6a97
+
         self.parametric_circuit = self.parametric_qaoa_circuit
         native_prog = self.device.quantum_computer.compiler.quil_to_native_quil(
             self.parametric_circuit)
@@ -135,11 +115,9 @@
         
         # Check program connectivity against QPU connectivity
         # TODO: reconcile with PRAGMA PRESERVE
-<<<<<<< HEAD
-        # check_edge_connectivity(self.prog_exe, access_object)
-=======
+
         # check_edge_connectivity(self.prog_exe, device)
->>>>>>> aeea6a97
+
 
     def qaoa_circuit(self, params: QAOAVariationalBaseParams) -> Program:
         """
