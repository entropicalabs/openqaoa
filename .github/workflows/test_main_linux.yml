name: test_main

# Controls when the workflow will run
on:
  pull_request:
    branches:
    - main
  workflow_dispatch:

# A workflow run is made up of one or more jobs that can run sequentially or in parallel
jobs:
  # This workflow contains a single job called "build"
  test:
    strategy:
      fail-fast: false
      matrix:
        os: [ubuntu-latest]
        python: ['3.8', '3.9', '3.10', '3.11']
    # The type of runner that the job will run on
    runs-on:  ${{ matrix.os }}

    steps:
      # Checks-out your repository under $GITHUB_WORKSPACE, so your job can access it
      - uses: actions/checkout@v3
        with:
          ref: ${{ github.event.pull_request.head.sha }}
      - name: Set up Python
        uses: actions/setup-python@v3
        with:
          python-version: ${{ matrix.python }}
      - name: Log in with Azure
        uses: azure/login@v1
        with:
          creds: '${{ secrets.AZURE_CREDENTIALS }}'
      - name: Install OpenQAOA
        run: |
          python -m pip install --user virtualenv
          python -m venv env
          source env/bin/activate
          python -m pip install --upgrade pip
          make dev-install-tests
          pip install ipykernel
      - name: Setup IBMQ account
        env:
          IBMQ_TOKEN: ${{ secrets.IBMQ_TOKEN }}
        run: |
          IBMQ_TOKEN=$IBMQ_TOKEN
          source env/bin/activate
          python -c'from qiskit_ibm_provider import IBMProvider; import os; IBMProvider.save_account(os.environ.get("IBMQ_TOKEN"))'
      - name: Setup AWS
        env:
          AWS_ACCESS_KEY: ${{ secrets.AWS_ACCESS_KEY }}
          AWS_SECRET_KEY: ${{ secrets.AWS_SECRET_KEY }}
        run: |
          python -m pip install awscli
          aws configure set aws_access_key_id $AWS_ACCESS_KEY
          aws configure set aws_secret_access_key $AWS_SECRET_KEY
          aws configure set region us-west-1
          aws configure set output json
      - name: Build the docker stack
        run: |
          docker login -u AWS -p $(aws ecr get-login-password --region us-east-1) 292282985366.dkr.ecr.us-east-1.amazonaws.com
          docker network create local_bridge
          docker build -t amazon-braket-oq-dev .
          docker-compose up -d
      - name: Run tests
        run: |
          source env/bin/activate
          ipython kernel install --name "env" --user
<<<<<<< HEAD
          pytest tests/ src/openqaoa-core/tests src/openqaoa-azure/tests src/openqaoa-braket/tests src/openqaoa-qiskit/tests -m 'not (qpu or sim)' --cov --cov-report=xml:coverage.xml

=======
          pytest tests/ src/*/tests -m 'not (qpu or sim)' --cov --cov-report=xml:coverage.xml
          
>>>>>>> 7f84b119
      - name: Upload coverage reports to Codecov with GitHub Action
        uses: codecov/codecov-action@v3
        with:
          token: ${{ secrets.CODECOV_TOKEN }} # not required for public repos
          files: ./coverage.xml


  docs:
    runs-on: ubuntu-latest
    steps:
      - name: Check out openqaoa
        uses: actions/checkout@v3
        with:
          ref: ${{ github.event.pull_request.head.sha }}
      - name: Set up Python
        uses: actions/setup-python@v3
        with:
          python-version:  3.8

      - name: Install OpenQAOA
        run: |
          python -m pip install --upgrade pip
          make dev-install-docs

      - name: Install qvm
        run: |
          find /usr/lib -name "libffi.so*"
          sudo ln -s /usr/lib/x86_64-linux-gnu/libffi.so /usr/lib/x86_64-linux-gnu/libffi.so.6
          wget -q https://downloads.rigetti.com/qcs-sdk/forest-sdk-2.23.0-linux-deb.tar.bz2
          tar -xf forest-sdk-2.23.0-linux-deb.tar.bz2
          cd forest-sdk-2.23.0-linux-deb/
          sudo apt-get update
          sudo apt-get install -y screen libblas-dev libblas3 libgfortran5 liblapack-dev liblapack3
          sudo ./forest-sdk-2.23.0-linux-deb.run
          qvm --version
          quilc --version
          echo "Starting qvm and quilc"
          screen -d -m qvm -S
          screen -d -m quilc -S
          cd ..

      - name: Build and test Sphinx docs
        run: |
          sudo apt-get install pandoc
          cd docs/
          make html<|MERGE_RESOLUTION|>--- conflicted
+++ resolved
@@ -67,13 +67,8 @@
         run: |
           source env/bin/activate
           ipython kernel install --name "env" --user
-<<<<<<< HEAD
-          pytest tests/ src/openqaoa-core/tests src/openqaoa-azure/tests src/openqaoa-braket/tests src/openqaoa-qiskit/tests -m 'not (qpu or sim)' --cov --cov-report=xml:coverage.xml
+          pytest tests/ src/*/tests -m 'not (qpu or sim)' --cov --cov-report=xml:coverage.xml
 
-=======
-          pytest tests/ src/*/tests -m 'not (qpu or sim)' --cov --cov-report=xml:coverage.xml
-          
->>>>>>> 7f84b119
       - name: Upload coverage reports to Codecov with GitHub Action
         uses: codecov/codecov-action@v3
         with:
