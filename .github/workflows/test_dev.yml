--- conflicted
+++ resolved
@@ -63,14 +63,8 @@
         run: |
           source env/bin/activate
           ipython kernel install --name "env" --user
-<<<<<<< HEAD
           pip install pytest-xdist
-          pytest tests/ src/*/tests -v -m '(not qpu or sim)' --cov --cov-report=xml:coverage.xml -n auto
-          
-=======
-          pytest tests/ -v -m 'not (qpu or sim)' --cov --cov-report=xml:coverage.xml
-
->>>>>>> 955a48d8
+          pytest tests/ src/*/tests -v -m 'not (qpu or sim)' --cov --cov-report=xml:coverage.xml -n auto
       - name: Upload coverage reports to Codecov with GitHub Action
         uses: codecov/codecov-action@v3
         with:
