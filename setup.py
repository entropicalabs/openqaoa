--- conflicted
+++ resolved
@@ -18,11 +18,8 @@
     "sphinx-rtd-theme==1.0.0",
     "ipython==8.2.0" ,
     "nbconvert==6.5.0",
-<<<<<<< HEAD
-    "amazon-braket-sdk==1.23.0"
-=======
+    "amazon-braket-sdk==1.23.0",
     "pytest-cov==3.0.0"
->>>>>>> dafd545c
 ]
 
 setup(
