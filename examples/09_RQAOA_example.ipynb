{
 "cells": [
  {
   "cell_type": "markdown",
   "metadata": {},
   "source": [
    "# 09 - Recursive QAOA"
   ]
  },
  {
   "cell_type": "markdown",
   "metadata": {},
   "source": [
    "In this notebook, we provide a short introduction to recursive QAOA, and demonstrate how this technique is implemented in the OpenQAOA workflows, by solving a standard well-known problem from combinatorial optimization: the Minimum Vertex Cover. For reference, the algorithmic functions used by the workflow are contained inside the ``rqaoa.py`` script."
   ]
  },
  {
   "cell_type": "markdown",
   "metadata": {},
   "source": [
    "### A brief introduction"
   ]
  },
  {
   "cell_type": "markdown",
   "metadata": {},
   "source": [
    "Recursive QAOA (RQAOA) is an iterative variant of QAOA, first introduced by Bravyi et. al in [1] and further explored in [2,3]. \n",
    "\n",
    "This technique consists in recursively reducing the size of the problem by running QAOA. At each step, the QAOA output distribution is used to compute the expectation values \n",
    "\n",
    "$$\n",
    "\\mathcal{M}_{i} = \\langle Z_{i} \\rangle \\qquad \\qquad \\qquad \\qquad \\qquad \\mathcal{M}_{ij} = \\langle Z_{i}Z_{j} \\rangle,\n",
    "$$\n",
    "\n",
    "associated with the terms present in the Hamiltonian. Note that, by definition, these quantities are bounded between -1 and 1. The expectation values are then ranked according to their magnitude $|\\mathcal{M}_{(i,ij)}|$. In its original formulation, the highest ranked value is selected. This value is then utilized to eliminate a qubit from the Hamiltonian. This is done by first, performing integer rounding of the expectation value, i.e. $\\mathcal{M}_{(i,ij)} \\rightarrow \\textrm{sign}(\\mathcal{M}_{(i,ij)})$, then transforming the rounded value into a constraint on the respective\\ qubits\n",
    "\n",
    "$$\n",
    "Z_{i} \\rightarrow \\textrm{sign}(\\mathcal{M}_{(i)}) \\qquad \\qquad \\qquad \\qquad \\qquad \\langle Z_{i} Z_{j} \\rangle \\rightarrow \\textrm{sign}(\\mathcal{M}_{(ij)}),\n",
    "$$\n",
    "\n",
    "and last, inserting the constraint into the Hamiltonian, effectively reducing the size of the problem by one qubit. Using the reduced Hamiltonian, QAOA is run again and the same procedure is followed. Once the reduced problem reaches a predefined cutoff size, it is solved exactly solved via classical methods. The final answer is then reconstructed by re-inserting the eliminated qubits into the classical solution following the appropriate order.\n",
    "\n",
    "This version of RQAOA is included in OpenQAOA. Additionally, OpenQAOA incorporates RQAOA from two different generalized version of these procedure, which enable multiple qubit eliminations during the recursive process. These strategies are denoted as `custom` and `adaptive`, in accordance with the precise concept under which the elimination method takes place. In a nutshell, they are described as follows:\n",
    "\n",
    "\n",
    "* The ``custom`` strategy allows the user to define the number of eliminations to be performed at each step. This defined by the parameter ``steps``. If the parameter is set as an integer, the algorithm will use this value as the number of qubits to be eliminated at each step. Alternatively, it is possible to pass a list, which specifies the number of qubits to be eliminated at each step. For ``steps = 1``, the algorithm reduces to the original form of RQAOA presented in [1].\n",
    "\n",
    "* The ``adaptive`` strategy adaptively selects how many qubits to eliminate at each step. The maximum number of allowed eliminations is given by the parameter ``n_max``. At each step, the algorithm selects the top ``n_max+1`` expectation values (ranked in magnitude), computes the mean among them, and uses the ones lying above it for qubit elimination. This corresponds to a maximum of ``n_max`` possible elimination per step. For ``n_max= 1``, the algorithm reduces to the original form of RQAOA presented in [1].\n",
    "\n",
    "**NOTE**: The specific performance of these generalizations is currently under investigation. In particular, the development of Adaptive RQAOA is associated with an internal research project at Entropica Labs to be released publicly in the near future [4]. We make these strategies already available to the community in order to strengthen the exploration of more complex elimination schemes for RQAOA, beyond its original formulation [1]."
   ]
  },
  {
   "cell_type": "code",
<<<<<<< HEAD
   "execution_count": 1,
=======
   "execution_count": 26,
>>>>>>> 99ed5570
   "metadata": {},
   "outputs": [
    {
     "name": "stdout",
     "output_type": "stream",
     "text": [
      "The autoreload extension is already loaded. To reload it, use:\n",
      "  %reload_ext autoreload\n"
     ]
    }
   ],
   "source": [
    "%load_ext autoreload\n",
    "%autoreload 2\n",
    "\n",
    "import numpy as np\n",
    "import networkx as nx\n",
    "\n",
    "from openqaoa.workflows.optimizer import RQAOA, QAOA\n",
    "from openqaoa.problems.problem import MinimumVertexCover, QUBO\n",
    "from openqaoa.utilities import ground_state_hamiltonian\n",
    "from openqaoa.qaoa_parameters import Hamiltonian\n",
    "from openqaoa.devices import create_device"
   ]
  },
  {
   "cell_type": "markdown",
   "metadata": {},
   "source": [
    "## Problem: Minimum Vertex Cover of an N = 10 ring"
   ]
  },
  {
   "cell_type": "markdown",
   "metadata": {},
   "source": [
    "We generate an instance of the Minimum Vertex Cover problem for a ring graph of 10 nodes, making use of the problem library in OpenQAOA.\n",
    "\n",
    "As a brief reminder, the Minimum Vertex Cover problem consists in finding the minimum set of nodes in a graph such every edge in the graph is incident in at least one node in the set. For a ring, the answer corresponds to selected all the even or all the odd nodes (i.e. an antiferromagnet!), meaning that the answer is doubly degenerate. Explicitly, the solutions reads ``1010101010`` and ``0101010101``, and the ground state energy is $E_{gs} = 5$. If you are curious about the specific QUBO formulation of Minimum Vertex Cover, you can check out [3] (it also contains the QUBO form of many other interesting combinatorial optimization problems!)"
   ]
  },
  {
   "cell_type": "code",
<<<<<<< HEAD
   "execution_count": 2,
=======
   "execution_count": 27,
>>>>>>> 99ed5570
   "metadata": {},
   "outputs": [],
   "source": [
    "# Number of qubits\n",
    "n_qubits = 10\n",
    "\n",
    "# Ring graph\n",
    "G = nx.circulant_graph(n_qubits,[1])\n",
    "\n",
    "# Minimum vertex cover parameters\n",
    "field = 1.0\n",
    "penalty = 10\n",
    "\n",
    "# Define problem instance\n",
    "vc = MinimumVertexCover(G,field = field,penalty = penalty).get_qubo_problem()"
   ]
  },
  {
   "cell_type": "markdown",
   "metadata": {},
   "source": [
    "## Original RQAOA and setting up the QAOA properties for the recursive process"
   ]
  },
  {
   "cell_type": "markdown",
   "metadata": {},
   "source": [
    "Let us first demonstrate how we would solve this problem making use of the original formulation of RQAOA. As explained in the introduction, this can be done by either selecting ``Custom`` RQAOA and choosing ``steps = 1`` or by using ``Adaptive`` RQAOA and choosing ``n_max=1``. Both methods will by default use the original version of RQAOA.\n",
    "\n",
    "Since RQAOA runs recursively QAOA, we need to set how do we want QAOA to run. This is easily done by making use of the RQAOA methods, the workflow is similar to the QAOA one (see the previous tutorial). By calling the corresponding methods we will set all the QAOA properties, e.g.: number of layers, initialization, parametrization, mixer, device, optimizer, etc. "
   ]
  },
  {
   "cell_type": "code",
<<<<<<< HEAD
   "execution_count": 3,
=======
   "execution_count": 28,
>>>>>>> 99ed5570
   "metadata": {},
   "outputs": [],
   "source": [
    "# Define the RQAOA object (default rqaoa_type = 'adaptive')\n",
    "r =  RQAOA()\n",
    "\n",
    "# Set parameters for RQAOA, in this case we fix the n_max to 1 (default), the final cutoff value to 3\n",
    "r.set_rqaoa_parameters(n_cutoff=3)\n",
    "\n",
    "## Setting up the QAOA properties\n",
    "\n",
    "# Set the properties you want - These values are actually the default ones!\n",
    "r.set_circuit_properties(p=1, param_type='standard', init_type='ramp', mixer_hamiltonian='x')\n",
    "\n",
    "# Define the device you want to run your problem on using the create_device() function - Here we choose the local wavefunction simulator supported by OpenQAOA\n",
    "device = create_device(location='local', name='vectorized')\n",
    "r.set_device(device)\n",
    "\n",
    "# Set the classical method used to optimiza over QAOA angles and its properties\n",
    "r.set_classical_optimizer(method='cobyla', maxiter=200)"
   ]
  },
  {
   "cell_type": "code",
<<<<<<< HEAD
   "execution_count": 4,
=======
   "execution_count": 29,
>>>>>>> 99ed5570
   "metadata": {},
   "outputs": [],
   "source": [
    "# Compile problem instance on RQAOA, just like with QAOA\n",
    "r.compile(vc)"
   ]
  },
  {
   "cell_type": "code",
<<<<<<< HEAD
   "execution_count": 5,
=======
   "execution_count": 30,
>>>>>>> 99ed5570
   "metadata": {},
   "outputs": [],
   "source": [
    "# Solve problem with RQAOA\n",
    "r.optimize()"
   ]
  },
  {
   "cell_type": "code",
<<<<<<< HEAD
   "execution_count": 6,
=======
   "execution_count": 31,
>>>>>>> 99ed5570
   "metadata": {},
   "outputs": [
    {
     "data": {
      "text/plain": [
       "{'solution': {'1010101010': 5.0},\n",
       " 'classical_output': {'minimum_energy': -3.0, 'optimal_states': ['10']},\n",
       " 'elimination_rules': [[{'pair': (0, 1), 'correlation': -1.0}],\n",
       "  [{'pair': (None, 1), 'correlation': -1.0}],\n",
       "  [{'pair': (None, 1), 'correlation': 1.0},\n",
       "   {'pair': (None, 2), 'correlation': -1.0}],\n",
       "  [{'pair': (None, 1), 'correlation': 1.0},\n",
       "   {'pair': (None, 2), 'correlation': -1.0}],\n",
       "  [{'pair': (None, 1), 'correlation': 1.0},\n",
       "   {'pair': (None, 2), 'correlation': -1.0}]],\n",
       " 'schedule': [1, 1, 2, 2, 2],\n",
<<<<<<< HEAD
       " 'intermediate_steps': [{'QUBO': <openqaoa.problems.problem.QUBO at 0x7f62ba9e6d60>,\n",
       "   'QAOA_results': <openqaoa.optimizers.result.Result at 0x7f6301ce27c0>},\n",
       "  {'QUBO': <openqaoa.problems.problem.QUBO at 0x7f62ba9e21c0>,\n",
       "   'QAOA_results': <openqaoa.optimizers.result.Result at 0x7f63182ec070>},\n",
       "  {'QUBO': <openqaoa.problems.problem.QUBO at 0x7f631a36a820>,\n",
       "   'QAOA_results': <openqaoa.optimizers.result.Result at 0x7f631a36a520>},\n",
       "  {'QUBO': <openqaoa.problems.problem.QUBO at 0x7f62ba9e62b0>,\n",
       "   'QAOA_results': <openqaoa.optimizers.result.Result at 0x7f62ba9e6340>},\n",
       "  {'QUBO': <openqaoa.problems.problem.QUBO at 0x7f630277f1f0>,\n",
       "   'QAOA_results': <openqaoa.optimizers.result.Result at 0x7f62ba9dd0d0>}],\n",
       " 'number_steps': 5}"
      ]
     },
     "execution_count": 6,
=======
       " 'intermediate_steps': [{'problem': <openqaoa.problems.problem.QUBO at 0x7f5e97862dc0>,\n",
       "   'qaoa_results': <openqaoa.optimizers.result.Result at 0x7f5e97a08e20>,\n",
       "   'exp_vals_z': array([0.02352005, 0.02352005, 0.02352005, 0.02352005, 0.02352005,\n",
       "          0.02352005, 0.02352005, 0.02352005, 0.02352005, 0.02352005]),\n",
       "   'corr_matrix': array([[-0.00055319, -0.29835057, -0.00055319, -0.00055319, -0.00055319,\n",
       "           -0.00055319, -0.00055319, -0.00055319, -0.00055319, -0.29835057],\n",
       "          [-0.00055319, -0.00055319, -0.29835057, -0.00055319, -0.00055319,\n",
       "           -0.00055319, -0.00055319, -0.00055319, -0.00055319, -0.00055319],\n",
       "          [-0.00055319, -0.00055319, -0.00055319, -0.29835057, -0.00055319,\n",
       "           -0.00055319, -0.00055319, -0.00055319, -0.00055319, -0.00055319],\n",
       "          [-0.00055319, -0.00055319, -0.00055319, -0.00055319, -0.29835057,\n",
       "           -0.00055319, -0.00055319, -0.00055319, -0.00055319, -0.00055319],\n",
       "          [-0.00055319, -0.00055319, -0.00055319, -0.00055319, -0.00055319,\n",
       "           -0.29835057, -0.00055319, -0.00055319, -0.00055319, -0.00055319],\n",
       "          [-0.00055319, -0.00055319, -0.00055319, -0.00055319, -0.00055319,\n",
       "           -0.00055319, -0.29835057, -0.00055319, -0.00055319, -0.00055319],\n",
       "          [-0.00055319, -0.00055319, -0.00055319, -0.00055319, -0.00055319,\n",
       "           -0.00055319, -0.00055319, -0.29835057, -0.00055319, -0.00055319],\n",
       "          [-0.00055319, -0.00055319, -0.00055319, -0.00055319, -0.00055319,\n",
       "           -0.00055319, -0.00055319, -0.00055319, -0.29835057, -0.00055319],\n",
       "          [-0.00055319, -0.00055319, -0.00055319, -0.00055319, -0.00055319,\n",
       "           -0.00055319, -0.00055319, -0.00055319, -0.00055319, -0.29835057],\n",
       "          [-0.00055319, -0.00055319, -0.00055319, -0.00055319, -0.00055319,\n",
       "           -0.00055319, -0.00055319, -0.00055319, -0.00055319, -0.00055319]])},\n",
       "  {'problem': <openqaoa.problems.problem.QUBO at 0x7f5e978ecc40>,\n",
       "   'qaoa_results': <openqaoa.optimizers.result.Result at 0x7f5e984562b0>,\n",
       "   'exp_vals_z': array([ 0.        , -0.48762051, -0.48762051, -0.48762051, -0.48762051,\n",
       "          -0.48762051, -0.48762051, -0.48762051, -0.48762051]),\n",
       "   'corr_matrix': array([[ 0.        ,  0.30761582,  0.        ,  0.        ,  0.        ,\n",
       "            0.        ,  0.        ,  0.        , -0.30761582],\n",
       "          [ 0.        , -0.23777376, -0.19403514, -0.23777376, -0.23777376,\n",
       "           -0.23777376, -0.23777376, -0.23777376, -0.23777376],\n",
       "          [ 0.        , -0.23777376, -0.23777376, -0.19403514, -0.23777376,\n",
       "           -0.23777376, -0.23777376, -0.23777376, -0.23777376],\n",
       "          [ 0.        , -0.23777376, -0.23777376, -0.23777376, -0.19403514,\n",
       "           -0.23777376, -0.23777376, -0.23777376, -0.23777376],\n",
       "          [ 0.        , -0.23777376, -0.23777376, -0.23777376, -0.23777376,\n",
       "           -0.19403514, -0.23777376, -0.23777376, -0.23777376],\n",
       "          [ 0.        , -0.23777376, -0.23777376, -0.23777376, -0.23777376,\n",
       "           -0.23777376, -0.19403514, -0.23777376, -0.23777376],\n",
       "          [ 0.        , -0.23777376, -0.23777376, -0.23777376, -0.23777376,\n",
       "           -0.23777376, -0.23777376, -0.19403514, -0.23777376],\n",
       "          [ 0.        , -0.23777376, -0.23777376, -0.23777376, -0.23777376,\n",
       "           -0.23777376, -0.23777376, -0.23777376, -0.19403514],\n",
       "          [ 0.        , -0.23777376, -0.23777376, -0.23777376, -0.23777376,\n",
       "           -0.23777376, -0.23777376, -0.23777376, -0.23777376]])},\n",
       "  {'problem': <openqaoa.problems.problem.QUBO at 0x7f5e97b213a0>,\n",
       "   'qaoa_results': <openqaoa.optimizers.result.Result at 0x7f5e97862c10>,\n",
       "   'exp_vals_z': array([-0.32579059, -0.26390555, -0.48705248, -0.48705248, -0.48705248,\n",
       "          -0.48705248, -0.48705248, -0.48705248]),\n",
       "   'corr_matrix': array([[-0.10613951, -0.08597794, -0.15867711, -0.15867711, -0.15867711,\n",
       "           -0.15867711, -0.15867711, -0.27071807],\n",
       "          [-0.08597794, -0.06964614, -0.28520458, -0.12853585, -0.12853585,\n",
       "           -0.12853585, -0.12853585, -0.12853585],\n",
       "          [-0.15867711, -0.12853585, -0.23722012, -0.19439452, -0.23722012,\n",
       "           -0.23722012, -0.23722012, -0.23722012],\n",
       "          [-0.15867711, -0.12853585, -0.23722012, -0.23722012, -0.19439452,\n",
       "           -0.23722012, -0.23722012, -0.23722012],\n",
       "          [-0.15867711, -0.12853585, -0.23722012, -0.23722012, -0.23722012,\n",
       "           -0.19439452, -0.23722012, -0.23722012],\n",
       "          [-0.15867711, -0.12853585, -0.23722012, -0.23722012, -0.23722012,\n",
       "           -0.23722012, -0.19439452, -0.23722012],\n",
       "          [-0.15867711, -0.12853585, -0.23722012, -0.23722012, -0.23722012,\n",
       "           -0.23722012, -0.23722012, -0.19439452],\n",
       "          [-0.15867711, -0.12853585, -0.23722012, -0.23722012, -0.23722012,\n",
       "           -0.23722012, -0.23722012, -0.23722012]])},\n",
       "  {'problem': <openqaoa.problems.problem.QUBO at 0x7f5e979e8ac0>,\n",
       "   'qaoa_results': <openqaoa.optimizers.result.Result at 0x7f5ef8125880>,\n",
       "   'exp_vals_z': array([-0.32984216, -0.2673374 , -0.48891503, -0.48891503, -0.48891503,\n",
       "          -0.48891503]),\n",
       "   'corr_matrix': array([[-0.10879585, -0.08817915, -0.16126479, -0.16126479, -0.16126479,\n",
       "           -0.27146642],\n",
       "          [-0.08817915, -0.07146929, -0.28692349, -0.13070527, -0.13070527,\n",
       "           -0.13070527],\n",
       "          [-0.16126479, -0.13070527, -0.23903791, -0.19083603, -0.23903791,\n",
       "           -0.23903791],\n",
       "          [-0.16126479, -0.13070527, -0.23903791, -0.23903791, -0.19083603,\n",
       "           -0.23903791],\n",
       "          [-0.16126479, -0.13070527, -0.23903791, -0.23903791, -0.23903791,\n",
       "           -0.19083603],\n",
       "          [-0.16126479, -0.13070527, -0.23903791, -0.23903791, -0.23903791,\n",
       "           -0.23903791]])},\n",
       "  {'problem': <openqaoa.problems.problem.QUBO at 0x7f5e979d06a0>,\n",
       "   'qaoa_results': <openqaoa.optimizers.result.Result at 0x7f5e97970130>,\n",
       "   'exp_vals_z': array([-0.33897148, -0.27513089, -0.4915539 , -0.4915539 ]),\n",
       "   'corr_matrix': array([[-0.11490167, -0.09326153, -0.16662276, -0.27207819],\n",
       "          [-0.09326153, -0.07569701, -0.29005985, -0.13524166],\n",
       "          [-0.16662276, -0.13524166, -0.24162524, -0.18056019],\n",
       "          [-0.16662276, -0.13524166, -0.24162524, -0.24162524]])}],\n",
       " 'number_steps': 5}"
      ]
     },
     "execution_count": 31,
>>>>>>> 99ed5570
     "metadata": {},
     "output_type": "execute_result"
    }
   ],
   "source": [
    "# Extract results\n",
    "r.results"
   ]
  },
  {
   "cell_type": "code",
   "execution_count": 32,
   "metadata": {},
   "outputs": [
    {
     "data": {
      "text/plain": [
       "[[{'pair': (0, 1), 'correlation': -1.0}],\n",
       " [{'pair': (None, 1), 'correlation': -1.0}],\n",
       " [{'pair': (None, 1), 'correlation': 1.0},\n",
       "  {'pair': (None, 2), 'correlation': -1.0}],\n",
       " [{'pair': (None, 1), 'correlation': 1.0},\n",
       "  {'pair': (None, 2), 'correlation': -1.0}],\n",
       " [{'pair': (None, 1), 'correlation': 1.0},\n",
       "  {'pair': (None, 2), 'correlation': -1.0}]]"
      ]
     },
     "execution_count": 32,
     "metadata": {},
     "output_type": "execute_result"
    }
   ],
   "source": [
    "r.results['elimination_rules']"
   ]
  },
  {
   "attachments": {},
   "cell_type": "markdown",
   "metadata": {},
   "source": [
    "We have solved our first problem using RQAOA! Let us now digest the output from the results. \n",
    "\n",
    "First, the ``r.results['solution']`` dictionary contains to the final solution(s) of the problem, here ``1010101010`` (the antiferromagnetic solution we expected!), and the associated energy(-ies), here ``5.0``. The ``r.results['classical_output']`` dictionary contains the results from the classical optimization at the cutoff size. The ``r.results['elimination_rules']`` dictionary displays how qubits were eliminated throughout the recursive process. Taking the first entry ``{'pair': (6, 8), 'correlation': 1.0}`` as an example, it should be read as: qubit ``1`` was eliminated in favor of qubit ``0``, and the correlation between them is negative. When the label of the remaining qubit reads ``None``, like in ``{'pair': (None, 1), 'correlation': -1.0}``, the qubit ``1`` was not eliminated in favor of a remaining one, but was instead fixed to the specified value ``-1.0``, resulting from a single-qubit expectation value being the highest ranked. The ``r.results['schedule']`` corresponds to the number of eliminations that took place at each step. The ``r.results['intermediate_steps']`` is a list, each item is storing information of each recursive step of the RQAOA algorithm. Each item is a dictonary with a QUBO problem object (object storing the problem solved in the corresponding step), a QAOA result object (object storing the corresponding qaoa solutions after solving the QUBO problem), a list of the expectation values in z and the correlation matrix of the corresponding step. Finally, ``r.results['number_steps']`` tells us the number of steps that it took to reach the cutoff value.\n",
    "\n",
    "The ``r.results`` object has some methods that help to get the intermediate steps: \n",
    "``.get_qaoa_results(step)``, ``.get_qaoa_optimized_angles(step)``, ``.get_problem(step)``, ``plot_corr_matrix(step)``, etc. (see documentation). Example:"
   ]
  },
  {
   "cell_type": "code",
<<<<<<< HEAD
   "execution_count": 7,
=======
   "execution_count": 33,
>>>>>>> 99ed5570
   "metadata": {},
   "outputs": [
    {
     "name": "stdout",
     "output_type": "stream",
     "text": [
      "solution of the QAOA optimization in recursive step 2:  {'solutions_bitstrings': ['11111111'], 'bitstring_energy': -14.0}\n",
      "terms of of the QUBO problem in recursive step 2:  [[0, 7], [0], [1], [1, 2], [2, 3], [3, 4], [4, 5], [5, 6], [6, 7], [2], [3], [4], [5], [6], [7]]\n"
     ]
    },
    {
     "data": {
      "image/png": "iVBORw0KGgoAAAANSUhEUgAAAgAAAAGdCAYAAABkaMv6AAAAOXRFWHRTb2Z0d2FyZQBNYXRwbG90bGliIHZlcnNpb24zLjQuMywgaHR0cHM6Ly9tYXRwbG90bGliLm9yZy/MnkTPAAAACXBIWXMAAA9hAAAPYQGoP6dpAAA9U0lEQVR4nO3df1yV9f3/8SeIHKk4EAYCH/FXNvw1yyAZ/dQgQV2tzfpk4WdqBJ/6gOaPfZdu+6TLm6HLyvTWJKdpP/STllnOFoYx9VahIo5NHbFZVgw8UiPOEZj8kPP9o3nWGYIc4PJceB732+3aPNd5X9f1OlSeJ6/39cPP6XQ6BQAAfIq/twsAAAAXHwEAAAAfRAAAAMAHEQAAAPBBBAAAAHwQAQAAAB9EAAAAwAcRAAAA8EEBF/uALS0tqqysVHBwsPz8/C724QEAXeB0OnX69GlFR0fL39+43yHPnDmjxsbGLu8nMDBQffr06YaKLj0XPQBUVlYqJibmYh8WANCNysvL1b9/f0P2febMGQ0OGiybbF3eV2RkpE6cOEEIOI+LHgCCg4MlSbuvKdflvawX+/BdEnnK2xV0zps/8nYFANqy5H+9XYFnnKcdsn83xvV3uREaGxtlk01fqFxWdf57wiGHBthi1NjYSAA4j4seAM61/S/vZdUVPSwABPfQGYugQG9XAKAtfj3rr0GXizGFa5VV1q78gHjSTbsuegAAAKAjnH7fLJ3e3vU/OB8CAADAlAgAxuIyQACAKZ0LAF1ZjFRdXa20tDRZrVaFhoYqPT1dtbW17W5z5swZZWVlqW/fvrriiis0ZcoUnTr1rxPMNm7cKD8/v/MuVVVVkqQ9e/ac932bzbOTJgkAAAB0Qlpamo4dO6b8/Hzt3LlT+/btU2ZmZrvbzJ07V7/97W/1+uuva+/evaqsrNSPfvSvM7Xvu+8+nTx50m1JSUnRbbfdpoiICLd9lZWVuY379/cvhCkAAIApdcsUgEFKS0uVl5enoqIixcfHS5JWr16tSZMmacWKFYqOjm61jd1u1/r167V582bdfvvtkqQNGzZo+PDh2r9/v773ve8pKChIQUFBrm2+/PJLFRQUaP369a32FxERodDQ0E5/BjoAAABT6q4pAIfD4bY0NDR0ubbCwkKFhoa6vvwlKTk5Wf7+/jpw4MB5tykuLlZTU5OSk5Nd64YNG6YBAwaosLDwvNu8/PLLuuyyy3TPPfe0eu+6665TVFSU7rjjDn344YcefwYCAADgkhYTE6OQkBDXkpOT0+V92my2Vi33gIAAhYWFtTkXb7PZFBgY2Oq39n79+rW5zfr16/XAAw+4dQWioqKUm5urbdu2adu2bYqJidG4ceN0+PBhjz4DUwAAAFPqrimA8vJyWa3/up+AxWJpc5sFCxZo+fLl7e63tLS080V5oLCwUKWlpXrllVfc1sfGxio2Ntb1+sYbb9Qnn3yiZ599ttXY9hAAAACm1F0BwGq1ugWA9syfP18zZsxod8yQIUMUGRnpOiv/nObmZlVXVysyMvK820VGRqqxsVE1NTVuXYBTp06dd5t169bpuuuuU1xc3AXrHjt2rD744IMLjvs2AgAAAP8UHh6u8PDwC45LTExUTU2NiouLXV/QBQUFamlpUUJCwnm3iYuLU+/evfX+++9rypQpkr45k/+LL75QYmKi29ja2lpt3bq1w9MVJSUlioqK6tDYcwgAAABTMvNVAMOHD1dqaqoyMjKUm5urpqYmZWdna+rUqa4rACoqKpSUlKSXX35ZY8eOVUhIiNLT0zVv3jyFhYXJarVq1qxZSkxM1Pe+9z23/W/ZskXNzc2aNm1aq2OvXLlSgwcP1siRI3XmzBmtW7dOBQUFeu+99zz6DAQAAIApmTkASNKmTZuUnZ2tpKQk+fv7a8qUKVq1apXr/aamJpWVlam+vt617tlnn3WNbWhoUEpKin7961+32vf69ev1ox/96LyX+TU2Nmr+/PmqqKjQZZddptGjR2v37t0aP368R/X7OZ3Oi3qjRIfDoZCQEBUOs/e4hwFFnfR2BZ2z9T5vVwCgLT9f6u0KPON0OFQzKER2u73D8+qeOvc9cTLI3qWHATmcDkX9w9haezI6AAAAUzJ7B6CnIwAAAEyJAGAsAgAAwJQIAMbq1J0An3/+eQ0aNEh9+vRRQkKCDh482N11AQAAA3kcALZs2aJ58+Zp0aJFOnz4sK699lqlpKS0uiECAABdYfbHAfd0HgeAZ555RhkZGZo5c6ZGjBih3NxcXXbZZXrxxReNqA8A4KMIAMbyKAA0NjaquLjY7UlG/v7+Sk5ObvNJRg0NDa2exAQAALzLowDw1Vdf6ezZs+rXr5/b+vaeZJSTk+P2FKaYmJjOVwsA8Bl0AIxl+OOAFy5cKLvd7lrKy8uNPiQA4BJAADCWR5cBXnXVVerVq5dOnTrltr6tJxlJ3zx2sb1HLwIAgIvPow5AYGCg4uLi9P7777vWtbS06P3332/1JCMAALqCDoCxPL4R0Lx58zR9+nTFx8dr7NixWrlyperq6jRz5kwj6gMA+LAufYlzJ6B2eRwA7rvvPn355Zd6/PHHZbPZdN111ykvL6/ViYEAAMC8OnUr4OzsbGVnZ3d3LQAAuHT5VsBMAbSLZwEAAEyJAGAsAgAAwJQIAMYy/D4AAADAfOgAAABMiQ6AsQgAAABTIgAYiykAAAB8EB0AAIAp0QEwFgEAAGBKBABjMQUAAIAPogMAADAlOgDGIgAAAEyJAGAspgAAAPBBdAAAAKZEB8BYBAAAgCkRAIxFAAAAmBIBwFheCwCRp6TgHvYPp2+1tyvonP/5tbcr6Lz3Jni7AsBYW+7zdgWeqWuWfujtItAt6AAAAEyJDoCxCAAAAFMiABiLywABAOiE6upqpaWlyWq1KjQ0VOnp6aqtrW13m7Vr12rcuHGyWq3y8/NTTU1Np/b7pz/9Sbfccov69OmjmJgY/epXv/K4fgIAAMCUznUAurIYKS0tTceOHVN+fr527typffv2KTMzs91t6uvrlZqaqp/97Ged3q/D4dCECRM0cOBAFRcX66mnntLixYu1du1aj+pnCgAAYEpmngIoLS1VXl6eioqKFB8fL0lavXq1Jk2apBUrVig6Ovq8282ZM0eStGfPnk7vd9OmTWpsbNSLL76owMBAjRw5UiUlJXrmmWcuGEC+jQ4AAOCS5nA43JaGhoYu77OwsFChoaGuL2lJSk5Olr+/vw4cOGDofgsLC3XrrbcqMDDQNSYlJUVlZWX6+uuvO3wsAgAAwJS6awogJiZGISEhriUnJ6fLtdlsNkVERLitCwgIUFhYmGw2m6H7tdls6tevn9uYc689OTZTAAAA0+qONn55ebmsVqvrtcViaXPsggULtHz58nb3V1pa2vWiTIAAAAC4pFmtVrcA0J758+drxowZ7Y4ZMmSIIiMjVVVV5ba+ublZ1dXVioyM7GypHdpvZGSkTp065Tbm3GtPjk0AAACYkjdOAgwPD1d4ePgFxyUmJqqmpkbFxcWKi4uTJBUUFKilpUUJCQmeH9iD/SYmJurnP/+5mpqa1Lt3b0lSfn6+YmNjdeWVV3b4WJwDAAAwJTNfBjh8+HClpqYqIyNDBw8e1Icffqjs7GxNnTrVdQVARUWFhg0bpoMHD7q2s9lsKikp0fHjxyVJR44cUUlJiaqrqzu83wceeECBgYFKT0/XsWPHtGXLFj333HOaN2+eR5+BAAAAMCUzBwBJ2rRpk4YNG6akpCRNmjRJN998s9u1+E1NTSorK1N9fb1rXW5ursaMGaOMjAxJ0q233qoxY8Zox44dHd5vSEiI3nvvPZ04cUJxcXGaP3++Hn/8cY8uAZQkP6fT6ezsh+8Mh8OhkJAQnbjSrmC/js3JmEVPfRiQ30X9J9y9eBgQYC51zQ798PchstvtHZ5X99S574mia+y6olfnj1F71qEb/mpsrT0Z5wAAAEzJzDcCuhQQAAAApkQAMBbnAAAA4IPoAAAATIkOgLEIAAAAUyIAGIspAAAAfJDHAWDfvn268847FR0dLT8/P7311lsGlAUA8HVmvw9AT+dxAKirq9O1116r559/3oh6AACQRAAwmsfnAEycOFETJ040ohYAAHCRGH4SYENDgxoaGlyvHQ6H0YcEAFwCOAnQWIafBJiTk6OQkBDXEhMTY/QhAQCXAKYAjGV4AFi4cKHsdrtrKS8vN/qQAIBLAAHAWIZPAVgsFlksFqMPAwAAPMCNgAAApsQ5AMbyOADU1tbq+PHjrtcnTpxQSUmJwsLCNGDAgG4tDgDguwgAxvI4ABw6dEjjx493vZ43b54kafr06dq4cWO3FQYAAIzjcQAYN26cnE6nEbUAAOBCB8BYnAMAADAlAoCxeBgQAAA+iA4AAMCU6AAYiwAAADAtvsSNwxQAAAA+iA4AAMCUmAIwFgEAAGBKBABjEQAAAKZEADAW5wAAAOCD6AAAAEyJDoCxCAAAAFMiABiLKQAAAHwQHQAAgCnRATAWAQAAYEoEAGMxBQAAQCdUV1crLS1NVqtVoaGhSk9PV21tbbvbrF27VuPGjZPVapWfn59qamrc3v/ss8+Unp6uwYMHKygoSFdffbUWLVqkxsZGtzF+fn6tlv3793tUv9c6AG/+SAoK9NbRO2focW9X0Dnf8+zfCVN5+y5vV9A5xfHergAwRnOdpN9fnGOZvQOQlpamkydPKj8/X01NTZo5c6YyMzO1efPmNrepr69XamqqUlNTtXDhwlbvf/zxx2ppadELL7ygoUOH6ujRo8rIyFBdXZ1WrFjhNnb37t0aOXKk63Xfvn09qp8pAACAKZk5AJSWliovL09FRUWKj/8m8a9evVqTJk3SihUrFB0dfd7t5syZI0nas2fPed8/Fw7OGTJkiMrKyrRmzZpWAaBv376KjIzs9GdgCgAAAA8VFhYqNDTU9eUvScnJyfL399eBAwe69Vh2u11hYWGt1t91112KiIjQzTffrB07dni8XzoAAABT6q4OgMPhcFtvsVhksVi6UJlks9kUERHhti4gIEBhYWGy2Wxd2ve3HT9+XKtXr3b77f+KK67Q008/rZtuukn+/v7atm2b7r77br311lu6666Oz5vSAQAAmNK5ANCVRZJiYmIUEhLiWnJycto85oIFC857gt23l48//viifP6Kigqlpqbq3nvvVUZGhmv9VVddpXnz5ikhIUE33HCDli1bpmnTpumpp57yaP90AAAAptRdHYDy8nJZrVbX+vZ++58/f75mzJjR7n6HDBmiyMhIVVVVua1vbm5WdXV1l+blz6msrNT48eN14403au3atRccn5CQoPz8fI+OQQAAAFzSrFarWwBoT3h4uMLDwy84LjExUTU1NSouLlZcXJwkqaCgQC0tLUpISOhSvRUVFRo/frzi4uK0YcMG+ftfuFlfUlKiqKgoj45DAAAAmJKZrwIYPny4UlNTlZGRodzcXDU1NSk7O1tTp051XQFQUVGhpKQkvfzyyxo7dqykb84dsNlsOn78m+vKjxw5ouDgYA0YMEBhYWGqqKjQuHHjNHDgQK1YsUJffvml65jnOgsvvfSSAgMDNWbMGEnSm2++qRdffFHr1q3z6DMQAAAApmTmACBJmzZtUnZ2tpKSkuTv768pU6Zo1apVrvebmppUVlam+vp617rc3Fz98pe/dL2+9dZbJUkbNmzQjBkzlJ+fr+PHj+v48ePq37+/++dxOl1/XrJkiT7//HMFBARo2LBh2rJli+655x6P6vdzfnuPF4HD4VBISIieTrcrKLBjLRmz6Kk3Anr8CW9X0Hlxh7xdQedwIyBcqprrHDqUHCK73d7htrqnzn1PbB9v1+UBnT9GXbNDP/y9sbX2ZHQAAACmZPYOQE9HAAAAmBIBwFjcBwAAAB9EBwAAYEp0AIxFAAAAmBZf4sZhCgAAAB9EBwAAYEpMARiLAAAAMCUCgLEIAAAAUyIAGItzAAAA8EEeBYCcnBzdcMMNCg4OVkREhO6++26VlZUZVRsAwIed6wB0ZUHbPAoAe/fuVVZWlvbv36/8/Hw1NTVpwoQJqqurM6o+AICPIgAYy6NzAPLy8txeb9y4URERESouLnY90QgAAJhfl04CtNvtkqSwsLA2xzQ0NKihocH12uFwdOWQAAAfwUmAxur0SYAtLS2aM2eObrrpJo0aNarNcTk5OQoJCXEtMTExnT0kAMCHMAVgrE4HgKysLB09elSvvfZau+MWLlwou93uWsrLyzt7SAAA0E06NQWQnZ2tnTt3at++ferfv3+7Yy0WiywWS6eKAwD4LqYAjOVRAHA6nZo1a5a2b9+uPXv2aPDgwUbVBQDwcQQAY3kUALKysrR582a9/fbbCg4Ols1mkySFhIQoKCjIkAIBAED38+gcgDVr1shut2vcuHGKiopyLVu2bDGqPgCAj+IkQGN5PAUAAMDFwBSAsXgYEADAlAgAxuJhQAAA+CA6AAAAU6IDYCwCAADAlAgAxmIKAAAAH0QHAABgSnQAjEUAAACYEgHAWEwBAADgg+gAAABMiQ6AsQgAAABTIgAYiykAAAB8EAEAAGBaZn4QUHV1tdLS0mS1WhUaGqr09HTV1ta2u83atWs1btw4Wa1W+fn5qaamptWYQYMGyc/Pz21ZtmyZ25g//elPuuWWW9SnTx/FxMToV7/6lcf1EwAAAKZk9qcBpqWl6dixY8rPz9fOnTu1b98+ZWZmtrtNfX29UlNT9bOf/azdcU888YROnjzpWmbNmuV6z+FwaMKECRo4cKCKi4v11FNPafHixVq7dq1H9XMOAADAlMx8DkBpaany8vJUVFSk+Ph4SdLq1as1adIkrVixQtHR0efdbs6cOZKkPXv2tLv/4OBgRUZGnve9TZs2qbGxUS+++KICAwM1cuRIlZSU6JlnnrlgAPk2OgAAgEuaw+FwWxoaGrq8z8LCQoWGhrq+/CUpOTlZ/v7+OnDgQJf3v2zZMvXt21djxozRU089pebmZrdj33rrrQoMDHStS0lJUVlZmb7++usOH4MOAADAlLqrAxATE+O2ftGiRVq8eHHndyzJZrMpIiLCbV1AQIDCwsJks9m6tO/Zs2fr+uuvV1hYmD766CMtXLhQJ0+e1DPPPOM69uDBg9226devn+u9K6+8skPHIQDA1IrjLzzGjOIOebuCzumpP29cmrorAJSXl8tqtbrWWyyWNrdZsGCBli9f3u5+S0tLO19UB8ybN8/159GjRyswMFD//d//rZycnHZr9xQBAABwSbNarW4BoD3z58/XjBkz2h0zZMgQRUZGqqqqym19c3Ozqqur25y776yEhAQ1Nzfrs88+U2xsrCIjI3Xq1Cm3Medee3JsAgAAwJS8cRJgeHi4wsPDLzguMTFRNTU1Ki4uVlxcnCSpoKBALS0tSkhI8PzA7SgpKZG/v79ryiExMVE///nP1dTUpN69e0uS8vPzFRsb2+H2v8RJgAAAkzLzZYDDhw9XamqqMjIydPDgQX344YfKzs7W1KlTXVcAVFRUaNiwYTp48KBrO5vNppKSEh0/flySdOTIEZWUlKi6ulrSNyf4rVy5Un/84x/16aefatOmTZo7d66mTZvm+nJ/4IEHFBgYqPT0dB07dkxbtmzRc8895zZ10BEEAAAAOmHTpk0aNmyYkpKSNGnSJN18881u1+I3NTWprKxM9fX1rnW5ubkaM2aMMjIyJEm33nqrxowZox07dkj65vyE1157TbfddptGjhyppUuXau7cuW77DQkJ0XvvvacTJ04oLi5O8+fP1+OPP+7RJYCS5Od0Op1d+QF4yuFwKCQkRE+n2xUU2LE5GbMYetzbFXTO4094uwLfw0mAuFQ11zl0KDlEdru9w/Pqnjr3PbH6v7r2PfGPRodmvWJsrT0Z5wAAAEzJzDcCuhQQAAAApkQAMBbnAAAA4IPoAAAATIkOgLEIAAAAUyIAGIspAAAAfBAdAACAKdEBMBYBAABgSgQAYzEFAACAD6IDAAAwJToAxiIAAABMiQBgLKYAAADwQXQAAACmRAfAWB51ANasWaPRo0fLarXKarUqMTFR7777rlG1AQB82LkA0JUFbfMoAPTv31/Lli1TcXGxDh06pNtvv10/+MEPdOzYMaPqAwD4ML78jePRFMCdd97p9nrp0qVas2aN9u/fr5EjR3ZrYQAAwDidPgfg7Nmzev3111VXV6fExMQ2xzU0NKihocH12uFwdPaQAAAfwjkAxvI4ABw5ckSJiYk6c+aMrrjiCm3fvl0jRoxoc3xOTo5++ctfdqlIAIDvIQAYy+PLAGNjY1VSUqIDBw7okUce0fTp0/XnP/+5zfELFy6U3W53LeXl5V0qGAAAdJ3HHYDAwEANHTpUkhQXF6eioiI999xzeuGFF8473mKxyGKxdK1KAIDPoQNgrC7fB6ClpcVtjh8AgO5AADCWRwFg4cKFmjhxogYMGKDTp09r8+bN2rNnj3bt2mVUfQAAwAAeBYCqqir9+Mc/1smTJxUSEqLRo0dr165duuOOO4yqDwDgo+gAGMujALB+/Xqj6gAAwA0BwFg8DAgAAB/Ew4AAAKZEB8BYBAAAgCkRAIxFAAAAmBIBwFicAwAAgA+iAwAAMCU6AMYiAAAATIkAYCymAAAA8EEEAACAKZ3rAHRlMVJ1dbXS0tJktVoVGhqq9PR01dbWtrvN2rVrNW7cOFmtVvn5+ammpsbt/T179sjPz++8S1FRkSTps88+O+/7+/fv96h+AgAAwJTMHgDS0tJ07Ngx5efna+fOndq3b58yMzPb3aa+vl6pqan62c9+dt73b7zxRp08edJteeihhzR48GDFx8e7jd29e7fbuLi4OI/q5xwAAAA8VFpaqry8PBUVFbm+mFevXq1JkyZpxYoVio6OPu92c+bMkfTNb/rnExgYqMjISNfrpqYmvf3225o1a5b8/NwTTd++fd3GeooOAADAlLqrA+BwONyW7niEfWFhoUJDQ91+K09OTpa/v78OHDjQ5f2fs2PHDv3973/XzJkzW7131113KSIiQjfffLN27Njh8b4JAAAAU+quABATE6OQkBDXkpOT0+XabDabIiIi3NYFBAQoLCxMNputy/s/Z/369UpJSVH//v1d66644go9/fTTev311/XOO+/o5ptv1t133+1xCGAKAABwSSsvL5fVanW9tlgsbY5dsGCBli9f3u7+SktLu6229vztb3/Trl27tHXrVrf1V111lebNm+d6fcMNN6iyslJPPfWU7rrrrg7vnwAAADCl7roPgNVqdQsA7Zk/f75mzJjR7pghQ4YoMjJSVVVVbuubm5tVXV3dpXn5b9uwYYP69u3boS/1hIQE5efne7R/AgAAwJS8cSOg8PBwhYeHX3BcYmKiampqVFxc7Dr7vqCgQC0tLUpISPD8wP/G6XRqw4YN+vGPf6zevXtfcHxJSYmioqI8OgYBADBAcfyFx5hR3CFvV9A5PfXnjQsz6938hg8frtTUVGVkZCg3N1dNTU3Kzs7W1KlTXVcAVFRUKCkpSS+//LLGjh0r6ZtzB2w2m44fPy5JOnLkiIKDgzVgwACFhYW59l9QUKATJ07ooYceanXsl156SYGBgRozZowk6c0339SLL76odevWefQZCAAAAHTCpk2blJ2draSkJPn7+2vKlClatWqV6/2mpiaVlZWpvr7etS43N1e//OUvXa9vvfVWSd+0+7899bB+/XrdeOONGjZs2HmPvWTJEn3++ecKCAjQsGHDtGXLFt1zzz0e1e/ndDqdHm3RRQ6HQyEhIXo63a6gwI7NyZjF0OPerqBzHn/C2xWgp6ADgAtprnPoUHKI7HZ7h+fVPXXue+KxhXZZ+nT+GA1nHFqeY2ytPRkdAACAKfEwIGNxHwAAAHwQHQAAgCnRATAWAQAAYEoEAGMxBQAAgA+iAwAAMCU6AMYiAAAATIkAYCymAAAA8EF0AAAApkQHwFgEAACAKREAjEUAAACYEgHAWJwDAACAD6IDAAAwJToAxiIAAABMiQBgLKYAAADwQXQAAACmRAfAWF3qACxbtkx+fn6aM2dON5UDAMA3zgWArixoW6cDQFFRkV544QWNHj26O+sBAAAXQacCQG1trdLS0vSb3/xGV155ZXfXBAAAHQCDdSoAZGVlafLkyUpOTu7uegAAkEQAMJrHJwG+9tprOnz4sIqKijo0vqGhQQ0NDa7XDofD00MCAIBu5lEHoLy8XI8++qg2bdqkPn36dGibnJwchYSEuJaYmJhOFQoA8C10AIzlUQAoLi5WVVWVrr/+egUEBCggIEB79+7VqlWrFBAQoLNnz7baZuHChbLb7a6lvLy824oHAFy6CADG8mgKICkpSUeOHHFbN3PmTA0bNkyPPfaYevXq1Wobi8Uii8XStSoBAD6JL3HjeBQAgoODNWrUKLd1l19+ufr27dtqPQAAMC/uBAgAMCXuBGisLgeAPXv2dEMZAAC4IwAYi4cBAQDgg5gCAACYEh0AYxEAAACmRAAwFlMAAAD4IDoAAABTogNgLDoAAABTMvudAKurq5WWliar1arQ0FClp6ertra23fGzZs1SbGysgoKCNGDAAM2ePVt2u91t3BdffKHJkyfrsssuU0REhP7f//t/am5udhuzZ88eXX/99bJYLBo6dKg2btzocf0EAAAAOiEtLU3Hjh1Tfn6+du7cqX379ikzM7PN8ZWVlaqsrNSKFSt09OhRbdy4UXl5eUpPT3eNOXv2rCZPnqzGxkZ99NFHeumll7Rx40Y9/vjjrjEnTpzQ5MmTNX78eJWUlGjOnDl66KGHtGvXLo/q93M6nU7PP3bnORwOhYSE6Ol0u4ICrRfz0F029Li3K+icx5/wdgXoKeIOebuCzimO93YFvqO5zqFDySGy2+2yWo35O/zc98SMlXYFBnX+GI3/cGjjHGNqLS0t1YgRI1RUVKT4+G/+BczLy9OkSZP0t7/9TdHR0R3az+uvv65p06aprq5OAQEBevfdd/X9739flZWV6tevnyQpNzdXjz32mL788ksFBgbqscce0zvvvKOjR4+69jN16lTV1NQoLy+vw5+BDgAAwJS6awrA4XC4Ld9+RH1nFRYWKjQ01PXlL0nJycny9/fXgQMHOryfc+EkICDAtd/vfve7ri9/SUpJSZHD4dCxY8dcY5KTk932k5KSosLCQo8+AwEAAGBK3RUAYmJi3B5Ln5OT0+XabDabIiIi3NYFBAQoLCxMNputQ/v46quvtGTJErdpA5vN5vblL8n1+tx+2xrjcDj0j3/8o8OfgasAAACXtPLycrcpgPaeULtgwQItX7683f2VlpZ2uSaHw6HJkydrxIgRWrx4cZf31xkEAACAKXXXZYBWq7XD5wDMnz9fM2bMaHfMkCFDFBkZqaqqKrf1zc3Nqq6uVmRkZLvbnz59WqmpqQoODtb27dvVu3dv13uRkZE6ePCg2/hTp0653jv3/+fWfXuM1WpVUFBQu8f+NgIAAMCUvHEfgPDwcIWHh19wXGJiompqalRcXKy4uDhJUkFBgVpaWpSQkNDmdg6HQykpKbJYLNqxY4f69OnTar9Lly5VVVWVa4ohPz9fVqtVI0aMcI353e9+57Zdfn6+EhMTPfqsnAMAAICHhg8frtTUVGVkZOjgwYP68MMPlZ2dralTp7quAKioqNCwYcNcv9E7HA5NmDBBdXV1Wr9+vRwOh2w2m2w2m86ePStJmjBhgkaMGKH/+q//0h//+Eft2rVLv/jFL5SVleWaunj44Yf16aef6qc//ak+/vhj/frXv9bWrVs1d+5cjz4DHQAAgCmZ/U6AmzZtUnZ2tpKSkuTv768pU6Zo1apVrvebmppUVlam+vp6SdLhw4ddVwgMHTrUbV8nTpzQoEGD1KtXL+3cuVOPPPKIEhMTdfnll2v69Ol64ol/Xc89ePBgvfPOO5o7d66ee+459e/fX+vWrVNKSopH9RMAAACmZPYAEBYWps2bN7f5/qBBg/TtW+2MGzdOHbn1zsCBA1u1+P/duHHj9Ic//KHjxZ4HAQCAS0+9oU5PvYGR1HN/5uj5CAAAAFMyewegpyMAAABMiQBgLK4CAADAB9EBAACYEh0AYxEAAACmRAAwFgEAAGBafIkbh3MAAADwQXQAAACmxBSAsQgAAABTIgAYiykAAAB8EB0AAIAp0QEwFgEAAGBKBABjMQUAAIAPogMAADAlOgDGIgAAAEyJAGAspgAAAPBBdAAAAKZEB8BYBAAAgCkRAIxFAAAAmBIBwFgenQOwePFi+fn5uS3Dhg0zqjYAAGAQjzsAI0eO1O7du/+1gwCaCACA7kcHwFgef3sHBAQoMjLSiFoAAHAhABjL48sA//rXvyo6OlpDhgxRWlqavvjii3bHNzQ0yOFwuC0AAMC7PAoACQkJ2rhxo/Ly8rRmzRqdOHFCt9xyi06fPt3mNjk5OQoJCXEtMTExXS4aAHDpO9cB6MqCtnkUACZOnKh7771Xo0ePVkpKin73u9+ppqZGW7dubXObhQsXym63u5by8vIuFw0AuPQRAIzVpTP4QkND9Z3vfEfHjx9vc4zFYpHFYunKYQAAQDfr0q2Aa2tr9cknnygqKqq76gEAQBIdAKN5FAB+8pOfaO/evfrss8/00Ucf6Yc//KF69eql+++/36j6AAA+igBgLI+mAP72t7/p/vvv19///neFh4fr5ptv1v79+xUeHm5UfQAAwAAeBYDXXnvNqDoAAHDDfQCMxW38AACmRAAwVpdOAgQAwChmPwegurpaaWlpslqtCg0NVXp6umpra9sdP2vWLMXGxiooKEgDBgzQ7NmzZbfbXWP++Mc/6v7771dMTIyCgoI0fPhwPffcc2772bNnT6vn8vj5+clms3lUPx0AAAA6IS0tTSdPnlR+fr6ampo0c+ZMZWZmavPmzecdX1lZqcrKSq1YsUIjRozQ559/rocffliVlZV64403JEnFxcWKiIjQq6++qpiYGH300UfKzMxUr169lJ2d7ba/srIyWa1W1+uIiAiP6icAAABMy6xt/NLSUuXl5amoqEjx8fGSpNWrV2vSpElasWKFoqOjW20zatQobdu2zfX66quv1tKlSzVt2jQ1NzcrICBADz74oNs2Q4YMUWFhod58881WASAiIkKhoaGd/gxMAQAATKm7pgD+/Xk0DQ0NXa6tsLBQoaGhri9/SUpOTpa/v78OHDjQ4f3Y7XZZrdZ2n6xrt9sVFhbWav11112nqKgo3XHHHfrwww89+wAiAAAALnExMTFuz6TJycnp8j5tNlurlntAQIDCwsI6PBf/1VdfacmSJcrMzGxzzEcffaQtW7a4jYmKilJubq62bdumbdu2KSYmRuPGjdPhw4c9+gxMAQAATKm7rgIoLy93mytv7/b0CxYs0PLly9vdb2lpaeeL+ieHw6HJkydrxIgRWrx48XnHHD16VD/4wQ+0aNEiTZgwwbU+NjZWsbGxrtc33nijPvnkEz377LN65ZVXOlwDAQAAYErdFQCsVqtbAGjP/PnzNWPGjHbHDBkyRJGRkaqqqnJb39zcrOrqakVGRra7/enTp5Wamqrg4GBt375dvXv3bjXmz3/+s5KSkpSZmalf/OIXF6x77Nix+uCDDy447tsIAAAA/FN4eHiH7m6bmJiompoaFRcXKy4uTpJUUFCglpYWJSQktLmdw+FQSkqKLBaLduzYoT59+rQac+zYMd1+++2aPn26li5d2qG6S0pKPH4uDwEAAGBKZr4R0PDhw5WamqqMjAzl5uaqqalJ2dnZmjp1qusKgIqKCiUlJenll1/W2LFj5XA4NGHCBNXX1+vVV191nZQofRM8evXqpaNHj+r2229XSkqK5s2b5zqfoFevXq5gsnLlSg0ePFgjR47UmTNntG7dOhUUFOi9997z6DMQAAAApmTmACBJmzZtUnZ2tpKSkuTv768pU6Zo1apVrvebmppUVlam+vp6SdLhw4ddVwgMHTrUbV8nTpzQoEGD9MYbb+jLL7/Uq6++qldffdX1/sCBA/XZZ59JkhobGzV//nxVVFTosssu0+jRo7V7926NHz/eo/r9nE6nszMfvLMcDodCQkL0dLpdQYEdm5Mxi6HHvV1B5zz+hLcrAIwVd8jbFXRecfyFx5hJc51Dh5JDXJevGeHc98Rtb9sVcHnnj9Fc59DeHxhba09GBwAAYEpm7wD0dAQAAIApEQCMRQAAAJgSAcBYBAAAPV5Pm0f/tp52/kLjP6QeVjLaQAAAAJgSHQBjEQAAAKZEADAWDwMCAMAH0QEAAJgSHQBjEQAAAKZEADAWUwAAAPggOgAAAFOiA2AsAgAAwJQIAMZiCgAAAB9EBwAAYEp0AIxFAAAAmBIBwFgEAACAKREAjMU5AAAA+CA6AAAA0+K3eOMQAAAApsQUgLGYAgAAwAfRAQAAmBIdAGMRAAAApkQAMBZTAAAA+CCPA0BFRYWmTZumvn37KigoSN/97nd16NAhI2oDAPiwcx2Arixom0dTAF9//bVuuukmjR8/Xu+++67Cw8P117/+VVdeeaVR9QEAfBRTAMbyKAAsX75cMTEx2rBhg2vd4MGDu70oAABgLI+mAHbs2KH4+Hjde++9ioiI0JgxY/Sb3/ym3W0aGhrkcDjcFgAALoQpAGN5FAA+/fRTrVmzRtdcc4127dqlRx55RLNnz9ZLL73U5jY5OTkKCQlxLTExMV0uGgBw6SMAGMujANDS0qLrr79eTz75pMaMGaPMzExlZGQoNze3zW0WLlwou93uWsrLy7tcNADg0kcAMJZHASAqKkojRoxwWzd8+HB98cUXbW5jsVhktVrdFgAA4F0enQR40003qayszG3dX/7yFw0cOLBbiwIAgKsAjOVRB2Du3Lnav3+/nnzySR0/flybN2/W2rVrlZWVZVR9AAAfxRSAsTwKADfccIO2b9+u//u//9OoUaO0ZMkSrVy5UmlpaUbVBwCAKVVXVystLU1Wq1WhoaFKT09XbW1tu+NnzZql2NhYBQUFacCAAZo9e7bsdrvbOD8/v1bLa6+95jZmz549uv7662WxWDR06FBt3LjR4/o9fhbA97//fX3/+9/3+EAAAHjC7FMAaWlpOnnypPLz89XU1KSZM2cqMzNTmzdvPu/4yspKVVZWasWKFRoxYoQ+//xzPfzww6qsrNQbb7zhNnbDhg1KTU11vQ4NDXX9+cSJE5o8ebIefvhhbdq0Se+//74eeughRUVFKSUlpcP18zAgAIApmTkAlJaWKi8vT0VFRYqPj5ckrV69WpMmTdKKFSsUHR3daptRo0Zp27ZtrtdXX321li5dqmnTpqm5uVkBAf/6Sg4NDVVkZOR5j52bm6vBgwfr6aeflvTNyfgffPCBnn32WY8CAA8DAgBc0v79ZnQNDQ1d3mdhYaFCQ0NdX/6SlJycLH9/fx04cKDD+7Hb7bJarW5f/pKUlZWlq666SmPHjtWLL74op9Ppduzk5GS38SkpKSosLPToMxAAAACm1F0nAcbExLjdkC4nJ6fLtdlsNkVERLitCwgIUFhYmGw2W4f28dVXX2nJkiXKzMx0W//EE09o69atys/P15QpU/Q///M/Wr16tdux+/Xr57ZNv3795HA49I9//KPDn4EpAACAKXXXFEB5ebnbPWgsFkub2yxYsEDLly9vd7+lpaWdL+qfHA6HJk+erBEjRmjx4sVu7/3v//6v689jxoxRXV2dnnrqKc2ePbvLx/02AgAA4JLmyU3o5s+frxkzZrQ7ZsiQIYqMjFRVVZXb+ubmZlVXV7c5d3/O6dOnlZqaquDgYG3fvl29e/dud3xCQoKWLFmihoYGWSwWRUZG6tSpU25jTp06JavVqqCgoHb39W0EAACAKXnjJMDw8HCFh4dfcFxiYqJqampUXFysuLg4SVJBQYFaWlqUkJDQ5nYOh0MpKSmyWCzasWOH+vTpc8FjlZSU6Morr3R1LhITE/W73/3ObUx+fr4SExMvuK9v4xwAAIApmflGQMOHD1dqaqoyMjJ08OBBffjhh8rOztbUqVNdVwBUVFRo2LBhOnjwoKRvvvwnTJiguro6rV+/Xg6HQzabTTabTWfPnpUk/fa3v9W6det09OhRHT9+XGvWrNGTTz6pWbNmuY798MMP69NPP9VPf/pTffzxx/r1r3+trVu3au7cuR59BjoAAABTMvNlgJK0adMmZWdnKykpSf7+/poyZYpWrVrler+pqUllZWWqr6+XJB0+fNh1hcDQoUPd9nXixAkNGjRIvXv31vPPP6+5c+fK6XRq6NCheuaZZ5SRkeEaO3jwYL3zzjuaO3eunnvuOfXv31/r1q3z6BJAiQAAAECnhIWFtXnTH0kaNGiQ2+V748aNc3t9PqmpqW43AGrLuHHj9Ic//KHjxZ4HAQAAYFrcz984BAAAgCmZfQqgp+MkQAAAfBAdAACAKdEBMBYBAABgSgQAYzEFAACAD6IDAAAwJToAxiIAAIAXFcdfeIyZNNddvGMRAIzFFAAAAD6IDgAAwJToABiLAAAAMCUCgLEIAAAAUyIAGItzAAAA8EF0AAAApkQHwFgEAACAKREAjMUUAAAAPogOAADAlOgAGIsAAAAwJQKAsZgCAADAB9EBAACYEh0AYxEAAACmRAAwFlMAAAD4IDoAAABTogNgLAIAAMCUCADGIgAAAEyJAGAszgEAAMAHeRQABg0aJD8/v1ZLVlaWUfUBAHzYuS5AZxa0z6MpgKKiIp09e9b1+ujRo7rjjjt07733dnthAADf5vSTxBSAYTwKAOHh4W6vly1bpquvvlq33XZbtxYFAACM1emTABsbG/Xqq69q3rx58vNrO2Y1NDSooaHB9drhcHT2kAAAH0IHwFidPgnwrbfeUk1NjWbMmNHuuJycHIWEhLiWmJiYzh4SAOBDujL/z3kAF9bpALB+/XpNnDhR0dHR7Y5buHCh7Ha7aykvL+/sIQEAQDfpVAD4/PPPtXv3bj300EMXHGuxWGS1Wt0WAAAuxOwdgOrqaqWlpclqtSo0NFTp6emqra1td/ysWbMUGxuroKAgDRgwQLNnz5bdbneN2bhx43mvtvPz81NVVZUkac+ePed932azeVR/p84B2LBhgyIiIjR58uTObA4AwAWZ/RyAtLQ0nTx5Uvn5+WpqatLMmTOVmZmpzZs3n3d8ZWWlKisrtWLFCo0YMUKff/65Hn74YVVWVuqNN96QJN13331KTU11227GjBk6c+aMIiIi3NaXlZW5/VL97+9fiMcBoKWlRRs2bND06dMVEMCNBAEAvqe0tFR5eXkqKipSfHy8JGn16tWaNGmSVqxYcd7p8VGjRmnbtm2u11dffbWWLl2qadOmqbm5WQEBAQoKClJQUJBrzJdffqmCggKtX7++1f4iIiIUGhra6c/g8RTA7t279cUXX+jBBx/s9EEBALiQ7poCcDgcbsu3r0zrrMLCQoWGhrq+/CUpOTlZ/v7+OnDgQIf3Y7fbZbVa2/yF+uWXX9Zll12me+65p9V71113naKionTHHXfoww8/9PgzeBwAJkyYIKfTqe985zseHwwAgI7qrgAQExPjdjVaTk5Ol2uz2WytWu4BAQEKCwvr8Fz8V199pSVLligzM7PNMevXr9cDDzzg1hWIiopSbm6utm3bpm3btikmJkbjxo3T4cOHPfoM9PABAKbUXecAlJeXu82VWyyWNrdZsGCBli9f3u5+S0tLO1/UPzkcDk2ePFkjRozQ4sWLzzumsLBQpaWleuWVV9zWx8bGKjY21vX6xhtv1CeffKJnn3221dj2EAAAAJc0T65Amz9//gXvbzNkyBBFRka6zso/p7m5WdXV1YqMjGx3+9OnTys1NVXBwcHavn27evfufd5x69at03XXXae4uLgL1j127Fh98MEHFxz3bQQAAIApeeMqgPDw8Fa3vT+fxMRE1dTUqLi42PUFXVBQoJaWFiUkJLS5ncPhUEpKiiwWi3bs2KE+ffqcd1xtba22bt3a4emKkpISRUVFdWjsOQQAAIApmfkywOHDhys1NVUZGRnKzc1VU1OTsrOzNXXqVNcVABUVFUpKStLLL7+ssWPHyuFwaMKECaqvr9err77qOilR+iZ49OrVy7X/LVu2qLm5WdOmTWt17JUrV2rw4MEaOXKkzpw5o3Xr1qmgoEDvvfeeR5+BAAAAQCds2rRJ2dnZSkpKkr+/v6ZMmaJVq1a53m9qalJZWZnq6+slSYcPH3ZdITB06FC3fZ04cUKDBg1yvV6/fr1+9KMfnfcyv8bGRs2fP18VFRW67LLLNHr0aO3evVvjx4/3qH4/p9Pp9GiLLnI4HAoJCdHT6XYFBfasuwIOPe7tCjrn8Se8XQGAS0VznUOHkkNcl68Z4dz3RGCVXX5dOIbT4VBjhLG19mR0AAAApmTmKYBLQacfBgQAAHouOgAAAFOiA2AsAgAAwJQIAMZiCgAAAB9EBwAAYEp0AIxFAAAAmBIBwFgEAACAKREAjMU5AAAA+KCL3gE4d+PBM42Oi33oLqtr9nYFndNc5+0KAFwqztZ983f3RbmJ7GlH136LP93zvmcuposeAE6fPi1J+vkrMRf70L7r994uAMCl5vTp0woJCTFk34GBgYqMjJQtpuvfE5GRkQoMDOyGqi49F/1ZAC0tLaqsrFRwcLD8/Lp3gsbhcCgmJkbl5eU96r7P1H1xUffF11Nrp+7WnE6nTp8+rejoaPn7GzeLfObMGTU2NnZ5P4GBgW0+ctfXXfQOgL+/v/r372/oMaxWa4/6j/Uc6r64qPvi66m1U7c7o37z/7Y+ffrwxW0wTgIEAMAHEQAAAPBBl1QAsFgsWrRokSwWi7dL8Qh1X1zUffH11NqpG5eyi34SIAAA8L5LqgMAAAA6hgAAAIAPIgAAAOCDCAAAAPigSyYAPP/88xo0aJD69OmjhIQEHTx40NslXdC+fft05513Kjo6Wn5+fnrrrbe8XVKH5OTk6IYbblBwcLAiIiJ09913q6yszNtlXdCaNWs0evRo181REhMT9e6773q7LI8tW7ZMfn5+mjNnjrdLadfixYvl5+fntgwbNszbZXVIRUWFpk2bpr59+yooKEjf/e53dejQIW+XdUGDBg1q9TP38/NTVlaWt0uDCV0SAWDLli2aN2+eFi1apMOHD+vaa69VSkqKqqqqvF1au+rq6nTttdfq+eef93YpHtm7d6+ysrK0f/9+5efnq6mpSRMmTFBdnbmfOtS/f38tW7ZMxcXFOnTokG6//Xb94Ac/0LFjx7xdWocVFRXphRde0OjRo71dSoeMHDlSJ0+edC0ffPCBt0u6oK+//lo33XSTevfurXfffVd//vOf9fTTT+vKK6/0dmkXVFRU5Pbzzs/PlyTde++9Xq4MpuS8BIwdO9aZlZXlen327FlndHS0Mycnx4tVeUaSc/v27d4uo1Oqqqqckpx79+71dikeu/LKK53r1q3zdhkdcvr0aec111zjzM/Pd952223ORx991NsltWvRokXOa6+91ttleOyxxx5z3nzzzd4uo1s8+uijzquvvtrZ0tLi7VJgQj2+A9DY2Kji4mIlJye71vn7+ys5OVmFhYVerMx32O12SVJYWJiXK+m4s2fP6rXXXlNdXZ0SExO9XU6HZGVlafLkyW7/rpvdX//6V0VHR2vIkCFKS0vTF1984e2SLmjHjh2Kj4/Xvffeq4iICI0ZM0a/+c1vvF2WxxobG/Xqq6/qwQcf7PYHr+HS0OMDwFdffaWzZ8+qX79+buv79esnm83mpap8R0tLi+bMmaObbrpJo0aN8nY5F3TkyBFdccUVslgsevjhh7V9+3aNGDHC22Vd0GuvvabDhw8rJyfH26V0WEJCgjZu3Ki8vDytWbNGJ06c0C233OJ6JLhZffrpp1qzZo2uueYa7dq1S4888ohmz56tl156yduleeStt95STU2NZsyY4e1SYFIX/WmAuLRkZWXp6NGjPWJuV5JiY2NVUlIiu92uN954Q9OnT9fevXtNHQLKy8v16KOPKj8/v0c9HW3ixImuP48ePVoJCQkaOHCgtm7dqvT0dC9W1r6WlhbFx8frySeflCSNGTNGR48eVW5urqZPn+7l6jpu/fr1mjhxoqKjo71dCkyqx3cArrrqKvXq1UunTp1yW3/q1ClFRkZ6qSrfkJ2drZ07d+r3v/+94Y947i6BgYEaOnSo4uLilJOTo2uvvVbPPfect8tqV3FxsaqqqnT99dcrICBAAQEB2rt3r1atWqWAgACdPXvW2yV2SGhoqL7zne/o+PHj3i6lXVFRUa0C4fDhw3vE9MU5n3/+uXbv3q2HHnrI26XAxHp8AAgMDFRcXJzef/9917qWlha9//77PWZut6dxOp3Kzs7W9u3bVVBQoMGDB3u7pE5raWlRQ0ODt8toV1JSko4cOaKSkhLXEh8fr7S0NJWUlKhXr17eLrFDamtr9cknnygqKsrbpbTrpptuanVZ61/+8hcNHDjQSxV5bsOGDYqIiNDkyZO9XQpM7JKYApg3b56mT5+u+Ph4jR07VitXrlRdXZ1mzpzp7dLaVVtb6/bb0IkTJ1RSUqKwsDANGDDAi5W1LysrS5s3b9bbb7+t4OBg17kWISEhCgoK8nJ1bVu4cKEmTpyoAQMG6PTp09q8ebP27NmjXbt2ebu0dgUHB7c6v+Lyyy9X3759TX3exU9+8hPdeeedGjhwoCorK7Vo0SL16tVL999/v7dLa9fcuXN144036sknn9R//ud/6uDBg1q7dq3Wrl3r7dI6pKWlRRs2bND06dMVEHBJ/BUPo3j7MoTusnr1aueAAQOcgYGBzrFjxzr379/v7ZIu6Pe//71TUqtl+vTp3i6tXeerWZJzw4YN3i6tXQ8++KBz4MCBzsDAQGd4eLgzKSnJ+d5773m7rE7pCZcB3nfffc6oqChnYGCg8z/+4z+c9913n/P48ePeLqtDfvvb3zpHjRrltFgszmHDhjnXrl3r7ZI6bNeuXU5JzrKyMm+XApPjccAAAPigHn8OAAAA8BwBAAAAH0QAAADABxEAAADwQQQAAAB8EAEAAAAfRAAAAMAHEQAAAPBBBAAAAHwQAQAAAB9EAAAAwAcRAAAA8EH/H1Al+QsmmVx5AAAAAElFTkSuQmCC",
      "text/plain": [
       "<Figure size 640x480 with 2 Axes>"
      ]
     },
     "metadata": {},
     "output_type": "display_data"
    }
   ],
   "source": [
    "# get the QAOA Resukt object for the 2 step\n",
<<<<<<< HEAD
    "q_result_2 = r.results.get_qaoa_step(2)\n",
=======
    "q_result_2 = r.results.get_qaoa_results(step=2)\n",
>>>>>>> 99ed5570
    "# get the QUBO problem for the 2 step\n",
    "problem_2 = r.results.get_problem(step=2)\n",
    "\n",
    "# getting information about the QAOA object and the QUBO problem\n",
    "print('solution of the QAOA optimization in recursive step 2: ', q_result_2.most_probable_states)\n",
<<<<<<< HEAD
    "print('terms of of the QUBO problem in recursive step 2: ', problem_2.terms)"
=======
    "print('terms of of the QUBO problem in recursive step 2: ', problem_2.terms)\n",
    "\n",
    "#plotting the correlation matrix\n",
    "r.results.plot_corr_matrix(step=2)"
>>>>>>> 99ed5570
   ]
  },
  {
   "attachments": {},
   "cell_type": "markdown",
   "metadata": {},
   "source": [
    "But wait! We claimed to be using the original form of RQAOA, where only one elimination takes place at each step. However, in the ``schedule`` we can observe that in the third, fourth and fifth step **two** qubits were eliminated instead of one. How is this possible? To clarify, the algorithm **did** select a single expectation value to generate a constraint and eliminate a single qubit form the model! This extra eliminations turn out to be an interesting property of the RQAOA. When one qubit is eliminated as a function of another, this corresponds to fusing two nodes in the underlying graph, making the reduced graph *denser*. On the contrary, when a qubit is fixed to a value, we effectively remove the node from the graph, thus making the reduced graph *sparser*. It turns out that the combination of these processes can sometimes lead to nodes getting isolated from the main graph component. This means that, if the assumptions we made (i.e. the imposed constraints) are correct, the specific value of this qubit is independent of the rest, and can then be fixed respecting the corresponding linear term (or arbitrarily if no linear term is present!). \n",
    "\n",
    "In summary, spontaneous eliminations can take place as a result of fixing nodes that ended up isolated consequence of the topology changes throughout the elimination process. \n",
    "\n",
    "(**NOTE**: If you think about this carefully, you will notice that this event is mostly prominent in uniform-like graphs, where terms can cancel, but for randomly weighted problems, this will most likely not take place at all!)"
   ]
  },
  {
   "cell_type": "markdown",
   "metadata": {},
   "source": [
    "## Standard / custom method"
   ]
  },
  {
   "cell_type": "markdown",
   "metadata": {},
   "source": [
    "As presented in the introduction, the ``Custom`` strategy allows to generalize the number of eliminations at each step. The specific number of eliminations (up the spontaneous ones described in the previous section) can either be a constant value at each step, or we can set a custom schedule defining what to do at each step. Note that, when customizing a schedule, total number of eliminations need to be enough to reach the cutoff size! In general, the algorithm will choose to never go beyond the cutoff, e.g. if we ask for 5 qubits to be eliminated but we are 2 qubits away from the cutoff only 2 will be eliminated. The only exception to this is when spontaneous eliminations occur."
   ]
  },
  {
   "cell_type": "code",
<<<<<<< HEAD
   "execution_count": 8,
=======
   "execution_count": 34,
>>>>>>> 99ed5570
   "metadata": {},
   "outputs": [],
   "source": [
    "# Define RQAOA instance\n",
    "r =  RQAOA()"
   ]
  },
  {
   "cell_type": "code",
<<<<<<< HEAD
   "execution_count": 9,
=======
   "execution_count": 35,
>>>>>>> 99ed5570
   "metadata": {},
   "outputs": [],
   "source": [
    "# Set parameters for RQAOA\n",
    "\n",
    "# Fixed step - Choosing an integer value sets the default number of eliminations at each step to that value\n",
    "r.set_rqaoa_parameters(steps = 2, n_cutoff = 3)\n",
    "\n",
    "# Schedule - Choosing a schedule, the algorithm reads through the list to select the number of eliminations at each step\n",
    "schedule = [1,2,3,4,5]\n",
    "r.set_rqaoa_parameters(steps = schedule, n_cutoff = 3) # WE USE THIS ONE"
   ]
  },
  {
   "cell_type": "code",
<<<<<<< HEAD
   "execution_count": 10,
=======
   "execution_count": 36,
>>>>>>> 99ed5570
   "metadata": {},
   "outputs": [],
   "source": [
    "# Compile problem instance on RQAOA\n",
    "r.compile(vc)"
   ]
  },
  {
   "cell_type": "code",
<<<<<<< HEAD
   "execution_count": 11,
=======
   "execution_count": 37,
>>>>>>> 99ed5570
   "metadata": {},
   "outputs": [],
   "source": [
    "# Solve problem with RQAOA\n",
    "r.optimize()"
   ]
  },
  {
   "cell_type": "code",
<<<<<<< HEAD
   "execution_count": 12,
=======
   "execution_count": 38,
>>>>>>> 99ed5570
   "metadata": {},
   "outputs": [
    {
     "data": {
      "text/plain": [
       "{'solution': {'1011011110': 7.0, '0111011101': 7.0, '1011011101': 7.0},\n",
       " 'classical_output': {'minimum_energy': -5.0,\n",
       "  'optimal_states': ['110', '001', '101']},\n",
       " 'elimination_rules': [[{'pair': (0, 1), 'correlation': -1.0}],\n",
       "  [{'pair': (None, 1), 'correlation': -1.0},\n",
       "   {'pair': (None, 2), 'correlation': -1.0}],\n",
       "  [{'pair': (None, 1), 'correlation': 1.0},\n",
       "   {'pair': (None, 2), 'correlation': -1.0},\n",
       "   {'pair': (None, 3), 'correlation': -1.0},\n",
       "   {'pair': (None, 4), 'correlation': -1.0}]],\n",
       " 'schedule': [1, 2, 4],\n",
<<<<<<< HEAD
       " 'intermediate_steps': [{'QUBO': <openqaoa.problems.problem.QUBO at 0x7f62ba9dd8b0>,\n",
       "   'QAOA_results': <openqaoa.optimizers.result.Result at 0x7f62ba9ddd00>},\n",
       "  {'QUBO': <openqaoa.problems.problem.QUBO at 0x7f62ba9e2760>,\n",
       "   'QAOA_results': <openqaoa.optimizers.result.Result at 0x7f62ba9e2910>},\n",
       "  {'QUBO': <openqaoa.problems.problem.QUBO at 0x7f62ba9890a0>,\n",
       "   'QAOA_results': <openqaoa.optimizers.result.Result at 0x7f62ba9dd520>}],\n",
       " 'number_steps': 3}"
      ]
     },
     "execution_count": 12,
=======
       " 'intermediate_steps': [{'problem': <openqaoa.problems.problem.QUBO at 0x7f5e97862dc0>,\n",
       "   'qaoa_results': <openqaoa.optimizers.result.Result at 0x7f5e97878400>,\n",
       "   'exp_vals_z': array([0.02352669, 0.02352669, 0.02352669, 0.02352669, 0.02352669,\n",
       "          0.02352669, 0.02352669, 0.02352669, 0.02352669, 0.02352669]),\n",
       "   'corr_matrix': array([[-0.00055351, -0.29835734, -0.00055351, -0.00055351, -0.00055351,\n",
       "           -0.00055351, -0.00055351, -0.00055351, -0.00055351, -0.29835734],\n",
       "          [-0.00055351, -0.00055351, -0.29835734, -0.00055351, -0.00055351,\n",
       "           -0.00055351, -0.00055351, -0.00055351, -0.00055351, -0.00055351],\n",
       "          [-0.00055351, -0.00055351, -0.00055351, -0.29835734, -0.00055351,\n",
       "           -0.00055351, -0.00055351, -0.00055351, -0.00055351, -0.00055351],\n",
       "          [-0.00055351, -0.00055351, -0.00055351, -0.00055351, -0.29835734,\n",
       "           -0.00055351, -0.00055351, -0.00055351, -0.00055351, -0.00055351],\n",
       "          [-0.00055351, -0.00055351, -0.00055351, -0.00055351, -0.00055351,\n",
       "           -0.29835734, -0.00055351, -0.00055351, -0.00055351, -0.00055351],\n",
       "          [-0.00055351, -0.00055351, -0.00055351, -0.00055351, -0.00055351,\n",
       "           -0.00055351, -0.29835734, -0.00055351, -0.00055351, -0.00055351],\n",
       "          [-0.00055351, -0.00055351, -0.00055351, -0.00055351, -0.00055351,\n",
       "           -0.00055351, -0.00055351, -0.29835734, -0.00055351, -0.00055351],\n",
       "          [-0.00055351, -0.00055351, -0.00055351, -0.00055351, -0.00055351,\n",
       "           -0.00055351, -0.00055351, -0.00055351, -0.29835734, -0.00055351],\n",
       "          [-0.00055351, -0.00055351, -0.00055351, -0.00055351, -0.00055351,\n",
       "           -0.00055351, -0.00055351, -0.00055351, -0.00055351, -0.29835734],\n",
       "          [-0.00055351, -0.00055351, -0.00055351, -0.00055351, -0.00055351,\n",
       "           -0.00055351, -0.00055351, -0.00055351, -0.00055351, -0.00055351]])},\n",
       "  {'problem': <openqaoa.problems.problem.QUBO at 0x7f5e97878190>,\n",
       "   'qaoa_results': <openqaoa.optimizers.result.Result at 0x7f5e97891670>,\n",
       "   'exp_vals_z': array([ 0.        , -0.48762051, -0.48762051, -0.48762051, -0.48762051,\n",
       "          -0.48762051, -0.48762051, -0.48762051, -0.48762051]),\n",
       "   'corr_matrix': array([[ 0.        ,  0.30761582,  0.        ,  0.        ,  0.        ,\n",
       "            0.        ,  0.        ,  0.        , -0.30761582],\n",
       "          [ 0.        , -0.23777376, -0.19403514, -0.23777376, -0.23777376,\n",
       "           -0.23777376, -0.23777376, -0.23777376, -0.23777376],\n",
       "          [ 0.        , -0.23777376, -0.23777376, -0.19403514, -0.23777376,\n",
       "           -0.23777376, -0.23777376, -0.23777376, -0.23777376],\n",
       "          [ 0.        , -0.23777376, -0.23777376, -0.23777376, -0.19403514,\n",
       "           -0.23777376, -0.23777376, -0.23777376, -0.23777376],\n",
       "          [ 0.        , -0.23777376, -0.23777376, -0.23777376, -0.23777376,\n",
       "           -0.19403514, -0.23777376, -0.23777376, -0.23777376],\n",
       "          [ 0.        , -0.23777376, -0.23777376, -0.23777376, -0.23777376,\n",
       "           -0.23777376, -0.19403514, -0.23777376, -0.23777376],\n",
       "          [ 0.        , -0.23777376, -0.23777376, -0.23777376, -0.23777376,\n",
       "           -0.23777376, -0.23777376, -0.19403514, -0.23777376],\n",
       "          [ 0.        , -0.23777376, -0.23777376, -0.23777376, -0.23777376,\n",
       "           -0.23777376, -0.23777376, -0.23777376, -0.19403514],\n",
       "          [ 0.        , -0.23777376, -0.23777376, -0.23777376, -0.23777376,\n",
       "           -0.23777376, -0.23777376, -0.23777376, -0.23777376]])},\n",
       "  {'problem': <openqaoa.problems.problem.QUBO at 0x7f5e97891820>,\n",
       "   'qaoa_results': <openqaoa.optimizers.result.Result at 0x7f5e986b02e0>,\n",
       "   'exp_vals_z': array([-0.32771145, -0.2655229 , -0.48820323, -0.48820323, -0.48820323,\n",
       "          -0.48820323, -0.48820323]),\n",
       "   'corr_matrix': array([[-0.10739479, -0.08701489, -0.15998979, -0.15998979, -0.15998979,\n",
       "           -0.15998979, -0.2707761 ],\n",
       "          [-0.08701489, -0.07050241, -0.28566525, -0.12962914, -0.12962914,\n",
       "           -0.12962914, -0.12962914],\n",
       "          [-0.15998979, -0.12962914, -0.2383424 , -0.19269507, -0.2383424 ,\n",
       "           -0.2383424 , -0.2383424 ],\n",
       "          [-0.15998979, -0.12962914, -0.2383424 , -0.2383424 , -0.19269507,\n",
       "           -0.2383424 , -0.2383424 ],\n",
       "          [-0.15998979, -0.12962914, -0.2383424 , -0.2383424 , -0.2383424 ,\n",
       "           -0.19269507, -0.2383424 ],\n",
       "          [-0.15998979, -0.12962914, -0.2383424 , -0.2383424 , -0.2383424 ,\n",
       "           -0.2383424 , -0.19269507],\n",
       "          [-0.15998979, -0.12962914, -0.2383424 , -0.2383424 , -0.2383424 ,\n",
       "           -0.2383424 , -0.2383424 ]])}],\n",
       " 'number_steps': 3}"
      ]
     },
     "execution_count": 38,
>>>>>>> 99ed5570
     "metadata": {},
     "output_type": "execute_result"
    }
   ],
   "source": [
    "# Extract results\n",
    "r.results"
   ]
  },
  {
   "cell_type": "markdown",
   "metadata": {},
   "source": [
    "In comparison with the output from the previous problem, we now obtained multiple degenerate solutions (the beauty of RQAOA!), which sadly do not correspond to the actual solution to the problem (but hey, we just went ahead with a random elimination schedule). Note that the schedule now looks like the input schedule in the ``steps`` parameter, as it should! The only difference being that in the last step there was a spontaneous elimination and the value increased from 3 to 4, thus reaching the cutoff value earlier."
   ]
  },
  {
   "cell_type": "markdown",
   "metadata": {},
   "source": [
    "## Adaptive method"
   ]
  },
  {
   "cell_type": "markdown",
   "metadata": {},
   "source": [
    "Finally, as explained in the introduction, the adaptive scheme provides a balanced way of performing eliminations with RQAOA, with the parameter ``n_max`` setting the maximum number of potential eliminations. The final number will depend on the specific ranking structure of the expectation values, and ``n_max`` sets what portion of these we would like to explore. As with the ``Custom`` strategy, the algorithm ensures to not go overboard the cutoff size value, up to spontaneous eliminations."
   ]
  },
  {
   "cell_type": "code",
<<<<<<< HEAD
   "execution_count": 13,
=======
   "execution_count": 39,
>>>>>>> 99ed5570
   "metadata": {},
   "outputs": [],
   "source": [
    "# Define RQAOA instance - We use the default QAOA settings again\n",
    "r =  RQAOA()"
   ]
  },
  {
   "cell_type": "code",
<<<<<<< HEAD
   "execution_count": 14,
=======
   "execution_count": 40,
>>>>>>> 99ed5570
   "metadata": {},
   "outputs": [],
   "source": [
    "# Set parameters for adaptive RQAOA, the maximum number of eliminations allowed and final cutoff value\n",
    "r.set_rqaoa_parameters(n_cutoff = 3, n_max = 4, rqaoa_type = 'adaptive')"
   ]
  },
  {
   "cell_type": "code",
<<<<<<< HEAD
   "execution_count": 15,
=======
   "execution_count": 41,
>>>>>>> 99ed5570
   "metadata": {},
   "outputs": [],
   "source": [
    "# Compile problem instance on RQAOA\n",
    "r.compile(vc)"
   ]
  },
  {
   "cell_type": "code",
<<<<<<< HEAD
   "execution_count": 16,
=======
   "execution_count": 42,
>>>>>>> 99ed5570
   "metadata": {},
   "outputs": [],
   "source": [
    "# Solve problem with RQAOA\n",
    "r.optimize()"
   ]
  },
  {
   "cell_type": "code",
<<<<<<< HEAD
   "execution_count": 17,
=======
   "execution_count": 43,
>>>>>>> 99ed5570
   "metadata": {},
   "outputs": [
    {
     "data": {
      "text/plain": [
       "{'solution': {'1010101010': 5.0, '0101010101': 5.0},\n",
       " 'classical_output': {'minimum_energy': -7.5,\n",
       "  'optimal_states': ['110', '001']},\n",
       " 'elimination_rules': [[{'pair': (0, 1), 'correlation': -1.0},\n",
       "   {'pair': (0, 2), 'correlation': 1.0},\n",
       "   {'pair': (0, 3), 'correlation': -1.0},\n",
       "   {'pair': (0, 9), 'correlation': -1.0}],\n",
       "  [{'pair': (0, 1), 'correlation': 1.0},\n",
       "   {'pair': (0, 2), 'correlation': -1.0},\n",
       "   {'pair': (0, 5), 'correlation': 1.0}]],\n",
       " 'schedule': [4, 3],\n",
<<<<<<< HEAD
       " 'intermediate_steps': [{'QUBO': <openqaoa.problems.problem.QUBO at 0x7f62ba8fb7f0>,\n",
       "   'QAOA_results': <openqaoa.optimizers.result.Result at 0x7f62ba8fb700>},\n",
       "  {'QUBO': <openqaoa.problems.problem.QUBO at 0x7f62ba9fb520>,\n",
       "   'QAOA_results': <openqaoa.optimizers.result.Result at 0x7f62ba9fb760>}],\n",
       " 'number_steps': 2}"
      ]
     },
     "execution_count": 17,
=======
       " 'intermediate_steps': [{'problem': <openqaoa.problems.problem.QUBO at 0x7f5e97862dc0>,\n",
       "   'qaoa_results': <openqaoa.optimizers.result.Result at 0x7f5e97744c10>,\n",
       "   'exp_vals_z': array([0.02352669, 0.02352669, 0.02352669, 0.02352669, 0.02352669,\n",
       "          0.02352669, 0.02352669, 0.02352669, 0.02352669, 0.02352669]),\n",
       "   'corr_matrix': array([[-0.00055351, -0.29835734, -0.00055351, -0.00055351, -0.00055351,\n",
       "           -0.00055351, -0.00055351, -0.00055351, -0.00055351, -0.29835734],\n",
       "          [-0.00055351, -0.00055351, -0.29835734, -0.00055351, -0.00055351,\n",
       "           -0.00055351, -0.00055351, -0.00055351, -0.00055351, -0.00055351],\n",
       "          [-0.00055351, -0.00055351, -0.00055351, -0.29835734, -0.00055351,\n",
       "           -0.00055351, -0.00055351, -0.00055351, -0.00055351, -0.00055351],\n",
       "          [-0.00055351, -0.00055351, -0.00055351, -0.00055351, -0.29835734,\n",
       "           -0.00055351, -0.00055351, -0.00055351, -0.00055351, -0.00055351],\n",
       "          [-0.00055351, -0.00055351, -0.00055351, -0.00055351, -0.00055351,\n",
       "           -0.29835734, -0.00055351, -0.00055351, -0.00055351, -0.00055351],\n",
       "          [-0.00055351, -0.00055351, -0.00055351, -0.00055351, -0.00055351,\n",
       "           -0.00055351, -0.29835734, -0.00055351, -0.00055351, -0.00055351],\n",
       "          [-0.00055351, -0.00055351, -0.00055351, -0.00055351, -0.00055351,\n",
       "           -0.00055351, -0.00055351, -0.29835734, -0.00055351, -0.00055351],\n",
       "          [-0.00055351, -0.00055351, -0.00055351, -0.00055351, -0.00055351,\n",
       "           -0.00055351, -0.00055351, -0.00055351, -0.29835734, -0.00055351],\n",
       "          [-0.00055351, -0.00055351, -0.00055351, -0.00055351, -0.00055351,\n",
       "           -0.00055351, -0.00055351, -0.00055351, -0.00055351, -0.29835734],\n",
       "          [-0.00055351, -0.00055351, -0.00055351, -0.00055351, -0.00055351,\n",
       "           -0.00055351, -0.00055351, -0.00055351, -0.00055351, -0.00055351]])},\n",
       "  {'problem': <openqaoa.problems.problem.QUBO at 0x7f5e978e0460>,\n",
       "   'qaoa_results': <openqaoa.optimizers.result.Result at 0x7f5e97764460>,\n",
       "   'exp_vals_z': array([-0.02352669,  0.02352669,  0.02352669,  0.02352669,  0.02352669,\n",
       "           0.02352669]),\n",
       "   'corr_matrix': array([[-0.00055351,  0.29835733,  0.00055351,  0.00055351,  0.00055351,\n",
       "            0.29835733],\n",
       "          [ 0.00055351, -0.00055351, -0.29835733, -0.00055351, -0.00055351,\n",
       "           -0.00055351],\n",
       "          [ 0.00055351, -0.00055351, -0.00055351, -0.29835733, -0.00055351,\n",
       "           -0.00055351],\n",
       "          [ 0.00055351, -0.00055351, -0.00055351, -0.00055351, -0.29835733,\n",
       "           -0.00055351],\n",
       "          [ 0.00055351, -0.00055351, -0.00055351, -0.00055351, -0.00055351,\n",
       "           -0.29835733],\n",
       "          [ 0.00055351, -0.00055351, -0.00055351, -0.00055351, -0.00055351,\n",
       "           -0.00055351]])}],\n",
       " 'number_steps': 2}"
      ]
     },
     "execution_count": 43,
>>>>>>> 99ed5570
     "metadata": {},
     "output_type": "execute_result"
    }
   ],
   "source": [
    "# Extract results\n",
    "r.results"
   ]
  },
  {
   "cell_type": "markdown",
   "metadata": {},
   "source": [
    "As we can see, we happen to reach the end of the process in only two steps (and also happened to find the right answer! Though bear in mind we did choose an easy problem), where the algorithm chose to eliminate 4 qubits in the first step (the maximum possible) and 3 on the second one."
   ]
  },
  {
   "cell_type": "markdown",
   "metadata": {},
   "source": [
    "## Problem: Sherrington-Kirkpatrick, with $J_{ij} = \\pm 1$ and $N = 10$, using RQAOA"
   ]
  },
  {
   "cell_type": "markdown",
   "metadata": {},
   "source": [
    "To wrap it up, let us now do a walk through the whole process for a different problem, the Sherrington-Kirkpatrick model. This corresponds to a fully-connected system, where we choose the couplings $J_{ij}$ to be of magnitude 1, but with a randomly assigned signs. The workflow requires us to define the problem as an instance of the ``QUBO`` class, which can be easily done by defining the connectivity of the problem as a set of tuples, and the and the associated weights (i.e. coupling constants) as a list. Here, we approach this problem using Adaptive RQAOA."
   ]
  },
  {
   "cell_type": "code",
<<<<<<< HEAD
   "execution_count": 18,
=======
   "execution_count": 44,
>>>>>>> 99ed5570
   "metadata": {},
   "outputs": [],
   "source": [
    "# Number of qubits\n",
    "n_qubits = 10\n",
    "\n",
    "# Define fully-connected terms\n",
    "terms = [(i,j) for j in range(n_qubits) for i in range(j)]\n",
    "\n",
    "# Assign weight signs at random\n",
    "seed = 42\n",
    "np.random.seed(seed)\n",
    "weights = [(-1)**np.round(np.random.random()) for _ in range(len(terms))]\n",
    "\n",
    "# Define QUBO problem\n",
    "sk = QUBO(n_qubits,terms,weights)"
   ]
  },
  {
   "cell_type": "markdown",
   "metadata": {},
   "source": [
    "To check the quality of our results we additionally make use of the utility function ``ground_state_hamiltonian``, which can compute the exact result for any Hamiltonian of reasonable size. To use this function we define the problem as an instance of the ``Hamiltonian`` class, using the ``classical_hamiltonian`` method (given that our Hamiltonian is only composed of $Z$ operators). This class is widely used across OpenQAOA to generate mixer and cost Hamiltonians that define the QAOA structure."
   ]
  },
  {
   "cell_type": "code",
<<<<<<< HEAD
   "execution_count": 19,
=======
   "execution_count": 45,
>>>>>>> 99ed5570
   "metadata": {},
   "outputs": [
    {
     "name": "stdout",
     "output_type": "stream",
     "text": [
      "The exact energy is -17.0 and the solutions are ['1101100000', '1110011010', '0001100101', '0010011111']\n"
     ]
    }
   ],
   "source": [
    "# Obtain exact solution for comparison\n",
    "\n",
    "# Define Hamiltonian object from terms and weights\n",
    "hamiltonian = Hamiltonian.classical_hamiltonian(terms,weights,constant = 0)\n",
    "\n",
    "# Compute the exact result\n",
    "exact_energy, ground_state_strings = ground_state_hamiltonian(hamiltonian)\n",
    "\n",
    "print(f'The exact energy is {exact_energy} and the solutions are {ground_state_strings}')"
   ]
  },
  {
   "cell_type": "code",
<<<<<<< HEAD
   "execution_count": 20,
=======
   "execution_count": 46,
>>>>>>> 99ed5570
   "metadata": {},
   "outputs": [
    {
     "name": "stdout",
     "output_type": "stream",
     "text": [
      "The solution found by Ada-RQAOA for nmax = 3 is energy = -17.0 and ground states = ['1101100000', '0010011111']\n"
     ]
    }
   ],
   "source": [
    "# Define RQAOA instance\n",
    "r =  RQAOA()\n",
    "\n",
    "# Set parameters for adaptive RQAOA, the maximum number of eliminations allowed and final cutoff value\n",
    "n_cutoff = 3\n",
    "n_max = 3\n",
    "r.set_rqaoa_parameters(n_cutoff = n_cutoff, n_max = n_max, rqaoa_type = 'adaptive')\n",
    "\n",
    "# Compile problem instance on RQAOA\n",
    "r.compile(sk)\n",
    "\n",
    "# Solve problem with RQAOA\n",
    "r.optimize()\n",
    "\n",
    "# Extract results\n",
    "result = r.results\n",
    "solutions = result.get_solution()\n",
    "\n",
    "states = list(solutions.keys())\n",
    "energy = list(solutions.values())[0]\n",
    "\n",
    "print(f'The solution found by Ada-RQAOA for nmax = {n_max} is energy = {energy} and ground states = {states}')"
   ]
  },
  {
   "cell_type": "markdown",
   "metadata": {},
   "source": [
    "And that's it! We happened to obtain again the correct result (at least a few solutions), but a quick play around with ``n_cutoff`` and ``n_max`` will show you this might not always be the case!\n",
    "\n",
    "To conclude, we have shown how to use the RQAOA workflow and how to run problem instances using the different RQAOA strategies available. As with any iterative problem, we expect many more to emerge in the near future (e.g. see [5] for a non-deterministic proposal to determine the eliminations). We hope OpenQAOA helps you to explore this powerful algorithm further and ultimately enables you to contribute to the quantum computing community! :)"
   ]
  },
  {
   "cell_type": "markdown",
   "metadata": {},
   "source": [
    "## References "
   ]
  },
  {
   "cell_type": "markdown",
   "metadata": {},
   "source": [
    "[1] S. Bravyi, A. Kliesch, r. Koenig, and E. Tang, [Physical Review Letters 125, 260505 (2020)](https://journals.aps.org/prl/abstract/10.1103/PhysRevLett.125.260505) \\\n",
    "[2] S. Bravyi, A. Kliesch, r. Koenig, and E. Tang, [(2020), 10.22331/q-2022-03-30-678](https://quantum-journal.org/papers/q-2022-03-30-678/) \\\n",
    "[3] D. J. Egger, J. Marecek, and S. Woerner, [Quantum 5, 479 (2021)](https://doi.org/10.22331/q-2021-06-17-479) \\\n",
    "[4] E. I. Rodriguez Chiacchio, V. Sharma, E. Munro (Work in progress) \\\n",
    "[5] A. Lucas, [Frontiers in Physics 2 (2014)](https://www.frontiersin.org/articles/10.3389/fphy.2014.00005/full) \\\n",
    "[6] J. r. McClean, M. P. Harrigan, M. Mohseni, N. C. Rubin, Z. Jiang, S. Boixo, V. N. Smelyanskiy, r. Babbush, and H. Neven, [PRX Quantum 2, 030312 (2021)](https://doi.org/10.1103/PRXQuantum.2.030312)"
   ]
  }
 ],
 "metadata": {
  "kernelspec": {
   "display_name": "openqaoa",
   "language": "python",
   "name": "openqaoa"
  },
  "language_info": {
   "codemirror_mode": {
    "name": "ipython",
    "version": 3
   },
   "file_extension": ".py",
   "mimetype": "text/x-python",
   "name": "python",
   "nbconvert_exporter": "python",
   "pygments_lexer": "ipython3",
   "version": "3.8.13"
  },
  "vscode": {
   "interpreter": {
    "hash": "d2582286b70c3b030a2fde61b871db03dec7fee33191883f4394b540a2eb90c7"
   }
  }
 },
 "nbformat": 4,
 "nbformat_minor": 4
}<|MERGE_RESOLUTION|>--- conflicted
+++ resolved
@@ -53,11 +53,7 @@
   },
   {
    "cell_type": "code",
-<<<<<<< HEAD
    "execution_count": 1,
-=======
-   "execution_count": 26,
->>>>>>> 99ed5570
    "metadata": {},
    "outputs": [
     {
@@ -101,11 +97,7 @@
   },
   {
    "cell_type": "code",
-<<<<<<< HEAD
    "execution_count": 2,
-=======
-   "execution_count": 27,
->>>>>>> 99ed5570
    "metadata": {},
    "outputs": [],
    "source": [
@@ -141,11 +133,7 @@
   },
   {
    "cell_type": "code",
-<<<<<<< HEAD
    "execution_count": 3,
-=======
-   "execution_count": 28,
->>>>>>> 99ed5570
    "metadata": {},
    "outputs": [],
    "source": [
@@ -170,11 +158,7 @@
   },
   {
    "cell_type": "code",
-<<<<<<< HEAD
    "execution_count": 4,
-=======
-   "execution_count": 29,
->>>>>>> 99ed5570
    "metadata": {},
    "outputs": [],
    "source": [
@@ -184,11 +168,7 @@
   },
   {
    "cell_type": "code",
-<<<<<<< HEAD
    "execution_count": 5,
-=======
-   "execution_count": 30,
->>>>>>> 99ed5570
    "metadata": {},
    "outputs": [],
    "source": [
@@ -198,11 +178,7 @@
   },
   {
    "cell_type": "code",
-<<<<<<< HEAD
    "execution_count": 6,
-=======
-   "execution_count": 31,
->>>>>>> 99ed5570
    "metadata": {},
    "outputs": [
     {
@@ -219,22 +195,6 @@
        "  [{'pair': (None, 1), 'correlation': 1.0},\n",
        "   {'pair': (None, 2), 'correlation': -1.0}]],\n",
        " 'schedule': [1, 1, 2, 2, 2],\n",
-<<<<<<< HEAD
-       " 'intermediate_steps': [{'QUBO': <openqaoa.problems.problem.QUBO at 0x7f62ba9e6d60>,\n",
-       "   'QAOA_results': <openqaoa.optimizers.result.Result at 0x7f6301ce27c0>},\n",
-       "  {'QUBO': <openqaoa.problems.problem.QUBO at 0x7f62ba9e21c0>,\n",
-       "   'QAOA_results': <openqaoa.optimizers.result.Result at 0x7f63182ec070>},\n",
-       "  {'QUBO': <openqaoa.problems.problem.QUBO at 0x7f631a36a820>,\n",
-       "   'QAOA_results': <openqaoa.optimizers.result.Result at 0x7f631a36a520>},\n",
-       "  {'QUBO': <openqaoa.problems.problem.QUBO at 0x7f62ba9e62b0>,\n",
-       "   'QAOA_results': <openqaoa.optimizers.result.Result at 0x7f62ba9e6340>},\n",
-       "  {'QUBO': <openqaoa.problems.problem.QUBO at 0x7f630277f1f0>,\n",
-       "   'QAOA_results': <openqaoa.optimizers.result.Result at 0x7f62ba9dd0d0>}],\n",
-       " 'number_steps': 5}"
-      ]
-     },
-     "execution_count": 6,
-=======
        " 'intermediate_steps': [{'problem': <openqaoa.problems.problem.QUBO at 0x7f5e97862dc0>,\n",
        "   'qaoa_results': <openqaoa.optimizers.result.Result at 0x7f5e97a08e20>,\n",
        "   'exp_vals_z': array([0.02352005, 0.02352005, 0.02352005, 0.02352005, 0.02352005,\n",
@@ -327,8 +287,7 @@
        " 'number_steps': 5}"
       ]
      },
-     "execution_count": 31,
->>>>>>> 99ed5570
+     "execution_count": 6,
      "metadata": {},
      "output_type": "execute_result"
     }
@@ -380,11 +339,7 @@
   },
   {
    "cell_type": "code",
-<<<<<<< HEAD
    "execution_count": 7,
-=======
-   "execution_count": 33,
->>>>>>> 99ed5570
    "metadata": {},
    "outputs": [
     {
@@ -408,24 +363,16 @@
    ],
    "source": [
     "# get the QAOA Resukt object for the 2 step\n",
-<<<<<<< HEAD
-    "q_result_2 = r.results.get_qaoa_step(2)\n",
-=======
     "q_result_2 = r.results.get_qaoa_results(step=2)\n",
->>>>>>> 99ed5570
     "# get the QUBO problem for the 2 step\n",
     "problem_2 = r.results.get_problem(step=2)\n",
     "\n",
     "# getting information about the QAOA object and the QUBO problem\n",
     "print('solution of the QAOA optimization in recursive step 2: ', q_result_2.most_probable_states)\n",
-<<<<<<< HEAD
-    "print('terms of of the QUBO problem in recursive step 2: ', problem_2.terms)"
-=======
     "print('terms of of the QUBO problem in recursive step 2: ', problem_2.terms)\n",
     "\n",
     "#plotting the correlation matrix\n",
     "r.results.plot_corr_matrix(step=2)"
->>>>>>> 99ed5570
    ]
   },
   {
@@ -456,11 +403,7 @@
   },
   {
    "cell_type": "code",
-<<<<<<< HEAD
    "execution_count": 8,
-=======
-   "execution_count": 34,
->>>>>>> 99ed5570
    "metadata": {},
    "outputs": [],
    "source": [
@@ -470,11 +413,7 @@
   },
   {
    "cell_type": "code",
-<<<<<<< HEAD
    "execution_count": 9,
-=======
-   "execution_count": 35,
->>>>>>> 99ed5570
    "metadata": {},
    "outputs": [],
    "source": [
@@ -490,11 +429,7 @@
   },
   {
    "cell_type": "code",
-<<<<<<< HEAD
    "execution_count": 10,
-=======
-   "execution_count": 36,
->>>>>>> 99ed5570
    "metadata": {},
    "outputs": [],
    "source": [
@@ -504,11 +439,7 @@
   },
   {
    "cell_type": "code",
-<<<<<<< HEAD
    "execution_count": 11,
-=======
-   "execution_count": 37,
->>>>>>> 99ed5570
    "metadata": {},
    "outputs": [],
    "source": [
@@ -518,11 +449,7 @@
   },
   {
    "cell_type": "code",
-<<<<<<< HEAD
    "execution_count": 12,
-=======
-   "execution_count": 38,
->>>>>>> 99ed5570
    "metadata": {},
    "outputs": [
     {
@@ -539,18 +466,6 @@
        "   {'pair': (None, 3), 'correlation': -1.0},\n",
        "   {'pair': (None, 4), 'correlation': -1.0}]],\n",
        " 'schedule': [1, 2, 4],\n",
-<<<<<<< HEAD
-       " 'intermediate_steps': [{'QUBO': <openqaoa.problems.problem.QUBO at 0x7f62ba9dd8b0>,\n",
-       "   'QAOA_results': <openqaoa.optimizers.result.Result at 0x7f62ba9ddd00>},\n",
-       "  {'QUBO': <openqaoa.problems.problem.QUBO at 0x7f62ba9e2760>,\n",
-       "   'QAOA_results': <openqaoa.optimizers.result.Result at 0x7f62ba9e2910>},\n",
-       "  {'QUBO': <openqaoa.problems.problem.QUBO at 0x7f62ba9890a0>,\n",
-       "   'QAOA_results': <openqaoa.optimizers.result.Result at 0x7f62ba9dd520>}],\n",
-       " 'number_steps': 3}"
-      ]
-     },
-     "execution_count": 12,
-=======
        " 'intermediate_steps': [{'problem': <openqaoa.problems.problem.QUBO at 0x7f5e97862dc0>,\n",
        "   'qaoa_results': <openqaoa.optimizers.result.Result at 0x7f5e97878400>,\n",
        "   'exp_vals_z': array([0.02352669, 0.02352669, 0.02352669, 0.02352669, 0.02352669,\n",
@@ -618,8 +533,7 @@
        " 'number_steps': 3}"
       ]
      },
-     "execution_count": 38,
->>>>>>> 99ed5570
+     "execution_count": 12,
      "metadata": {},
      "output_type": "execute_result"
     }
@@ -652,11 +566,7 @@
   },
   {
    "cell_type": "code",
-<<<<<<< HEAD
    "execution_count": 13,
-=======
-   "execution_count": 39,
->>>>>>> 99ed5570
    "metadata": {},
    "outputs": [],
    "source": [
@@ -666,11 +576,7 @@
   },
   {
    "cell_type": "code",
-<<<<<<< HEAD
    "execution_count": 14,
-=======
-   "execution_count": 40,
->>>>>>> 99ed5570
    "metadata": {},
    "outputs": [],
    "source": [
@@ -680,11 +586,7 @@
   },
   {
    "cell_type": "code",
-<<<<<<< HEAD
    "execution_count": 15,
-=======
-   "execution_count": 41,
->>>>>>> 99ed5570
    "metadata": {},
    "outputs": [],
    "source": [
@@ -694,11 +596,7 @@
   },
   {
    "cell_type": "code",
-<<<<<<< HEAD
    "execution_count": 16,
-=======
-   "execution_count": 42,
->>>>>>> 99ed5570
    "metadata": {},
    "outputs": [],
    "source": [
@@ -708,11 +606,7 @@
   },
   {
    "cell_type": "code",
-<<<<<<< HEAD
    "execution_count": 17,
-=======
-   "execution_count": 43,
->>>>>>> 99ed5570
    "metadata": {},
    "outputs": [
     {
@@ -729,16 +623,6 @@
        "   {'pair': (0, 2), 'correlation': -1.0},\n",
        "   {'pair': (0, 5), 'correlation': 1.0}]],\n",
        " 'schedule': [4, 3],\n",
-<<<<<<< HEAD
-       " 'intermediate_steps': [{'QUBO': <openqaoa.problems.problem.QUBO at 0x7f62ba8fb7f0>,\n",
-       "   'QAOA_results': <openqaoa.optimizers.result.Result at 0x7f62ba8fb700>},\n",
-       "  {'QUBO': <openqaoa.problems.problem.QUBO at 0x7f62ba9fb520>,\n",
-       "   'QAOA_results': <openqaoa.optimizers.result.Result at 0x7f62ba9fb760>}],\n",
-       " 'number_steps': 2}"
-      ]
-     },
-     "execution_count": 17,
-=======
        " 'intermediate_steps': [{'problem': <openqaoa.problems.problem.QUBO at 0x7f5e97862dc0>,\n",
        "   'qaoa_results': <openqaoa.optimizers.result.Result at 0x7f5e97744c10>,\n",
        "   'exp_vals_z': array([0.02352669, 0.02352669, 0.02352669, 0.02352669, 0.02352669,\n",
@@ -782,8 +666,7 @@
        " 'number_steps': 2}"
       ]
      },
-     "execution_count": 43,
->>>>>>> 99ed5570
+     "execution_count": 17,
      "metadata": {},
      "output_type": "execute_result"
     }
@@ -816,11 +699,7 @@
   },
   {
    "cell_type": "code",
-<<<<<<< HEAD
    "execution_count": 18,
-=======
-   "execution_count": 44,
->>>>>>> 99ed5570
    "metadata": {},
    "outputs": [],
    "source": [
@@ -848,11 +727,7 @@
   },
   {
    "cell_type": "code",
-<<<<<<< HEAD
    "execution_count": 19,
-=======
-   "execution_count": 45,
->>>>>>> 99ed5570
    "metadata": {},
    "outputs": [
     {
@@ -877,11 +752,7 @@
   },
   {
    "cell_type": "code",
-<<<<<<< HEAD
    "execution_count": 20,
-=======
-   "execution_count": 46,
->>>>>>> 99ed5570
    "metadata": {},
    "outputs": [
     {
