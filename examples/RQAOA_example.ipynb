--- conflicted
+++ resolved
@@ -113,7 +113,6 @@
     "\n",
     "# Define problem instance\n",
     "vc = MinimumVertexCover(G,field = field,penalty = penalty).get_qubo_problem()"
-<<<<<<< HEAD
    ]
   },
   {
@@ -121,8 +120,6 @@
    "metadata": {},
    "source": [
     "## Setting up the QAOA properties for the recursive process"
-=======
->>>>>>> c8b746d3
    ]
   },
   {
@@ -223,11 +220,7 @@
      "data": {
       "text/plain": [
        "{'solution': {'1010101010': 5.0},\n",
-<<<<<<< HEAD
        " 'classical output': {'minimum energy': -3.0, 'optimal states': ['10']},\n",
-=======
-       " 'classical output': {'minimum energy': -3.5, 'optimal states': ['100']},\n",
->>>>>>> c8b746d3
        " 'elimination rules': [{(0, 1): -1.0},\n",
        "  {(None, 1): -1.0},\n",
        "  {(None, 1): 1.0, (None, 2): -1.0},\n",
@@ -478,7 +471,6 @@
     "\n",
     "# Define QUBO problem\n",
     "sk = QUBO(n_qubits,terms,weights)"
-<<<<<<< HEAD
    ]
   },
   {
@@ -486,8 +478,6 @@
    "metadata": {},
    "source": [
     "To check the quality of our results we additionally make use of the utility function ``ground_state_hamiltonian``, which can compute the exact result for any Hamiltonian of reasonable size. To use this function we define the problem as an instance of the ``Hamiltonian`` class, using the ``classical_hamiltonian`` method (given that our Hamiltonian is only composed of $Z$ operators). This class is widely used across OpenQAOA to generate mixer and cost Hamiltonians that define a QAOA object."
-=======
->>>>>>> c8b746d3
    ]
   },
   {
