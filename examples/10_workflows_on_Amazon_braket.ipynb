{
 "cells": [
  {
   "cell_type": "markdown",
   "metadata": {},
   "source": [
<<<<<<< HEAD
    "# 10 - Introduction to OpenQAOA: An example workflow\n",
=======
    "# 10 Introduction to OpenQAOA: An example workflow\n",
>>>>>>> 1de188af
    "\n",
    "This section provides a walkthrough of a simple example workflow, and is intended as a quick introduction to the functionalities of the OpenQAOA library. More focused examples are provided in other sections of the documentation.\n",
    "\n",
    "The QAOA workflow can be divided in four simple steps:\n",
    "- Problem definition: Define your optimization problem here, either by: \n",
    "    - using pre-defined problem classes or,\n",
    "    - supplying your own QUBO\n",
    "- Model building: \n",
    "    - Build the QAOA circuit with the available configurations\n",
    "    - Choose the backend (device) to run the circuit\n",
    "    - Choose the properties of the classical optimizer\n",
    "- Compile model and optimize: \n",
    "    - Compile the model by passing the problem defined in step-1\n",
    "    - Execute `model.optimize()` to run the optimization process\n",
    "- Extract results\n",
    "    - Run `model.results` to obtain information on the optimization run "
   ]
  },
  {
   "cell_type": "markdown",
   "metadata": {},
   "source": [
    "### Begin by importing necessary modules"
   ]
  },
  {
   "cell_type": "code",
   "execution_count": 1,
   "metadata": {
    "ExecuteTime": {
     "end_time": "2022-10-19T07:48:24.200116Z",
     "start_time": "2022-10-19T07:48:21.145009Z"
    },
    "execution": {
     "iopub.execute_input": "2022-10-10T09:52:03.718169Z",
     "iopub.status.busy": "2022-10-10T09:52:03.717705Z",
     "iopub.status.idle": "2022-10-10T09:52:08.511077Z",
     "shell.execute_reply": "2022-10-10T09:52:08.510245Z",
     "shell.execute_reply.started": "2022-10-10T09:52:03.718089Z"
    }
   },
   "outputs": [
    {
     "name": "stderr",
     "output_type": "stream",
     "text": [
      "/home/qlds/anaconda3/lib/python3.8/site-packages/pandas/core/computation/expressions.py:20: UserWarning: Pandas requires version '2.7.3' or newer of 'numexpr' (version '2.7.1' currently installed).\n",
      "  from pandas.core.computation.check import NUMEXPR_INSTALLED\n"
     ]
    }
   ],
   "source": [
    "#some regular python libraries\n",
    "import networkx as nx\n",
    "import numpy as np\n",
    "from pprint import pprint\n",
    "import matplotlib.pyplot as plt\n",
    "\n",
    "#import problem classes from OQ for easy problem creation\n",
    "from openqaoa.problems.problem import MaximumCut, NumberPartition\n",
    "\n",
    "#import the QAOA workflow model\n",
    "from openqaoa.workflows.optimizer import QAOA\n",
    "\n",
    "#import method to specify the device\n",
    "from openqaoa.devices import create_device"
   ]
  },
  {
   "cell_type": "markdown",
   "metadata": {},
   "source": [
    "### Step 1: Create a problem instance\n",
    "We begin by creating a problem instance for a simple MaximumCut problem for a random graph created using the python `networkx` module. MaximumCut is a go-to problem to demonstrate QAOA in action.\n",
    "\n",
    "For this, we first:\n",
    "- create a random graph using the `networkx` module\n",
    "- using the MaximumCut problem class, we translate into the QUBO formalism to optimize with QAOA"
   ]
  },
  {
   "cell_type": "code",
   "execution_count": 2,
   "metadata": {
    "ExecuteTime": {
     "end_time": "2022-10-19T07:48:24.298229Z",
     "start_time": "2022-10-19T07:48:24.203683Z"
    },
    "execution": {
     "iopub.execute_input": "2022-10-10T09:52:08.513952Z",
     "iopub.status.busy": "2022-10-10T09:52:08.513404Z",
     "iopub.status.idle": "2022-10-10T09:52:08.775499Z",
     "shell.execute_reply": "2022-10-10T09:52:08.774250Z",
     "shell.execute_reply.started": "2022-10-10T09:52:08.513924Z"
    }
   },
   "outputs": [
    {
     "data": {
      "image/png": "iVBORw0KGgoAAAANSUhEUgAAAt4AAAG+CAYAAACkiAOYAAAAOXRFWHRTb2Z0d2FyZQBNYXRwbG90bGliIHZlcnNpb24zLjQuMywgaHR0cHM6Ly9tYXRwbG90bGliLm9yZy/MnkTPAAAACXBIWXMAAAsTAAALEwEAmpwYAAAhsklEQVR4nO3dfZTdBX3n8e99mskkkEwSFGwSIFJwKVVahJraALVRdGXZ3VpFauppbQO2Shu19qy2trqrW2nttkRF7W5q6wrtUtM9R1FXs80RLCJ2A7alak2lgJlYgoRMApN5ug/7RySGkLlz5869v/t7eL3O2XMWz53p5Rz45T1fZj5TarVarQAAAPqqPOg3AAAARSC8AQAgAcIbAAASILwBACABwhsAABIgvAEAIAHCGwAAEiC8AQAgAcIbAAASILwBACABwhsAABIgvAEAIAHCGwAAEiC8AQAgAcIbAAASILwBACABwhsAABIgvAEAIAHCGwAAEiC8AQAgAcIbAAASILwBACABwhsAABIgvAEAIAHCGwAAEiC8AQAgAcIbAAASILwBACABwhsAABIgvAEAIAHCGwAAElAd9BuAPKs3mjF2cDKm680YrpZj7cqRqFZ8vQukh+cUJEd4Q48dnJiJW3fvjR33jsVDByaiVilHuVSKZqsVs41mnLV6WbzyorVxzSXrYnTp0KDfLlBAnlMwGKVWq9Ua9JuAPJipN2Pbrj2x/c4HolSKmJptzvnaJbVytFoRWzauj62bzouhqusS0H+eUzBYwht6YN/4ZGzefnfsPzwVk23+IDvRSK0cpy9fErds2RBrRkf6+A6BovOcgsET3rBI+8Yn46oP3hmHjsxGo4t/nSqlUqxYWovbrt/oDzWgLzynIB38dyNYhJl6MzZvv7vrP8wiIhqtVhw6Mhs/t/3umG10foUC6ITnFKSH8IZF2LZrT+w/PNX1H2ZParRa8fDh6di265979M4AjvKcgvTwrSbQpYMTM7Hhhl0xXW9//Xn4lrfF9He+GaVyJSIiKqeujjXX/fFJXztcLcdX3r7JigDQE50+pyIiZh/bF9/5k+tj2b/5iTjtqrfO+TrPKeieOUHo0q2790ap1NlrV13xy3HqhS+d93Wl0tHP+/rLzlnkuwNY2HPqsZ0fieFnnTvv6zynoHu+1QS6tOPesbZTXN2Ymm3GjnvGevo5geLq9Dk18fU7orxkWSw568J5X+s5Bd0T3tCFeqMZDx2Y6Pj147d/LPZue008/PHfiKmH/qHtax88MBF1P7wELFKnz6nm9JEY/5tbYuVPben4c3tOQXd8qwl0YezgZNQq5ZhtNOZ97coXvS5qq9dFqVKLiW98MR75q3fHs173/qitfNZJX9+cqccbr7whTpme7vXbBgrkieHhaD7vhyMqlbavG//ix+OUC6+I6vLTOv7ctUo5xg5OxtmnLVvs24RCEd7Qhel6M8odfuPk8A8859j//5TnboqJr98Rk/fvjtrFV5309a16I75x7wMx/Oh4L94qUFDTp41G64fObxveM/v/JaYe+vt41uu2Lehzl0uljn5gE3gq4Q1dGK6Wo9ntIFCpFBFzf2ypWonzL1rv4g0syhPDw7Gv2v7aPfXt+6J+aH+Mfeh1ERHRmpmKaDXjXx/d2jbGm61WDPsV8rBgwhu6sHblSEe/RKI59URMf+ebseTM50aUKzHxjS/G9N5/jFUvvm7OjykPVeOmz7wtqhV/qAHdqzeacf47PxeNxtxf6J/yIy+NZedfduyvD//t/476of2x6qVvbPu5ZxvNWLvSb7CEhRLe0IVqpRxnrV4W33rkibavazUbMf7Fm2P2sbGIUjlqq9fGM17xjqitWjPnx5y9epnoBhatk+dUubYkorbk2F+XakuiVB2KytIVbT+35xR0R3hDl1550dq4cdeetlNdlaUr4lm/8Ecdf84ltXK86vlre/H2ADp6Th1v9NLN877Gcwq658tV6NI1l6yLXv/e11Yr4uqL1/X2kwKF5TkF6SK8oUujS4diy8b1MVLrzb9GI7VKXHvps/0aZqBnPKcgXYQ3LMLWTefF6cuXRLnDX8k8l0qpFGcsH46tm+b/dc0AC/Hkc6rS6e+On4PnFCye8IZFGKqWY9vLzo3ykemILn+LW6VUihVLa3Hzlg1R88NKQI8NVctxy5YNsWJprev49pyC3vBvDyzCkccn46bNfxRr//RTUTv0eAwt8M+0kVolzlw1ErddvzHWjJrmAvpjzejR58y6VSML/rYTzynoHeENXWo2m3HDa98fD9z37ag9PhFvWjYT115+TgxXy7Fknj/YRmrlGK6W45c2ro+db77cH2ZA360ZHYmdb7o8fvEn1ntOwYCUWq1e/7wzFMP2t90ct/7+JyMi4pJ/+6Px7k/9p6hUKjF+ZCZu3b03dtwzFg8emIhapRzlUimarVbMNppx9upl8arnr42rL17nB5SAgfCcgsEQ3tCFnR+7Pd73upsiIuLM89fE++/6r7FsxbKnva7eaMbYwcmYrjdjuFqOtStH/NIJIFU8pyA5whsW6Gt3fTN+46feFbMz9Vi++tT4wN2/Gz9wzhmDflsAQMr5khYWYP9D3413/fTvx+xMPSrVSvzOjl8X3QBAR4Q3dOjI45Px2//+hhj/7uGIiPi1D10bF15+wYDfFQCQFcIbOnD8gklExM+86cp4+ZZNA35XAECWCG/owEd/88/jy5/aHRFHF0yufd9rB/yOAICsEd4wj50fu/3YbOCZ56+J3/rzrVGpVAb8rgCArBHe0MbX7vpm3Pj6P46IiOWrT413f+ptJ50NBACYj/CGOVgwAQB6SXjDSVgwAQB6TXjDCSyYAAD9ILzhBBZMAIB+EN5wHAsmAEC/CG/4HgsmAEA/CW8ICyYAQP8JbwrPggkAkAThTaFZMAEAkiK8KTQLJgBAUoQ3hWXBBABIkvCmkCyYAABJE94UjgUTAGAQhDeFYsEEABgU4U1hWDABAAZJeFMYFkwAgEES3hSCBRMAYNCEN7lnwQQASAPhTa5ZMAEA0kJ4k1sWTACANBHe5JIFEwAgbYQ3uWTBBABIG+FN7lgwAQDSSHiTKxZMAIC0Et7khgUTACDNhDe5YMEEAEg74U3mWTABALJAeJN5FkwAgCwQ3mSaBRMAICuEN5llwQQAyBLhTSZZMAEAskZ4kzkWTACALBLeZIoFEwAgq4Q3mWLBBADIKuFNZlgwAQCyTHiTCRZMAICsE96kngUTACAPhDepZsEEAMgL4U1qNRoNCyYAQG4Ib1Lro7/5FxZMAIDcEN6k0s6P3R5/+T4LJgBAfghvUucfv/RPxxZMTl11igUTACAXhDep8vCDj8R/fsX7ji2YvPOv3mrBBADIBeFNahx5fDJ+5z/8ngUTACCXhDepcOKCySu2WjABAPJFeJMKJy6YXGfBBADIGeHNwJ10waRqwQQAyBfhzUBZMAEAikJ4MzAWTACAIhHeDIQFEwCgaIQ3ibNgAgAUkfAmcRZMAIAiEt4kyoIJAFBUwpvEWDABAIpMeJMICyYAQNEJb/rOggkAgPCmzyyYAAAcJbzpKwsmAABHCW/6xoIJAMD3CW/6woIJAMBTCW96zoIJAMDTCW96yoIJAMDJCW96xoIJAMDchDc9Y8EEAGBuwpuesGACANCe8GbRLJgAAMxPeLMoFkwAADojvOmaBRMAgM4Jb7piwQQAYGGEN12xYAIAsDDCmwWzYAIAsHDCmwWxYAIA0B3hTccsmAAAdE940xELJgAAiyO8mZcFEwCAxRPezMuCCQDA4glv2rJgAgDQG8KbOVkwAQDoHeHNSVkwAQDoLeHN01gwAQDoPeHNU1gwAQDoD+HNU1gwAQDoD+HNMRZMAAD6R3gTERZMAAD6TXhjwQQAIAHCu+AsmAAAJEN4F5gFEwCA5AjvArNgAgCQHOFdUBZMAACSJbwLyIIJAEDyhHfBWDABABgM4V0gFkwAAAZHeBeEBRMAgMES3gVhwQQAYLCEdwFYMAEAGDzhnXMWTAAA0kF455gFEwCA9BDeOWXBBAAgXYR3DlkwAQBIH+GdQxZMAADSR3jnjAUTAIB0Et45YsEEACC9hHdOWDABAEg34Z0DFkwAANJPeGecBRMAgGwQ3hlnwQQAIBuEd4ZZMAEAyA7hnVEWTAAAskV4Z5AFEwCA7BHeGWPBBAAgm4R3hlgwAQDILuGdIRZMAACyS3hnhAUTAIBsE94ZYMEEACD7hHfKWTABAMgH4Z1iFkwAAPJDeKeUBRMAgHwR3illwQQAIF+EdwpZMAEAyB/hnTIWTAAA8kl4p4gFEwCA/BLeKWHBBAAg34R3ClgwAQDIP+GdAhZMAADyT3gPmAUTAIBiEN4DZMEEAKA4hPeAWDABACgW4T0AFkwAAIpHeCfMggkAQDEJ74RZMAEAKCbhnSALJgAAxSW8E2LBBACg2IR3AiyYAAAgvPvMggkAABHCu68smAAA8CTh3UcWTAAAeJLw7hMLJgAAHE9494EFEwAATiS8e8yCCQAAJyO8e8iCCQAAcxHePWLBBACAdoR3j1gwAQCgHeHdAxZMAACYj/BeJAsmAAB0QngvggUTAAA6Jby7ZMEEAICFEN5dsGACAMBCVQf9BtKm3mjG2MHJmK43Y7hajrUrR6JaeerXJxZMAABOrpOWKirhHREHJ2bi1t17Y8e9Y/HQgYmoVcpRLpWi2WrFbKMZZ61eFq+8aG1cc8m6+NtP3GXBBADgOAtpqdGlQ4N+uwNTarVarUG/iUGZqTdj2649sf3OB6JUipiabc752iW1cjQbrTj1y/8QK7/41Vg+ujQ++JX3+mFKAKCwFtpSrVbElo3rY+um82KoWrwreGHDe9/4ZGzefnfsPzwVk23+ITlRaWY2qhOT8eH/+EPx4pdd2Md3CACQXt221EitHKcvXxK3bNkQa0ZH+vgO06eQ4b1vfDKu+uCdcejIbDS6+NsvR8TosqG47fqNhfsHBgBgsS1VKZVixdJa4VqqcDf+mXozNm+/u+t/UCIimhFx6Mhs/Nz2u2O20flXeAAAWdeLlmq0WoVsqcKF97Zde2L/4amu/0F5UqPViocPT8e2Xf/co3cGAJB+Wqp7hfpWk4MTM7Hhhl0xXZ/7K6vG5ONx4LPbYurBr0Z5ZHmsvPznY9kFPznn64er5fjK2zcV+id0AYBi6KSlHr3tD2Lqwb+P5uxUVJatjOUbfiZOvfClc76+SC1VqIv3rbv3RqnU/jWP7fxwlCq1WPurN8dpV701Duz8UMx896E5X18qHf28AAB510lLLd/wqljzKx+NM9/yiXjmK387xr/48Zh++Ftzvr5ILVWo8N5x71jbmZvmzFQc+eZdMXrZz0V5aCSWrLsglv7gC2Lia1+Y82OmZpux456xfrxdAIBUma+lIiKGnnFWlKq17/1VKUpRivrBf53z9UVqqcL8Ap16oxkPHZho/5rH9kWpXInaqjXH/rfaM9fH9Lfva/txDx6YiHqj6bcyAQC51UlLPenA5z8UE/ftilZ9OoZOPydGzrm47euL0lKFCe+xg5NRq5RjttGY8zXN2ckoDT910qY8vDSaM5NtP3etUo6xg5Nx9mnLevJeAQDSppOWetLql74hVr3k9TG9759i6tv3RalSa/v6orRUvr+sOM50vRnleb4pqVwbidb0UyO7NX0kykPt9yXLpVLbHzIAAMi6TlrqeKVyJZasuyAajz8aj3/1s21fW5SWKkx4D1fL0ZxnwKW6ak20mo2YfWzfsf9t5pEHovaMs9p+XLPViuEC/tpTAKA4Ommpk2o2236Pd0RxWir/f4ffs3blyLwD7eWhJbH0OT8e439zSzRnpmJq7Otx5FtfiWUXvKjtx802mrF2ZXF+6xIAUDydtFRjYjwmvn5HNGcmo9VsxOS/3BMT37gjlpz9I20/rigtVZjv8a5WynHW6mXxrUeeaPu6VVe8IQ58dluMfWBzlEeWx+or3hBD81y8h8Yfj898ZGds2nxpnDKa7+9NAgCKqaOWKpXi8a/+nzjw+Q9FtJpRXfHMWLnp2lh67gvafu6zVy/L/Q9WRhTsF+h85I7748Zde+adwVmI0mw9Vv3NV2PV//taDI8MxeWvfmFced1L4vwXnBulBXwfFABA2vWjpZbUyvGWF58X1112Ts8+Z1rl/0uL41xzybro9ZcZlVolzj08HhER05MzsfPPbo+tL/yteP2PvDU+edPn4onxzmZ3AADSrh8t1WpFXH3xut5+0pQqVHiPLh2KLRvXx0itN3/bI7VK/PKLzo0//9ofxns/947Y+IoXRKVaiYiIB+77dnzwV/8krllzXbzvF2+Kr9+9Jwr0HxcAgBzqR0tde+mzC/Hr4iMK9q0mEREz9WZcceMdsfexyWgs4m+9UirFmatGYuebL4/acd+TdOBfD8bOP7s9Prv9r+PhBx55ysesf+6ZceV1L/G94ABAZs3Um3Hpez4f+4/UIxbxfdlztVSeFS68IyL2jU/GVR+8Mw4dme0qviulUqxYWovbrt8Ya0ZP/hO4zWYz7v3r++Iz//3/xpc/tTsa9e+PzftecAAgq/bcc39c//Ib4v5XvzQaI8MR5YVHcyctlUeFDO+Io/G9efvdsf/wVEwu4AcERmqVOGP5cNy8ZUPH/6C4ggMAefDodx6L63/sbXHgOwejseKUOPLmV8eheqvvLZUXhQ3viKP/qWTbrj2x/c4HolSKtj+hO1IrR7MVce2lz46tm87t6j+JuIIDAFk1dWQ6fv0n3xl7dt8fERFvuPF1ceUbXpZoS2VdocP7SeNHZuLW3Xtjxz1j8eCBiahVylEulaLZasVsoxlnr14Wr3r+2rj64nU9++Z/V3AAICtarVb87mtujNtvvSsiIq689sWx9SPXHTsUDqKlskh4n6DeaMbYwcmYrjdjuFqOtStH+jro7goOAKTdx//LJ+J/vusvIyLiwp+8IG74/DuiWjv572FMuqWyRHiniCs4AJA2d3ziy/GeV/9hRET8wDmnxwfufm8sX33qgN9VNgnvFHIFBwDSYM8998dbLvudmJ6ciaXLR+L9X/7dOOv8tYN+W5klvFPOFRwAGITjF0zK5VK859Nvj0te9qODfluZJrwzwhUcAEjKyRZMfvrXXj7gd5V9wjuDXMEBgH6Zb8GE7gnvDHMFBwB6bSELJiyM8M4JV3AAYLEsmPSX8M4ZV3AAoBsWTPpPeOeYKzgA0AkLJskQ3gXgCg4AzMWCSXKEd8G4ggMAT7JgkizhXVCu4ACABZNkCW9cwQGggCyYJE94c4wrOAAUgwWTwRDenJQrOADkkwWTwRHetOUKDgD5YcFksIQ3HXMFB4DssmAyeMKbBXMFB4DssWAyeMKbRXEFB4D0s2CSDsKbnnAFB4B0smCSHsKbnnMFB4B0sGCSLsKbvnEFB4DBsWCSPsKbRLiCA0ByLJikk/AmUa7gANB/FkzSSXgzMK7gANB7FkzSS3gzcK7gANAbFkzSTXiTKq7gANAdCybpJ7xJJVdwAOicBZNsEN6knis4AMzNgkl2CG8ywxUcAJ7Ogkl2CG8yyRUcACyYZI3wJtNcwQEoKgsm2SO8yQ1XcACKwoJJNglvcscVHIA8s2CSXcKbXHMFByBPLJhkm/CmEFzBAcgDCybZJrwpHFdwALLIgkn2CW8KyxUcgKywYJIPwhvCFRyA9LJgkh/CG47jCg5AmlgwyRfhDXNwBQdgkCyY5I/whnm4ggMwCBZM8kd4wwK4ggOQBAsm+SS8oQuu4AD0iwWT/BLesEiu4AD0igWTfBPe0COu4AAshgWT/BPe0Aeu4AAshAWTYhDe0Eeu4AB0woJJMQhvSIgrOAAnY8GkOIQ3JMwVHIAnWTApFuENA+QKDlBcFkyKR3hDCriCAxSLBZNiEt6QMq7gAPlmwaS4hDeklCs4QD5ZMCku4Q0Z4AoOkA8WTIpNeEOGuIIDZJcFE4Q3ZJQrOEB2WDAhQnhD5rmCA6SbBROeJLwhR1zBAdLFggnHE96QQ67gAOlgwYTjCW/IOVdwgMGwYMKJhDcUhCs4QHIsmHAywhsKyBUcoH8smDAX4Q0F5goO0FsWTGhHeAMR4QoOsFgWTJiP8AaewhUcoDsWTJiP8Abm5AoO0BkLJnRCeAPzcgUHmJsFEzolvIEFcQUH+D4LJiyE8Aa64goOFJ0FExZKeAOL5goOFI0FE7ohvIGecQUHisKCCd0Q3kBfuIIDeWXBhG4Jb6CvXMGBPLFgwmIIbyAxruBAllkwYbGEN5A4V3AgayyY0AvCGxgoV3Ag7SyY0CvCG0gFV3AgrSyY0CvCG0gdV3AgLSyY0EvCG0gtV3BgkCyY0GvCG8gEV3AgSRZM6AfhDWSKKzjQbxZM6BfhDWSWKzjQaxZM6CfhDWSeKzjQKxZM6CfhDeSKKzjQLQsm9JvwBnLJFRxYCAsmJEF4A7nnCg60Y8GEpAhvoDBcwYETWTAhScIbKCRXcMCCCUkT3kChuYJDcVkwIWnCG+B7XMGhOCyYMAjCG+AEruCQbxZMGBThDdCGKzjkiwUTBkl4A3TAFRyyz4IJgya8ARbIFRyyx4IJaSC8AbrkCg7ZYcGENBDeAD3gCg7pZcGEtBDeAD3kCg7pYsGENBHeAH3iCg6DZcGEtBHeAH3mCg7Js2BCGglvgAS5gkP/WTAhrYQ3wAC4gkP/WDAhrYQ3wIC5gkPvWDAhzYQ3QEq4gsPiWDAh7YQ3QAq5gsPCWDAhC4Q3QIq5gsP8LJiQFcIbICNcweHpLJiQJcIbIGNcweH7LJiQJcIbIMNcwSkyCyZkjfAGyAFXcIrGgglZJLwBcsYVnLyzYEJWCW+AnHIFJ49OXDD5lT/6hXjF1isH/K6gM8IboABcwckDCyZknfAGKBBXcLLMgglZJ7wBCsoVnCyxYEIeCG+AgnMFJ+0smJAXwhuAY1zBSRsLJuSJ8AbgaVzBSQMLJuSN8AagLVdwBsGCCXkkvAHoiCs4SbJgQh4JbwAWzBWcfrJgQl4JbwC65gpOr1kwIc+ENwA94QrOYlkwIe+ENwA95QpONyyYUATCG4C+cQWnExZMKArhDUDfuYLTjgUTikJ4A5AoV3COZ8GEIhHeAAyEKzgWTCga4Q3AwLmCF48FE4pIeAOQGq7gxWDBhKIS3gCkkit4PlkwociENwCp5gqeLxZMKDLhDUBmuIJnmwUTik54A5A5ruDZY8EEhDcAGecKnn4WTOAo4Q1ALriCp5MFE/g+4Q1A7riCp4MFE3gq4Q1AbrmCD5YFE3gq4Q1AIbiCJ8uCCTyd8AagUFzB+8+CCZyc8AagsFzBe8+CCcxNeANQeK7gvWHBBNoT3gBwHFfw7lgwgfkJbwA4CVfwhbFgAvMT3gAwD1fw9iyYQGeENwB0yBX86SyYQOeENwB0wRXcggkslPAGgEUo6hXcggksnPAGgB4pyhXcggl0R3gDQI/l/QpuwQS6I7wBoI/ydgW3YALdE94AkIA8XMEtmMDiCG8ASFgWr+AWTGDxhDf0Ub3RjLGDkzFdb8ZwtRxrV45EtVIe9NsCUiINV/BOnlMWTKA3hDf02MGJmbh1997Yce9YPHRgImqVcpRLpWi2WjHbaMZZq5fFKy9aG9dcsi5Glw4N+u0CKZHkFXwhz6kVIzULJtAjwht6ZKbejG279sT2Ox+IUiliarY552uX1MrRakVs2bg+tm46L4aqruDAUf28gnfznHpBazq+c8NfRKnZtGACiyS8oQf2jU/G5u13x/7DUzHZ5g+yE43UynH68iVxy5YNsWZ0pI/vEMiiXl7Bu31OlWZmo/rEkbjoy/fG//jCOy2YwCIIb1ikfeOTcdUH74xDR2aj0cW/TpVSKVYsrcVt128U38BJLfYKvtjnVDSbMTpSi8+86XLPKVgE4Q2LMFNvxhU33hF7H5vs7g+z76mUSnHmqpHY+ebLo+aHL4E2FnoF95yC9BDesAjv+/w/xUe/9MCC/rPtXEZqlfiljevjrVc8pwfvDMi7Tq/gnx5vxp/e5TkFaSC8oUsHJ2Ziww27Yro+9x9mh++5LSbu2xUz330wlp1/eZz2797c9nMOV8vxlbdvsnYCLMhcV/DGkuF48Pqro1mpnPTjWvXZOLDzQzH14N9Fc+qJqI6eESsv//kYOefiOf9veU5B9/y3IujSrbv3xnyDAtVTVseKF746TnneSzr6nKXS0c8LsBCrn7UyfvbtPx0f++cPxHs/947Y+IoXRKVaiUPP+8FoNec+DrSajaieelqc8ZobYt2bb43Ry14b3/3k70V9fP+cH+M5Bd0T3tClHfeOtZ3iiohY+pwXxtLzfjzKI8s7+pxTs83Ycc9YL94eUEDlcjkuvuLCeOeOt8YtD304KpueH61abe7XDy2J0Us3R3X09CiVyrH0B38sqitOj+mHvzXnx3hOQfeEN3Sh3mjGQwcm+vK5HzwwEfXG4r8XEyi2Fc9cEQdLJ/8Wk7k0Jg7G7GP7YugZZ7Z9necUdMcCPnRh7OBk1CrlmG005n/xAjVn6vHGK2+IU6ane/65geJ4Yng4ms/74Yg5vr/7RK1GPR791B/EKc/dFLXV69q+tlYpx9jByTj7tMX/Fk0oEuENXZiuN6Pcp1+X3Ko34hv3PhDDj4735fMDxTB92mi0fuj8jsK71WrGo5/+bxGVaqx6yS/P+/pyqdT2B8uBkxPe0IXhajmafRoEKlUrcf5F6128gUV5Yng49lU7ie5WHPjs+6MxMR7PfNW7olSZPw2arVYMV323KiyU8IYurF05ErMdfH9jq9mIePL/tZrRqs9ElCtRKs/9h2F5qBo3feZtUfULKoBFqDeacf47PxeNRvsjwWOfvylmD+yN0695T5Rrwx197tlGM9au9BssYaGEN3ShWinHWauXxbceeaLt6w596X/FoS/9xbG/nvjaF2LFT/xsjF66ec6POXv1MtENLFonz6n6oUfiib/7XESlFmMfeO2x/33Vy94Yp1zwojk/znMKuuMX6ECXPnLH/XHjrj3zTgouxJJaOd7y4vPiusvO6dnnBIrLcwrSxZer0KVrLlkXvf6ytdWKuPri9msCAJ3ynIJ0Ed7QpdGlQ7Fl4/oYqfXmX6ORWiWuvfTZfg0z0DOeU5AuwhsWYeum8+L05UuisshpwUqpFGcsH46tm87t0TsDOMpzCtJDeMMiDFXLccuWDbFiaa3rP9QqpVKsWFqLm7dsiJofVgJ6zHMK0sMPV0IP7BufjM3b7479h6dicgE/xDRSq8QZy4fj5i0bYs2oaS6gfzynYPCEN/TITL0Z23btie13PhClUrRdERiplaPZirj20mfH1k3nuiABifCcgsES3tBj40dm4tbde2PHPWPx4IGJqFXKUS6VotlqxWyjGWevXhavev7auPridX5ACRgIzykYDOENfVRvNGPs4GRM15sxXC3H2pUjfukEkCqeU5Ac4Q0AAAnwJS0AACRAeAMAQAKENwAAJEB4AwBAAoQ3AAAkQHgDAEAChDcAACRAeAMAQAKENwAAJEB4AwBAAoQ3AAAkQHgDAEAChDcAACRAeAMAQAKENwAAJEB4AwBAAoQ3AAAkQHgDAEAChDcAACRAeAMAQAKENwAAJEB4AwBAAoQ3AAAkQHgDAEAChDcAACRAeAMAQAKENwAAJEB4AwBAAoQ3AAAkQHgDAEAChDcAACTg/wNjOIFdI0hPlgAAAABJRU5ErkJggg==",
      "text/plain": [
       "<Figure size 720x432 with 1 Axes>"
      ]
     },
     "metadata": {},
     "output_type": "display_data"
    }
   ],
   "source": [
    "nodes = 6\n",
    "edge_probability = 0.6\n",
    "g = nx.generators.fast_gnp_random_graph(n=nodes,p=edge_probability)\n",
    "\n",
    "# import graph plotter from openqaoa\n",
    "from openqaoa.utilities import plot_graph\n",
    "plot_graph(g)"
   ]
  },
  {
   "cell_type": "code",
   "execution_count": 3,
   "metadata": {
    "ExecuteTime": {
     "end_time": "2022-10-19T07:48:24.304204Z",
     "start_time": "2022-10-19T07:48:24.301321Z"
    },
    "execution": {
     "iopub.execute_input": "2022-10-10T09:52:08.777440Z",
     "iopub.status.busy": "2022-10-10T09:52:08.776956Z",
     "iopub.status.idle": "2022-10-10T09:52:08.782886Z",
     "shell.execute_reply": "2022-10-10T09:52:08.781613Z",
     "shell.execute_reply.started": "2022-10-10T09:52:08.777406Z"
    }
   },
   "outputs": [],
   "source": [
    "# Use the MaximumCut class to instantiate the problem.\n",
    "maxcut_prob = MaximumCut(g)\n",
    "\n",
    "# The method `get_qubo_problem()` translates the problem into a binary Qubo problem. \n",
    "# The binary values can be access via the `asdict()` method.\n",
    "maxcut_qubo = maxcut_prob.get_qubo_problem()"
   ]
  },
  {
   "cell_type": "code",
   "execution_count": 4,
   "metadata": {
    "ExecuteTime": {
     "end_time": "2022-10-19T07:48:24.317987Z",
     "start_time": "2022-10-19T07:48:24.305926Z"
    },
    "execution": {
     "iopub.execute_input": "2022-10-10T09:52:08.786731Z",
     "iopub.status.busy": "2022-10-10T09:52:08.786332Z",
     "iopub.status.idle": "2022-10-10T09:52:08.792849Z",
     "shell.execute_reply": "2022-10-10T09:52:08.791834Z",
     "shell.execute_reply.started": "2022-10-10T09:52:08.786703Z"
    }
   },
   "outputs": [
    {
     "name": "stdout",
     "output_type": "stream",
     "text": [
      "{'_n': 6,\n",
      " 'constant': 0,\n",
      " 'terms': [[0, 2], [0, 5], [1, 2], [2, 3], [4, 5]],\n",
      " 'weights': [1.0, 1.0, 1.0, 1.0, 1.0]}\n"
     ]
    }
   ],
   "source": [
    "pprint(maxcut_qubo.asdict())"
   ]
  },
  {
   "cell_type": "markdown",
   "metadata": {},
   "source": [
    "#### Extract the exact solution for a small enough problem\n",
    "\n"
   ]
  },
  {
   "cell_type": "code",
   "execution_count": 5,
   "metadata": {
    "ExecuteTime": {
     "end_time": "2022-10-19T07:48:24.327505Z",
     "start_time": "2022-10-19T07:48:24.320010Z"
    },
    "execution": {
     "iopub.execute_input": "2022-10-10T09:52:08.795516Z",
     "iopub.status.busy": "2022-10-10T09:52:08.794991Z",
     "iopub.status.idle": "2022-10-10T09:52:08.804072Z",
     "shell.execute_reply": "2022-10-10T09:52:08.802488Z",
     "shell.execute_reply.started": "2022-10-10T09:52:08.795481Z"
    }
   },
   "outputs": [
    {
     "name": "stdout",
     "output_type": "stream",
     "text": [
      "Ground State energy: -5.0, Solution: ['110110', '001001']\n"
     ]
    }
   ],
   "source": [
    "hamiltonian = maxcut_qubo.hamiltonian\n",
    "\n",
    "# import the brute-force solver to obtain exact solution\n",
    "from openqaoa.utilities import ground_state_hamiltonian\n",
    "energy, configuration = ground_state_hamiltonian(hamiltonian)\n",
    "print(f\"Ground State energy: {energy}, Solution: {configuration}\")"
   ]
  },
  {
   "cell_type": "code",
   "execution_count": 6,
   "metadata": {
    "ExecuteTime": {
     "end_time": "2022-10-19T07:48:24.491960Z",
     "start_time": "2022-10-19T07:48:24.329060Z"
    },
    "execution": {
     "iopub.execute_input": "2022-10-10T09:52:08.808912Z",
     "iopub.status.busy": "2022-10-10T09:52:08.808385Z",
     "iopub.status.idle": "2022-10-10T09:52:09.037417Z",
     "shell.execute_reply": "2022-10-10T09:52:09.036537Z",
     "shell.execute_reply.started": "2022-10-10T09:52:08.808879Z"
    }
   },
   "outputs": [
    {
     "data": {
      "image/png": "iVBORw0KGgoAAAANSUhEUgAAAV0AAADnCAYAAAC9roUQAAAAOXRFWHRTb2Z0d2FyZQBNYXRwbG90bGliIHZlcnNpb24zLjQuMywgaHR0cHM6Ly9tYXRwbG90bGliLm9yZy/MnkTPAAAACXBIWXMAAAsTAAALEwEAmpwYAAAb0klEQVR4nO3de1BU9+E28OesmF0MECIg0aJ4IUKIq7bxGhtUrBo1QhSNyjEkjVPsL837trZG27FtmjaZVJtMO6ZJB2ZMRtjDIgqrqDHRosFLvUTJz6IBad5WRK2M3AIou7Duef9AUCNy2T27Z8/u8/mzi18eHPP08D3fiyDLMoiIyDN0agcgIvInLF0iIg9i6RIReRBLl4jIg1i6REQeFNDdh+Hh4fLw4cM9FIWIyDecOXOmRpbliK4+67Z0hw8fjtOnT7snFRGRjxIEofJBn3F6gYjIg1i6REQexNIlIvIgli4RkQexdImIPIilS0TkQSxdIiIPYukSEXlQt5sjiIi0yF5biwaLBbYLFXA0NUEXHAx97GiELl6MgIEDVc3G0iUin9FSWoqajEzcOHwYEATINlvnZ8IBPWo2v4+HExIQvjodgUajKhk5vUBEPqHebEbli2loLiqC3Np6T+ECgGy1QW5tRXNRESpfTEO92axKTj7pEpHm1ZvNqN64CbLV2vMXyzJkqxXVGzcBAB5dscLN6e7FJ10i0rSW0tLeF+5dOoq3pfScm5J1jaVLRJpWk5F531RCb8k2G2ozMxVO1D2WLhFplr22tv2lmbO3mssymouLYa+rUzZYN1i6RKRZDRYLIAiuDaIT2sfxEJYuEWmW7UKF01MLHWSrDbYLFQol6hlLl4g0y9HUpMw4jY2KjNMbLF0i0ixdcLAy44SEKDJOb3jFOl1v3rJHRN6ptbUV/89uR6ggoL+zL9IACAY99LGjFUzWPVVLVwtb9ojIezgcDhw9ehSSJCE/Px9TnngCG3U64NYtFwaVEbpokXIhe6Da9IJWtuwRkfpKS0vxy1/+EiNGjMBrr72GkSNHoqSkBHuOHEHIzJnOr2AQBARNn+7R36hVedLV0pY9IlLHpUuXkJOTg5ycHDQ0NCA1NRV79uyB8Vu/9YavTseNo0f7vCMNAAS9HmHp6UpF7hWPP+lqbcseEXlOXV0dMjIykJCQgO9973v4z3/+g7/+9a+4ePEi/vjHP95XuAAQaDQicv06CAZDn76XYDAgcv06BBrHKBW/VzxeulrbskdE7tXS0oK8vDwkJydjxIgROHjwINauXYurV692FrBO131VPbpixZ3i7WmqQRA6C1eN35w9Or2g5JY9rmog0i673Y6DBw8iJycHu3btwsSJEyGKIrKzsxHi5PKtR1esgGGMEbWZmWguLgZ0AmTrXS/nDXpAlhGUMB1h6ekef8Lt4NHSVXLLXviqVcqEIiKPkGUZp0+fhiRJ2LZtG6KioiCKIt555x0MHjxYke8RaByDqPc3w15Xd2cZamMjdCEh7ctQFy1S/YHNo6WrxS17ROSaf/3rX8jJyYEkSZBlGaIoori4GKNHu29tbMDAgV77YObR0tXilj0i6rvq6mrk5uZCkiRcunQJy5Ytg8lkwsSJEyG4+tuuxnm0dLW4ZY+IeqepqQkWiwWSJOHUqVNYuHAh/vCHP2DWrFkICPCKza9ewaN/E/rY0RD2612aYvD0lj0ierDW1lZ89tlnkCQJn376KRISEvDKK6/AYrFgwIABasfzSh4t3dBFi1Cz+X3XBvHwlj0iLapptmHHmcso/28jGq12hBgCEDc4BEufikJYkN6lsR0OB44dO4acnBzs2LEDcXFxEEURH3zwAcLCwhT6CXyXR0s3ICwMDyckoLmoyLllYyps2SPSkrNVDfjg869RfOE6AMBmd3R+Zjh3DX8+UIEZsRF4dUYMxg0N7dPY586dgyRJMJvNCAoKgiiK+OKLLzB8+HAFfwLf5/GJFq1t2SPSCtPxi3j7k3JY7be6fKax3i7g/V9V43BFDTbMj8PKqcO7HbOqqgpmsxmSJKGurg6pqakoLCyE0Wj0+xdizvL4jjRnt+zd6h+gypY9Ii1oL9wytLR1Xbh3k2Wgpe0W3v6kDKbjF+/7vK6uDpmZmZg+fTrGjx+Pr7/+Gps3b0ZlZSU2btyIsWPHsnBdoMorxY6td9UbN7W/VOvuX4kgQH7oIfylrhavREfjaQ9lJNKKs1UNePuTcrS0OXr+4ru0tDnw9iflGDs0FI+H6bFnzx5IkoRDhw5hzpw5WLNmDebNmwe93rU5YLqXaus4+rplb3HVJSxZsgTHjx9HdHS0WrGJvM4Hn38Nq92582Stbbfwyrvb8O+sX+Gpp56CKIrYunUrHnnkEYVTUgdVF8/1ZcvefOMYrF27FklJSTh27BiCgoLUjE7kFWqabSi+cN3540wA1BuG4OgX/4v4UcMUzUZd84oVy73dsrdmzRqcP38eK1euREFBQY8nDxH5uh1nLrs8Rv+AABy53Ib4UQoEoh5pqrUEQcDf/vY31NfXY8OGDWrHIVJd+X8b71kW5gyr3YHya8ps0aeeaap0AeChhx5Cfn4+8vLykJ2drXYcIlU1Wu3KjNPSpsg41DOvmF7oq/DwcBQWFmLmzJmIiYnB1KlT1Y5EpIoQgzL/CYcE9ldkHOqZ5p50Ozz55JP4+OOPkZKSgsrKSrXjEHmULMs4duwYyk4UQba3ujSWIUCHuMeUOYyKeqbZ0gWABQsW4Be/+AWSkpLQ3Nysdhwit/vqq6+wYcMGjBw5Ej/60Y8wMeyWy+toZQBLnopSJiD1SNOlCwA///nPMWHCBLz44otwOFx7oUDkja5cuYJ3330X3/3udzF79mzYbDYUFBTg/PnzeOs36zEjbpArN5BjZmyEy4fgUO9pvnQ7VjTU1tbi17/+tdpxiBTR0NCALVu2IDExEUajEWVlZXjvvfdw6dKlzgLu2Ir7kxkxMAT0c+r7GAL64dWZMUpGpx5ovnSBOysacnNzYTKZ1I5D5BSr1YqCggKkpKQgOjoae/fuxWuvvYarV692FnC/fveX67ihodgwPw6B/fv2n3Ngfx02zI/D2KhQhX4C6g1Nrl7oSkREBAoLC5GYmIhRo0ZxRQNpgsPhQHFxMSRJgsViwbhx4yCKIrZs2YLQ0NBej9NxWlh3p4x1EIT2J9zenDJGyvOZ0gWAMWPGdK5oOHHiBIYN47ZG8j6yLOPs2bOdZ9NGRERAFEWcPXsWUVHOv9BaOXU4xg4NxYeHvsahC9ch4M5xjkD7KgUZ7XO4r86M4ROuSgS5m/9LnDBhgnz69GkPxlHGe++9h+zsbBw9epRnNJDXuHjxYuetuDdv3kRqaipEUUR8fLzi36u24+aIa01obGlDSGB/xD0WjCUK3BxBPRME4YwsyxO6/MwXS1eWZaxatQr19fXIz8/nGQ2kmpqaGuTl5UGSJFRUVGDp0qUQRRFPP/00z6T1Yd2Vrk+2UceKhpqaGvzmN79ROw75mZs3byI3NxcLFy5ETEwMjhw5gl/96le4cuUKPvzwQ0ybNo2F68d8ak73bnq9HgUFBZg8eTLi4+MhiqLakciH2e12/P3vf4ckSdi9ezemTJkCURSRk5OD4GDu9qI7fLZ0gftXNEyZMkXtSORDZFnGqVOnIEkS8vLyEB0dDVEU8e677yIyMlLteOSlfLp0gfYVDR999BFSUlJw/Phxrmggl1VUVECSJOTk5EAQBIiiiCNHjuDxxx9XOxppgM+XLgA899xzWLNmDZKTk3H06FE8/PDDakcijbl27Rpyc3MhSRKqqqqwfPly5OTkYMKECZyfpT7xydULXelY0dDQ0IAdO3ZwRQP1qLGxERaLBZIk4YsvvkBSUhJEUURiYiICAvzieYWc5HerF7rSsaLh+vXrXNFAD9Ta2orCwkIsW7YMw4YNQ0FBAVatWoUrV65g69atmDNnDguXXOJX/3q4okG77LW1dy4vbWqCLji4/fLSxYs7Ly91lsPhwLFjxyBJEnbs2NH5b+PDDz9EWFiYQj8BUTu/Kl3g3hUNMTExmDx5stqRqBstpaWoycjEjcOHAUGAbLN1fiYc0KNm8/t4OCEB4avTEWg09mnsc+fOdb4QCw4OhiiKOHPmDKKjo5X+MYg6+V3pAndWNCxevBgnTpzA0KFD1Y5EXag3m1G9cVN70Xbx7kG2thdwc1ERbhw9isj16/DoihXdjllVVQWz2QxJklBXV4fU1FTs3r0bRqORL8TII/yydIE7KxqSkpK4osELdRau1drzF8syZKsV1Rs3AcB9xVtfX48dO3ZAkiSUlpYiJSUFmzdvxjPPPMMXquRxfrN6oStc0eCdWkpLUfliWu8K91sEgwHR2dlAzCjs2bMHkiTh0KFDmDNnDkRRxLx581y+3oaoJ1y98AB3r2j47W9/q3Ycuq0mI/Oeudu+cNhs+Gz1agwZMgQZGRlITk7GpUuXsH37djz//PMsXFKd304vdNDr9cjPz+9c0ZCamqp2JL9mr61tf2nW3Snc3RBkGTHffIPSY8cQ5YYjE4lc5ddPuh0GDRqEwsJC/OxnP8PJkyfVjuPXGiwWOH3L4m0B/QNgOH5coUREymLp3mY0GrFlyxYsXrwYVVVVasfxW7YLFU5PLXSQrTbYLlQolIhIWX4/vXC3hQsXory8nCsaVORoalJmnMZGRcYhUhqfdL9l7dq1GDduHNLS0uBwOHr+A6QonUJnz+pCQhQZh0hpLN1vEQQBGRkZqK6uxhtvvKF2HL8hyzJOnjyJz8rLYXPyJVoHwaCHPna0QsmIlMXS7ULHGQ0mkwlms1ntOD6toqICb7zxBkaPHo20tDRcN46B/qGHXBvUISN00SJlAhIpjHO6D9CxomHWrFkYOXIkz2hQUHV1defZtJcuXbrvbNqqxiY0FxU5t2xMEBA0fbrLh+AQuQufdLvBFQ3KaWpqQnZ2NubOnYvY2FiUlJTgrbfewuXLl/GXv/wFEydO7Dz7IHx1OgQnNzEIej3C0tOVjE6kKD7p9mDhwoUoKytDcnIyjhw5whUNfdDW1obPPvsMkiRh3759eOaZZ/DDH/4QFosFAwYMeOCfCzQaEbl+Xe/PXrhNMBgQuX4dAo1jlIhP5BZ+ffZCb8myjJdffhk3btxAXl4ez2johizL+Mc//gFJkrB9+3bExsZCFEUsXboU4eHhfRqrp1PGOgkCBL2+V6eMEXlCd2cvsHR7yWazYdasWUhMTMTvf/97teN4nbKyss6zaQ0GA0RRRGpqKkaMGOHSuC2l51CbmYnm4mJAJ3Qe5wi0r1KALCMoYTrC0tP5hEteo7vS5fRCL91968QTTzyBFXyiwtWrVzvPpr127RpSU1ORn5+P8ePHK3Y2baBxDKLe3wx7Xd2dmyMaG6ELCWm/OWLRIr40I01h6fbBoEGDsGvXLsyaNQujRo3CpEmT1I7kcd988w0KCgogSRJKSkrw/PPP409/+hNmzJiBfv36ue37BgwciPBVq9w2PpGnsHT7aOzYsZ0rGk6cOIGoqCi1I7lda2sr9u3bB5PJhP379yMxMRE//vGPsWDBAgQGBqodj0hTWLpOSEpKQnl5OZKTk3H48GGfXNHgcDhw9OhRSJKE/Px8PPnkkxBFERkZGRjIX+eJnMbSddLrr7+O8+fP4+WXX8a2bdt8ZkXDuXPnOnfihYSEYOXKlSgpKcGwYcPUjkbkE3yjKVQgCAIyMzNx9epV/O53v1M7jkuqqqqwadMmjBs3DvPmzYMsy9i9ezdKS0uxfv16Fi6Rgvik6wK9Xg+LxYJJkyYhPj4ey5cvVztSr3XcC2cymXhZI5EHsXRd9O0zGrx5RYPVasXevXshSRKKioowe/Zs/PSnP8X8+fN5dxiRh7B0FXD3ioaTJ0/iO9/5jtqROjkcDhQXF8NkMsFisWD8+PEQRREfffQRQkND1Y5H5HdYugpJSkpCWVkZkpKScOTIkW7PFnA3WZZx9uxZSJIEs9mMiIgIiKKIN9980y+WuBF5M5augtatW4evvvoKL730kiorGiorK5GTkwNJktDc3AxRFLF//37E81ZcIq/BsxcUZrVakZiYiNmzZ+PNN9/s/N9rmm3YceYyyv/biEarHSGGAMQNDsHSp6IQFuT8fGptbS22b98OSZJQVlaGpUuXQhRFPP3003whRqQSnr3gQQaDARaLBZMnT0Z8fDzinp6LDz7/GsUXrgMAbPY7964Zzl3Dnw9UYEZsBF6dEYNxQ0N79T1aWlqwe/dumEwmFBcX49lnn8Xrr7+OZ599Fg+5eusCEbkVS9cNIiMjUVhYiLk/eQvB/wxCm6Prkwmttwt4/1fVOFxRgw3z47By6vAux7x16xYOHjwISZKwa9cuTJw4EaIowmQyIYSXMBJpBkvXTf55IwRBz6Sh9VbPXyvLQEvbLbz9SRkAdBavLMsoKSmBJEnIzc3FkCFDIIoi3nnnHQwePNiN6YnIXVi6bnC2qgFvf1KONkffjjdsaXPg7U/KEaa7gdP720/yamtrgyiKOHjwIOLi4tyUmIg8haXrBh98/jWs9l484nahpbUNP/rzDjwffh0ff/wxpkyZotjZtESkPpauwmqabSi+cN2pi2wBAIIOD8dMwpu/THRpVQMReSeuKVLYjjOXXR5DUGgcIvI+LF2Flf+38Z5lYc6w2h0ov9akUCIi8iYsXYU1Wu3KjNPSpsg4RORdWLoKCzEoM00eEthfkXGIyLuwdBUWNzgE+gDX/loNATrEPRasUCIi8iYsXYUtecr1U7xkhcYhIu/D0lVYeJAe02Mj4OzSWkEAZsZGcLkYkY9i6brBT2bEwBDQz6k/awjoh1dnxiiciIi8BUvXDcYNDcWG+XEI7N+3v97A/jpsmB+HsVGh7glGRKpj6brJyqnDsWH+EzD01wGO7tftCgIQ2L8fNsx/4oGnjBGRb+A2YDdaOXU47Nf/gz/kn0TA0HEQcOc4R6B9lYKM9jncV2fG8AmXyA+wdN3syC4TfjwmDq/8T2L7zRHXmtDY0oaQwP6IeywYS1y8OYKItIWl60Y3b95EQUEBzp8/j7AgPVZPH6V2JCJSGed03Wjnzp2YPHkyhgwZonYUIvISLF03ysrKwksvvaR2DCLyIixdN7l69SpOnTqF5ORktaMQkRdh6bqJJElYvHgxBgwYoHYUIvIiLF03kGUZW7duRVpamtpRiMjLsHTd4Msvv8SNGzfw/e9/X+0oRORlWLpukJWVhbS0NOh0/Oslontxna7C2traYDabcezYMbWjEJEX4qOYwj799FM8/vjjiInhSWFEdD+WrsI6phaIiLrC0lVQXV0dDhw4gBdeeEHtKETkpVi6CsrLy8PcuXMRGhqqdhQi8lIsXQVxaoGIesLSVUhFRQX+/e9/Y+7cuWpHISIvxtJVSHZ2NlJTUxEQwFV4RPRgbAgFOBwOZGVlYdeuXWpHISIvxyddBRw+fBihoaEYP3682lGIyMuxdBXAw22IqLdYui66ceMGdu7cCVEU1Y5CRBrA0nXRzp07MXXqVDz22GNqRyEiDWDpumjr1q28koeIeo2l64IrV67g9OnTSEpKUjsKEWkES9cFJpMJKSkpCAwMVDsKEWkES9dJsizztl8i6jOWrpNKSkpgtVoxbdo0taMQkYawdJ3UsTZXEAS1oxCRhnAbsBNaW1uRm5uLEydOqB2FiDSGT7pO2LdvH2JjYzFy5Ei1oxCRxrB0ncAXaETkLJZuH9XW1qKoqAhLly5VOwoRaRBLt4+2bduGefPm4ZFHHlE7ChFpEEu3j3glDxG5gqXbBxcuXEBlZSVmz56tdhQi0iiWbh9kZWVBFEVeyUNETmN79JLD4UB2djb27NmjdhQi0jA+6fbS559/jrCwMIwdO1btKESkYSzdXuILNCJSAku3F5qbm7Fr1y6kpqaqHYWINI6l2wsWiwXTpk1DZGSk2lGISONYur3A236JSCks3R5UVVXhyy+/5JU8RKQIlm4PJEnCkiVLYDAY1I5CRD6ApdsNWZZ52y8RKYql243Tp0/Dbrdj6tSpakchIh/B0u0Gr+QhIqVxG/ADtLa2Ytu2bTh16pTaUYjIh/BJ9wH27t2L+Ph4jBgxQu0oRORDWLoPwCt5iMgdWLpdqKmpwaFDh7BkyRK1oxCRj2HpdiE3NxcLFixASEiI2lGIyMewdLvAE8WIyF1Yut9SVlaGy5cv4wc/+IHaUYjIB7F0vyUrKwsrV65Ev3791I5CRD6I63TvcuvWLZhMJuzbt0/tKETko/ike5dDhw5h0KBBGDNmjNpRiMhHsXTvwhdoRORuLN3bmpqaUFhYiBUrVqgdhYh8GEv3toKCAiQkJGDQoEFqRyEiH8bSvY1X8hCRJ7B0AVRWVuLs2bNYuHCh2lGIyMexdNF+Jc8LL7wAvV6vdhQi8nF+X7q8koeIPMnvS/fUqVOQZRmTJ09WOwoR+QG/L11eyUNEnuTX24BtNhvy8vJw5swZtaMQkZ/w6yfdvXv3wmg0Ijo6Wu0oROQn/Lp0+QKNiDzNb0v3+vXrKC4uRkpKitpRiMiP+G3pms1mPPfccwgODlY7ChH5Eb8tXd72S0Rq8MvSPX/+PK5du4bExES1oxCRn/HL0uWVPESkFr9bp9txJc+BAwfUjkJEfsjvnnSLioowZMgQxMfHqx2FiPyQ35Uur+QhIjX5Vek2NjZiz549WL58udpRiMhP+VXp5ufnY8aMGYiIiFA7ChH5Kb8qXU4tEJHa/KZ0L168iNLSUixYsEDtKETkx/ymdE0mE5YtW8YreYhIVX6xTleWZWRlZSE7O1vtKETk53yudO21tWiwWGC7UAFHUxN0wcGoNhgQqtNh0qRJascjIj/nM6XbUlqKmoxM3Dh8GBAEyDZb52cBOh0+0vXD5f/zfxG+Oh2BRqOKSYnIn/nEnG692YzKF9PQXFQEubX1nsIFgP4OB/o5HGguKkLli2moN5tVSkpE/k7zT7r1ZjOqN26CbLX2/MWyDNlqRfXGTQCAR1escHM6IqJ7afpJt6W0tPeFe5eO4m0pPeemZEREXdN06dZkZN43ldBbss2G2sxMhRMREXVPs6Vrr61tf2kmy84NIMtoLi6Gva5O2WBERN3QbOk2WCyAILg2iE5oH4eIyEM0W7q2CxVOTy10kK022C5UKJSIiKhnmi1dR1OTMuM0NioyDhFRb2i2dHUKXZ2uCwlRZBwiot7QbOnqY0dDcPHwGsGghz52tEKJiIh6ptnSDV20yPmVCx0ccvs4REQeotnSDQgLw8MJCc6vYBAEBE2fjoCBA5UNRkTUDc2WLgCEr053eopB0OsRlp6ucCIiou5punQDjUZErl8HwWDo058TDAZErl+HQOMYNyUjIuqa5g+86Ti0pnrjpvZ1u93N8woCBL0ekevX8bAbIlKF5ksXaC9ewxgjajMz0VxcDOgEyNY7GycEgx6QZQQlTEdYejqfcIlINT5RugAQaByDqPc3w15Xd+fmiMZG6EJCoI8djdBFi/jSjIhU5zOl2yFg4ECEr1qldgwioi5p+kUaEZHWsHSJiDyIpUtE5EEsXSIiD2LpEhF5EEuXiMiDWLpERB7E0iUi8iBB7uasAkEQrgOo9FwcIiKfEC3LckRXH3RbukREpCxOLxAReRBLl4jIg1i6REQexNIlIvIgli4RkQf9f6RqESTiwzSVAAAAAElFTkSuQmCC",
      "text/plain": [
       "<Figure size 432x288 with 1 Axes>"
      ]
     },
     "metadata": {},
     "output_type": "display_data"
    }
   ],
   "source": [
    "#plot the solution on graph\n",
    "g_sol = np.copy(g)\n",
    "pos =  nx.spring_layout(g)\n",
    "nx.draw_networkx_nodes(g, pos, nodelist=[idx for idx,bit in enumerate(configuration[0]) if bit == '1'], node_color=\"tab:red\")\n",
    "nx.draw_networkx_nodes(g, pos, nodelist=[idx for idx,bit in enumerate(configuration[0]) if bit == '0'], node_color=\"tab:blue\")\n",
    "nx.draw_networkx_edges(g, pos);"
   ]
  },
  {
   "cell_type": "markdown",
   "metadata": {},
   "source": [
    "### Step 2: Build the QAOA model\n",
    " - Initialize the model (with default parameters)\n",
    " - Optionally set the following properties for the model\n",
    "     - `model.set_device(...)`: Set the device\n",
    "         - The device properties include the location of the device `[local, qcs, ibmq]` and the device name. Full list of devices available at              `openqaoa.workflows.parameters.qaoa_parameters.ALLOWED_DEVICES`\n",
    "     - `model.set_circuit_properties(...)`: Sets the circuit properties. Mainly used for:\n",
    "         - `p`: the number of layers\n",
    "         - `param_type`: the desired parameterisation to be chosen between `['standard', 'extended', 'fourier', annealing]`\n",
    "         - `init_type`: the initialisation strategy for param_type. To be chosen between `['ramp', 'random', 'custom']`\n",
    "     - `model.set_backend_properties(...)`\n",
    "     - `model.set_classical_optimizer(...)`\n",
    "\n",
    "\n",
    "    \n",
    "For more details on the configurable properties, please refer to the documentation"
   ]
  },
  {
   "cell_type": "code",
   "execution_count": 7,
   "metadata": {
    "ExecuteTime": {
     "end_time": "2022-10-19T07:48:24.495385Z",
     "start_time": "2022-10-19T07:48:24.493243Z"
    },
    "execution": {
     "iopub.execute_input": "2022-10-10T09:52:09.038972Z",
     "iopub.status.busy": "2022-10-10T09:52:09.038524Z",
     "iopub.status.idle": "2022-10-10T09:52:09.043331Z",
     "shell.execute_reply": "2022-10-10T09:52:09.042350Z",
     "shell.execute_reply.started": "2022-10-10T09:52:09.038942Z"
    }
   },
   "outputs": [],
   "source": [
    "# initialize model with default configurations\n",
    "q = QAOA()"
   ]
  },
  {
   "cell_type": "code",
   "execution_count": 8,
   "metadata": {
    "ExecuteTime": {
     "end_time": "2022-10-19T07:48:24.501099Z",
     "start_time": "2022-10-19T07:48:24.496727Z"
    }
   },
   "outputs": [],
   "source": [
    "# The required credentials\n",
    "aws_auth_dict = { \n",
    "    \"aws_access_key_id\": \"<ENTER KEY>\",\n",
    "    \"aws_secret_access_key\": \"<ENTER KEY>\",\n",
    "    \"aws_region\": \"<ENTER REGION>\",\n",
    "    \"s3_bucket_name\": \"<ENTER NAME>\"\n",
    "}"
   ]
  },
  {
   "cell_type": "markdown",
   "metadata": {},
   "source": [
    "To make our tests run, we load our own credentials through the test-credentials :) "
   ]
  },
  {
   "cell_type": "code",
   "execution_count": 9,
   "metadata": {
    "ExecuteTime": {
     "end_time": "2022-10-19T07:48:24.506439Z",
     "start_time": "2022-10-19T07:48:24.502336Z"
    }
   },
   "outputs": [],
   "source": [
    "import json\n",
    "import os\n",
    "credentials = open('../tests/credentials.json', 'r')\n",
    "\n",
    "with credentials as f:\n",
    "    json_obj = json.load(f)['AWS']\n",
    "    \n",
    "aws_auth_dict = {k.lower(): v for k, v in json_obj.items()}"
   ]
  },
  {
   "cell_type": "code",
   "execution_count": 10,
   "metadata": {
    "ExecuteTime": {
     "end_time": "2022-10-19T07:48:24.512481Z",
     "start_time": "2022-10-19T07:48:24.507751Z"
    },
    "execution": {
     "iopub.execute_input": "2022-10-10T09:52:09.045277Z",
     "iopub.status.busy": "2022-10-10T09:52:09.044557Z",
     "iopub.status.idle": "2022-10-10T09:52:09.055089Z",
     "shell.execute_reply": "2022-10-10T09:52:09.050516Z",
     "shell.execute_reply.started": "2022-10-10T09:52:09.045244Z"
    }
   },
   "outputs": [],
   "source": [
    "# optionally configure the following properties of the model\n",
    "# device\n",
    "\n",
    "device_name = 'arn:aws:braket:::device/quantum-simulator/amazon/sv1'\n",
    "braket_device = create_device(location='aws', name=device_name, **aws_auth_dict)\n",
    "q.set_device(braket_device)\n",
    "\n",
    "# circuit properties\n",
    "q.set_circuit_properties(p=2, param_type='standard', init_type='rand', mixer_hamiltonian='x')\n",
    "\n",
    "# backend properties (already set by default)\n",
    "q.set_backend_properties(prepend_state=None, append_state=None)\n",
    "\n",
    "# classical optimizer properties\n",
    "q.set_classical_optimizer(method='cobyla', maxiter=10,\n",
    "                          optimization_progress=True, cost_progress=True, parameter_log=True)"
   ]
  },
  {
   "cell_type": "markdown",
   "metadata": {},
   "source": [
    "### Step 3: Compile and Optimize\n",
    "\n",
    "- Once the QAOA model is configured, we need to compile it. **Compilation is necessary** because the QAOA solver has to interact with the problem in to be able to create the underlying QAOA circuit.\n",
    "- The problem is ready to be optimized now. The user can call `model.optimize()` to initiate the optimization loop. "
   ]
  },
  {
   "cell_type": "code",
   "execution_count": 11,
   "metadata": {
    "ExecuteTime": {
     "end_time": "2022-10-19T07:48:26.343410Z",
     "start_time": "2022-10-19T07:48:24.513783Z"
    },
    "execution": {
     "iopub.execute_input": "2022-10-10T09:52:09.057268Z",
     "iopub.status.busy": "2022-10-10T09:52:09.056685Z",
     "iopub.status.idle": "2022-10-10T09:52:12.051008Z",
     "shell.execute_reply": "2022-10-10T09:52:12.050045Z",
     "shell.execute_reply.started": "2022-10-10T09:52:09.057235Z"
    }
   },
   "outputs": [],
   "source": [
    "q.compile(maxcut_qubo) "
   ]
  },
  {
   "cell_type": "markdown",
   "metadata": {},
   "source": [
    "Note that the optimise cell may take a few minutes to terminate!"
   ]
  },
  {
   "cell_type": "code",
   "execution_count": 12,
   "metadata": {
    "ExecuteTime": {
     "end_time": "2022-10-19T07:49:17.751378Z",
     "start_time": "2022-10-19T07:48:26.344698Z"
    },
    "execution": {
     "iopub.execute_input": "2022-10-10T09:52:13.717520Z",
     "iopub.status.busy": "2022-10-10T09:52:13.716903Z",
     "iopub.status.idle": "2022-10-10T09:52:56.079721Z",
     "shell.execute_reply": "2022-10-10T09:52:56.078755Z",
     "shell.execute_reply.started": "2022-10-10T09:52:13.717492Z"
    }
   },
   "outputs": [],
   "source": [
    "q.optimize()"
   ]
  },
  {
   "cell_type": "markdown",
   "metadata": {},
   "source": [
    "### Step 4: Accessing the results"
   ]
  },
  {
   "cell_type": "code",
   "execution_count": 13,
   "metadata": {
    "ExecuteTime": {
     "end_time": "2022-10-19T07:49:17.758230Z",
     "start_time": "2022-10-19T07:49:17.753975Z"
    },
    "execution": {
     "iopub.execute_input": "2022-10-10T09:53:03.002706Z",
     "iopub.status.busy": "2022-10-10T09:53:03.002084Z",
     "iopub.status.idle": "2022-10-10T09:53:03.006583Z",
     "shell.execute_reply": "2022-10-10T09:53:03.005512Z",
     "shell.execute_reply.started": "2022-10-10T09:53:03.002677Z"
    }
   },
   "outputs": [],
   "source": [
    "opt_results = q.results"
   ]
  },
  {
   "cell_type": "code",
   "execution_count": 14,
   "metadata": {
    "ExecuteTime": {
     "end_time": "2022-10-19T07:49:17.926743Z",
     "start_time": "2022-10-19T07:49:17.760586Z"
    },
    "execution": {
     "iopub.execute_input": "2022-10-10T09:53:04.313257Z",
     "iopub.status.busy": "2022-10-10T09:53:04.312755Z",
     "iopub.status.idle": "2022-10-10T09:53:04.620582Z",
     "shell.execute_reply": "2022-10-10T09:53:04.619790Z",
     "shell.execute_reply.started": "2022-10-10T09:53:04.313223Z"
    }
   },
   "outputs": [
    {
     "data": {
      "image/png": "iVBORw0KGgoAAAANSUhEUgAAAmkAAAHwCAYAAAD98PjEAAAAOXRFWHRTb2Z0d2FyZQBNYXRwbG90bGliIHZlcnNpb24zLjQuMywgaHR0cHM6Ly9tYXRwbG90bGliLm9yZy/MnkTPAAAACXBIWXMAAAsTAAALEwEAmpwYAABP20lEQVR4nO3dd3hUZfrG8e9DCAQBAQFBRYqgIEVQAnZl1VVQTGwo6qooyKpr+9nW3ta1t7WtBVax49pAxYKKvREUBhBEQVAQkaKCUpO8vz/eYQmYQMrMvGdm7s915ZrMmZNz7iEhPLzVnHOIiIiISLTUCh1ARERERP5IRZqIiIhIBKlIExEREYkgFWkiIiIiEaQiTURERCSCVKSJiIiIRJCKNBGRcphZHzObu5HX7zezK1KZSUSyi4o0EYk8MzvOzIrM7Dczm29mr5rZXjW85mwzO6C6X++cO805949k30dEspeKNBGJNDM7D7gTuB5oAbQG7gMKA8ZKCTOrHTqDiISjIk1EIsvMGgHXAn9zzj3vnPvdObfGOfeSc+7C+Dl1zexOM/sh/nGnmdWNv9bMzF42s1/MbImZvW9mtczsMXyx91K8de6ijWQ438x+irfgnVzm+CNmdl117mNmBWY2NX7+O2a2Y5nrzjazv5tZDPjdzC40s+c2yHSXmf0rQX/MIhJRKtJEJMp2B/KAFzZyzmXAbkAPoDvQG7g8/tr5wFygOb4V7lLAOedOAL4DDnXONXDO3VzBtVsCjYBtgMHAvWbWpJzzKn0fM9sBeAo4N37+GHwRV6fM9Y4FDgEaA48Dfc2sMfyvdW0g8OhG/kxEJAOoSBORKGsKLHLOFW/knOOBa51zPznnFgLXACfEX1sDbAW0ibfAve+qtmHxmvi11zjnxgC/AR0rOK+y9zkGeMU5N9Y5twa4FagH7FHmnLucc98751Y45+YD7wED4q/1xf+ZTKjC+xCRNKQiTUSibDHQbBNjs7YG5pR5Pid+DOAW4BvgDTObZWYXV/X+GxSIy4EG5ZxXlfusl9c5Vwp8j2+tW+v7Db5mBPCX+Od/AR6rXHwRSWcq0kQkyj4GVgGHbeScH4A2ZZ63jh/DObfMOXe+c247oAA4z8z2j59XlRa1jarifdbLa2YGbAvMK3vJDb7mRWAnM+sK9AeeSFR2EYkuFWkiElnOuV+BK/FjwQ4zs83MLNfM+pnZ2nFkTwGXm1lzM2sWP/9xADPrb2Yd4oXQr0AJUBr/ugXAdonIWcX7PAMcYmb7m1kufjzbKuCjiq7vnFsJPAs8CXzmnPsuEblFJNpUpIlIpDnnbgPOw08GWIjvCjwT37oEcB1QBMSAycDn8WMA2wNv4seSfQzc55wbF3/tBnxx94uZXVDDmJW+j3PuK3yX5d3AIuBQ/MSC1Zu4xwigG+rqFMkaVrUxtCIiEoKZtQamAy2dc0tD5xGR5FNLmohIxJlZLXxr4tMq0ESyh1azFhGJMDOrjx/XNge//IaIZAl1d4qIiIhEkLo7RURERCJIRZqIiIhIBGXkmLRmzZq5tm3bho4hIiIiskkTJkxY5JxrvuHxjCzS2rZtS1FRUegYIiIiIptkZnPKO67uThEREZEIUpEmIiIiEkEq0kREREQiKCPHpImIiEh6WbNmDXPnzmXlypWhoyRNXl4erVq1Ijc3t1Lnq0gTERGR4ObOnUvDhg1p27YtZhY6TsI551i8eDFz586lXbt2lfoadXeKiIhIcCtXrqRp06YZWaABmBlNmzatUkuhijQRERGJhEwt0Naq6vtTkSYiIiIC/PjjjwwcOJD27dvTs2dPDj74YGbMmFGla1x//fUJy6MiTURERLKec47DDz+cPn36MHPmTCZMmMANN9zAggULqnQdFWkiIiIiCTRu3Dhyc3M57bTT/nese/fu7LXXXlx44YV07dqVbt26MXLkSADmz5/PPvvsQ48ePejatSvvv/8+F198MStWrKBHjx4cf/zxNc6k2Z0iIiISOX36/PHY0UfDGWfA8uVw8MF/fH3QIP+xaBEcddT6r73zzsbvN2XKFHr27PmH488//zwTJ05k0qRJLFq0iF69erHPPvvw5JNPctBBB3HZZZdRUlLC8uXL2XvvvbnnnnuYOHFi5d7kJqhIExEREanABx98wLHHHktOTg4tWrRg3333Zfz48fTq1YtTTjmFNWvWcNhhh9GjR4+E31tFmoiIiETOxlq+Ntts4683a7bplrMNdenShWeffbbS5++zzz689957vPLKKwwaNIjzzjuPE088sWo33QSNSRMREZGst99++7Fq1SoefPDB/x2LxWI0btyYkSNHUlJSwsKFC3nvvffo3bs3c+bMoUWLFpx66qkMGTKEzz//HIDc3FzWrFmTkExqSRMREZGsZ2a88MILnHvuudx0003k5eXRtm1b7rzzTn777Te6d++OmXHzzTfTsmVLRowYwS233EJubi4NGjTg0UcfBWDo0KHstNNO7LLLLjzxxBM1y+ScS8R7i5T8/HxXVFQUOoaIiIhU0rRp09hxxx1Dx0i68t6nmU1wzuVveK66O6VcGVi7i4iIpBUVafIHb74J9evDkiWhk4iIiGQvFWnyB82awYoVUMOudBEREakBFWnyBz16QM+eMGyYuj1FRCR1MnGcfFlVfX8q0mQ9JSWw666QlwexGEyYEDqRiIhkg7y8PBYvXpyxhZpzjsWLF5OXl1fpr9ESHLKemTPhs8/gjjvg8899a1r+H+abiIiIJFarVq2YO3cuCxcuDB0lafLy8mjVqlWlz1eRJuuJxfzj3nvD0KF+AoGIiEiy5ebm0q5du9AxIkVFmqwnFoNataBzZ7jzztBpREREspfGpMl6YjHo2BHq1fPPnfPdniIiIpJaKtJkPR06wKGHrnv+wAN+pue0aeEyiYiIZCMVabKeW2+Fm25a9/yII6B2bRg+PFwmERGRbKQiTf6npOSP66JtuSUUFMCIEbB6dZhcIiIi2UhFmvzPgw/6ouynn9Y/PmQILFoEo0eHySUiIpKNVKTJ/8RisGYNNG++/vEDD4RWreCZZ8LkEhERyUZagkP+JxaDnXYCs/WP5+TAG29A+/ZhcomIiGQjtaQJAKWlMHkydO9e/us77gh16qQ2k4iISDZTkSYAzJkDy5b5lrSKPPUU7LOPn2AgIiIiyaUiTQDIzYULL4S99qr4nNq14f33YezY1OUSERHJVkGLNDP7j5n9ZGZTKnjdzOwuM/vGzGJmtkuqM2aLVq3g5pt9t2ZFCgqgWTO/6bqIiIgkV+iWtEeAvht5vR+wffxjKPDvFGTKSrNmwYoVGz+nbl048US/FMeGy3SIiIhIYgUt0pxz7wFLNnJKIfCo8z4BGpvZVqlJl1369YPjj9/0eYMH+2U6Hnss+ZlERESyWeiWtE3ZBvi+zPO58WOSQMuXw9dfb3zSwFqdO8NFF/n9PEVERCR5MmadNDMbiu8SpXXr1oHTpJepU/12UBUtv7Ghsnt7ioiISHJEvSVtHrBtmeet4sf+wDn3oHMu3zmX33zDJfNlo2Ix/1iZlrS1Zs2C555LTh4RERGJfpE2GjgxPstzN+BX59z80KEyTSwG9etDu3aV/5qbbvKTCH79NXm5REREslnoJTieAj4GOprZXDMbbGanmdlp8VPGALOAb4CHgDMCRc1oJ50EDz0Etarw0zBkiB/L9vTTycslIiKSzcw5FzpDwuXn57uioqLQMTKac9Cjh98qavz40GlERETSl5lNcM7lb3g86t2dkmQ//+zXPfv556p9nZlvTSsqgokTkxJNREQkq6lIy3IffwyFhTCl3D0fNu7442HzzeHzzxOfS0REJNtlzBIcUj1rZ3Z261b1r91iC5g/HzbbLLGZRERERC1pWS8WgzZtoHHj6n392gJtU1tKiYiISNWoSMtysVjV1kcrz4knwiGHJCaPiIiIeCrSstiqVTB9es2LtE6dYNw4+OabxOQSERERFWlZLTfXbwn117/W7DqDBvk11v7zn4TEEhEREVSkZbVataBjR9h2202fuzFbb+27Ox9+GIqLE5NNREQk26lIy2LPP+8Lq0QYMgR+/BHGjEnM9URERLKdirQsdv/9cO+9ibnWwQfDAw/APvsk5noiIiLZTkVaFkvEzM61ateGoUOrv5SHiIiIrE9FWpZasMB/JKpIA7+f50MPwaOPJu6aIiIi2Uo7DmSpyZP9YyKLNDN46imYPRv+8hc/MUFERESqR/+MZqmZM/1jdbaD2pghQ+Dbb+GddxJ7XRERkWyjIi1L/fWv8Ouv0Lx5Yq97xBHQpAkMG5bY64qIiGQbFWlZbPPNE3/NvDzf1fncc7B4ceKvLyIiki1UpGWhNWt8i9cbbyTn+kOGwM47+3XTREREpHpUpGWhGTPghRdg4cLkXH+nneCTT6BLl+RcX0REJBuoSMtCsZh/TOTMzvIsWQI//JDce4iIiGQqFWlZKBbzm6t37Ji8e6xeDdtvD1dfnbx7iIiIZDIVaVkoFoMdd4Q6dZJ3jzp1oLDQr5v222/Ju4+IiEimUpGWhfLyYI89kn+fIUN8gfbMM8m/l4iISKYx51zoDAmXn5/vioqKQsfIes75yQONG8NHH4VOIyIiEk1mNsE5l7/hcbWkSdKY+da0jz/2uxCIiIhI5alIyzIPPQS9eqVunNjJJ8NXX0G7dqm5n4iISKbQButZ5rPPYM4cqF8/Nfdr0sR/iIiISNWoJS3LxGJ+U3Wz1N1z8WI46ih4/vnU3VNERCTdqUjLIiUlMGVK8hex3VDjxjB+PNx/f2rvKyIiks5UpGWRmTNh+fLUF2k5OXDKKTB2rCYQiIiIVJaKtCxSUuK7HXv1Sv29Tz7Zd7E+/HDq7y0iIpKOtE6apEy/fjB5sp+4kJMTOo2IiEg0VLROmmZ3ZpHff0/drM7ynHOOXzNt5cqwOURERNKBujuzSLdu8Ne/hrt/375wzTUq0ERERCpDRVqWWLrUD9pv0yZsjjVr4MUX4aefwuYQERGJOhVpWWLKFP+Y6pmdG5o5Ew4/HEaMCJtDREQk6lSkZYlYzD+GLtI6dYI994Rhw/wG7CIiIlI+FWlZYtIkaNQItt02dBK/6fqMGfDBB6GTiIiIRJeKtCzRvz9cfXVqt4OqyIAB0LChb00TERGR8mkJjixxyCGhE6xTvz4cd5xvSSsp0ZppIiIi5VGRlgWWLvULyHbqBLm5odN4t9zii7VaassVEREpl/6JzALvvOMnDHz+eegk6zRs6Au01atDJxEREYkmFWlZIBbzY9G6dAmdZH0ffABbbx2t4lFERCQqVKRlgVgM2reHBg1CJ1lfly5+q6rhw0MnERERiR4VaVlg0qTw66OVp0kTOOooeOIJWLEidBoREZFoUZGW4ZYvh6+/jmaRBjB4MPz6Kzz3XOgkIiIi0aIiLcPl5MCYMTBwYOgk5dt3X+jQQWumiYiIbCjoEhxm1hf4F5ADDHPO3bjB64OAW4B58UP3OOf0z3kV1K0LffuGTlExM/jXv/xuCCIiIrJOsCLNzHKAe4E/A3OB8WY22jn35QanjnTOnZnygBnirbd8IbTffqGTVOzgg0MnEBERiZ6Q3Z29gW+cc7Occ6uBp4HCgHky0nXXwWWXhU6xaV99BRdcAGvWhE4iIiISDSGLtG2A78s8nxs/tqEjzSxmZs+aWQS2B08fzvnlN6I6aaCsr7+G226DV14JnURERCQaoj5x4CWgrXNuJ2AsMKKiE81sqJkVmVnRwoULUxYwyubNgyVL0qNI69vXL2yrCQQiIiJeyCJtHlC2ZawV6yYIAOCcW+ycWxV/OgzoWdHFnHMPOufynXP5zZs3T3jYdBSL+cd0KNJq14aTT4ZXX4W5c0OnERERCS9kkTYe2N7M2plZHWAgMLrsCWa2VZmnBcC0FOZLe2uLtG7dwuaorFNOgdJSeOSR0ElERETCCza70zlXbGZnAq/jl+D4j3NuqpldCxQ550YDZ5tZAVAMLAEGhcqbjs47Dw49FBo3Dp2kcrbbDg4/HEpKQicREREJz5xzoTMkXH5+visqKgodQ0RERGSTzGyCcy5/w+NRnzgg1bRqFfzf/8GECaGTVJ1z8M03oVOIiIiEpSItQ02fDnfeCTNnhk5SdddfD126wKJFoZOIiIiEoyItQ02a5B/TYWbnhgoKYPVqePzx0ElERETCUZGWoWIxyMvzm5enm27dYNdd/ZppGThkUkREpFJUpGWoWMx3GdYONn+3ZoYMgalT4dNPQycREREJQ0Vahlq4MD27Otc65hioXx8eeyx0EhERkTDStJ1FNuWLL9J7s/KGDeGtt6B799BJREREwlCRlsFyc0MnqJlddw2dQEREJBx1d2agRx+Fo4/2MyTT3YgRcNxxoVOIiIiknoq0DPT22/DBB1CnTugkNbdkCTz1FEyZEjqJiIhIaqlIy0CTJqX3pIGyTjjBd9sOHx46iYiISGqpSMswa9bAl19mTpHWrJnfdP3RR/1WVyIiItlCRVqGmTHDj0XLpFmRQ4b4bs8XXwydREREJHVUpGWY336Dnj2hR4/QSRJn//3hpJNg661DJxEREUkdLcGRYXbdFYqKQqdIrFq14JFHQqcQERFJLbWkSdr47jsYNy50ChERkdRQkZZhunWDa68NnSI5Tj/dz/YsLg6dREREJPlUpGWQJUv8emL16oVOkhxDhsC8efD666GTiIiIJJ+KtAwyebJ/zJTlNzbUvz9suSUMGxY6iYiISPKpSMsgsZh/zNQiLTcXBg2Cl16CH38MnUZERCS5VKRlkFjML/7asmXoJMkzeDCY+W2vREREMpmW4MggvXpBixa+iMlUO+zgW9GaNg2dREREJLlUpGWQoUNDJ0iNtQVacTHU1k+wiIhkKHV3ZogVK2Dp0tApUueII+CUU0KnEBERSR4VaRnilVegUSOYNCl0ktRo2RL++1/4+efQSURERJJDRVqGiMX89kk77BA6SWoMGQIrV8KTT4ZOIiIikhwq0jJELOYLtExdyHZDu+wCO+8MDz0EzoVOIyIikngq0jJELAbdu4dOkVpDhvju3c8/D51EREQk8TQ3LgMsXQrffuuLlmxy3HGwahW0axc6iYiISOKpSMsAZnDffbDnnqGTpFbjxvB//xc6hYiISHKoSMsADRvC6aeHThFGcTE89hhstRX07Rs6jYiISOKoSMsAX3zhC7UOHUInSb2cHLjxRr/Tgoo0ERHJJJo4kAHOOit7F3Y18/t5vv8+fPVV6DQiIiKJoyItzTnnZ3butFPoJOGceKLfHmr48NBJREREEkdFWpqbMweWLcvuIq1lSzj0UBgxAlavDp1GREQkMVSkpblYzD9mc5EGfvmRVq1g3rzQSURERBJDEwfS3NoirWvXsDlC69cPDj44dAoREZHEUZGW5gYPhl69oEGD0EnCMvOPv/7qx+k1bhw0joiISI2puzPNbbUVHHRQ6BTR8PPPvsvzrrtCJxEREak5FWlpbPly+Ne/YNas0EmioUkT2H13P8uzpCR0GhERkZpRkZbGpk6Fc8+FiRNDJ4mOIUPgu+/grbdCJxEREakZFWlpbO2kge7dw+aIksJCaNoUhg0LnURERKRmVKSlsVgM6teHdu1CJ4mOunXhhBNg1Cg/Rk1ERCRdqUhLY7EYdOsGtfRdXM955/n9TJs0CZ1ERESk+rQER5pyDqZMgSOOCJ0kerbdNnQCERGRmlMbTJoy81tCXXdd6CTRNG8eHHccfPxx6CQiIiLVoyItjW22GTRvHjpFNDVqBC+9BA89FDpJaixY4CdLHHkkrFoFixbBFVfA0qWhk4mISHUFLdLMrK+ZfWVm35jZxeW8XtfMRsZf/9TM2gaIGUnPPgt//zuUloZOEk0NGsDAgTByZOYWKgsWwO23w957+0WNTz0VPv8cZs9e18qqhX1FRNJXsCLNzHKAe4F+QGfgWDPrvMFpg4GfnXMdgDuAm1KbMrpeeAGeflqTBjZmyBC/4O/TT4dOkhjOwaRJ8M03/vm338L55/si9Mor/Xp5s2ZBx47Qs6dfjuS22+CXX0KmFhGR6gr5T3xv4Bvn3Czn3GrgaaBwg3MKgRHxz58F9jdbu0tjdovFYKedQqeItt69/cbzw4eHTlJ9JSXw/vt+xmr79tCjB9xxh3+td2+YOdMXbldf7dfLK/u34+qrfYF2550pjy0iIgkQskjbBvi+zPO58WPlnuOcKwZ+BZqmJF2ErVoF06erSNsUM9/StN9+UFwcOk3lObfusUcP2GcfuPde2HFHP8buqqv867VqwXbbVXydHj38GLU77oAlS5KdWkREEi1jluAws6HAUIDWrVsHTpNc06f7okNF2qYNGhQ6QeX8+iuMGeO7sadN8y2lZnDWWX4SRL9+sPnmVb/u1Vf7Yu/332GLLRIeW0REkihkS9o8oOyKVq3ix8o9x8xqA42AxeVdzDn3oHMu3zmX3zzDpzz++KP/B1dFWuWUlPgCaOXK0En+aNw46NvXz9I97jh47z3YYw8/lg5g6FA45pjqFWjgu3ufe05rx6Wb4mK/c8Y118CKFaHTiEgoIYu08cD2ZtbOzOoAA4HRG5wzGjgp/vlRwNvOre0Myl4HHeSXWOjUKXSS9PDee3DIIb6VKrRvvoFbb4Wvv/bPf/nFHzvnHPjwQ/jhB3jgAb/dVyJNn545EyiywcMPw+OPw2OPQU5O6DQiEoqFrHnM7GDgTiAH+I9z7p9mdi1Q5JwbbWZ5wGPAzsASYKBzbtamrpufn++KioqSmFzSSWkpdOjg9zh9663U3ts5v0XVCy/Aiy/6XSIA/v1vOO00n81s/QH/yfCXv/gM334LW26Z3HtJzSxfvu7n9dVXfSvq8uVw2GG+mD/44OT/vIhIapnZBOdc/obHgy7g4Jwb45zbwTnX3jn3z/ixK51zo+Ofr3TODXDOdXDO9a5MgZYN9tsvexZpTYRatWDwYHj7bT8bMtmKi/2OBwC//Qa77w7XXw9Nm/qZlrNn+wJtbbZU/IN7xRW+u/fmm5N/L6mZO++E+fPhppvWdXPPmeML7P79Yf/9/Xp4IpL5tMpWmlmwwI9j+v330EnSy6BBviD6z3+Sc/0VK/wOB6ecAi1b+lmVAA0b+uMLFsA77/iWkDZtkpNhYzp29K1p993nxzRKdC1cCIcfDnvtte7YjjvCl1/C3XfD5Ml+HbwTTlg3dlFEMpOKtDQzebJ/1KSBqtlmG99N9Pbbib/2P//pB/4XFMDzz/uJABdeuO71Aw+EZs0Sf9+quuIKWL3at9BIdN1xB/z3v388npsLZ57pxzBefLEv5urV86+l0xIzIlJ5GbMER7aIxfxjt25hc6Sj//yn5stQ/PADjBrlx5c99pgf39WuHZx4oh8z1KcP1KmTgLBJ0KGD72bNywudRMrz/fe+xTU/f+OTBRo1ghtu8OMdzfzP5O67+zUBTzstuj9/IlJ1KtLSTCzm92nM8FVGkmLtn1lpadW201q0yO9a8MIL8Omn/tj22/txQltu6ZfOOO64xOdNhnvuCZ1AKnLZZX5P3nnzoEmTTZ+/dizjihX+5/Gcc3x36A03+O52TS4QSX/q7kwz227rW2ykel59FVq39q0PFXEOiorWDc5evtx3L5WU+K7NqVPhq6+gV6/UZE405/ws17lzQyeRtSZN8ktunH125Qq0stq3h7Fj/VqAeXkwYADsvbfv2haR9BZ0CY5k0RIcUpGvv4YddvCzLS+5ZN3x4mK/ntrapTLmzvXF8Nq11X780U8IyAQ//ugL1cGD/VIgEl6/fr6VdubMqhdpZZWUwCOP+P9ErJ3Ju3ChWt5Foi6SS3BI1ZSWrtvXUapn++39uLHhw2HNmnXH99/ffwwf7scEPfIIDBu27vVMKdDAv5dTT/Xvdfbs0Gnk7bfhtdd8d2dNCjTwY9kGD15XoH3xBbRq5btCFy2qeVYRSS0VaWnkmWf8GKhZWi2uRoYM8S0WW221bquoc8/1MzMXLvStZyed5Nc1y1SXXOLHLP3zn6GTyPffQ5cu8Le/Jf7aW28NJ5/sxyK2b+9n9mqbKZH0oSItjcRifiPuVq1CJ0lvRxzhuzIHDvSLzYJfl+rwwxO/HVNUtWoFf/2r334oFQv8SsVOOsmPSUvGrNsWLeD++/3SPfvs48dW9uzpu0VFJPo0uzONxGJ+UUtNsa+ZevWisY9naBdfDKNH+3W32rcPnSb7rFnjJ7Icemjy9+fs3NkvqvzOO74lPifHD50YPx56907uvUWk+tSSlkZiMa2PJomz9da+Fe2gg0InyU4PPQSFhX7CSqr06eN3xQB45RXYdVc45BA/Y1lEokdFWppYssSPXdFOA5JIOTnrZrZK6ixbBtdcA/vu67shQzjgAD/B4MMP/e+VU0/1e4aKSHSoSEsTxcV+q6E//Sl0Esk0N9/sf66mTw+dJHvcfjv89JMfyB9q0dm8PP87ZeZMvz7biBH+56C0NEweEfkjrZMmkuUWLvRbWxUUwJNPhk6T+RYs8Ft0HXSQ32EgKmbOhO++84XaqlUwcqTfSaO2Ri6LJJ3WSUtz332nqfOSHM2b+5aUp5/W2KRU+PZbv5RO1JY/ad9+XUv9s8/6Wafdu/uxaxn4f3mRtKAiLU0MGAD9+4dOIZnq/POhQQM/TkqSa7fd/M4XHTuGTlKx446D557zM1D79/cLPa/dJk1EUkdFWhooKYEpUzRpQJKnaVO/oO+0aX6vUkmOl17yCyjXivhvXjO/nuDUqX7T9smT4bTT1KImkmoR/1Uh4Nc1Wr5cRZok16WXwsSJsNlmoZNkpqIiP+7vjjtCJ6m83Fw480y/lt7jj/vibdEiv4XVL7+ETieS+VSkpYFJk/yjijRJprw8vyTH0qV+uRdJHOfg73+HZs2Ss/1TsjVqBDvs4D9//XW44QY/+eGuu2D16rDZRDKZirQ0EIv57pHOnUMnkUxXWuq3DUrHQiLK3njDb6R+xRWw+eah09TM8cf78Wk9eviN27t08ePXRCTxVKSlgSOPhGHD/HZGIslUqxYMGuTHTo0fHzpNZigt9a1o7dr5/VIzQY8eMHYsjBnjW2Cfeip0IpHMpCItDXTvDiefHDqFZIuzz4YttoCrrgqdJDMsWuQLmeuug7p1Q6dJHDPo18+PY3zoIX9s+nQ/E/3rr4NGE8kYKtIibvlyvwn24sWhk0i2aNgQLrrIb/79ySeh06S/LbeEjz+GgQNDJ0mOnBxo0sR/Pnmy/7np3NkX+4sWhc0mku5UpEXcpEl+E+aPPw6dRLLJ3/7mF7l95ZXQSdLbO+/47Z/Mor/sRiIMGOBngg4eDPfe6xfIvfPO0KlE0lcW/NpIb7GYf9TMTkmlBg18q8g//hE6Sfr69Vc46ii/cXk2adkS7r/f//zssw/MnbvuNe0LKlI1KtIibtIkP/19221DJ5Fs06KFf/zxx7A50tUtt/hhCldeGTpJGJ07+wkoN93kn48dC/n58NZbYXOJpBMVaREXi/lWNLPQSSQbvf02tG4N48aFTpJe5s+H22/349B69gydJqycHP9YXOyL1gMOgIMP9ruoiMjGqUiLMOfWFWkiIey+ux+bdtVV2hKoKq65xhcl110XOkl09OsHX30FN98MH33kZ61nayujSGWpSIu4zz6D884LnUKyVb16cMkl8P776qaqLOfgt9/g9NP9wHlZJy8PLrwQZs70k1NatgydSCTazGXgf4/z8/NdUVFR6BgiGWHlSth+ez8u8sMP1fVeWaWl2TGjU0RqzswmOOfyNzyuXyER9uqr8MAD6maSsPLy/Iban30GU6eGThNtU6asG2ulAm3TFi2Cd98NnUIkuvRrJMIeftjPEFPLhYR2yil+PFHXrqGTRJdzcMYZcNBBsGZN6DTp4eKLoaBAm7SLVERFWoRp0oBERZ0668ZX/f572CxRNWaMH7t3+eWQmxs6TXooKIClS+G990InEYkmFWkRtXy53/9ORZpEyRlnwL77qgt+QyUlvlWoQwcYMiR0mvRxwAF+csqoUaGTiESTirSImjrVDzxWkSZR0rs3TJjg95OVdR57zI9Fu/56taJVxWabwZ//7H+eVPiL/JGKtIj6+mv/2L172BwiZf3lL7616KqrtMVPWYsX+y2QjjoqdJL0U1AA330H06aFTiISPVqCI8J+/RUaNtQsMYmWxx+HE06AZ5+FI48MnSY6tORG9fz6qy9yt9sudBKRcLQERxpq1Ei/9CV6jj0WOnaEO+4InSS8n3+G117zXXX6u1o9jRqpQBOpiH6tRJBzcPzxGvcj0ZSTA8884zfPznY33eT3ofzmm9BJ0tuUKXD00TBvXugkItGiIi2C5s+HJ5+E778PnUSkfDvtBE2a+C6+bB2bNncu/Otffpze9tuHTpPeatWC//5Xhb/IhlSkRdCkSf5RMzslyubPh513hqeeCp0kjLWTJ/7xj9BJ0t+OO/p1+NR7ILI+FWkRFIv5x27dwuYQ2ZgWLfzjNddAcXHYLKk2dSo88giceSa0aRM6Tfoz87M833oLli0LnUYkOlSkRVAsBq1bQ+PGoZOIVKxWLV+gff01PPFE6DSp9f33vovz0ktDJ8kchYV+e6g33gidRCQ6VKRFUO3asMceoVOIbFphoe/yvPba7Nqvsm9f+PJLaNo0dJLMseee/vdeto5xFCmPirQIGjEie8f5SHox861ps2bB00+HTpN8zvkB7mvWaMmNRKtdGz78EAYMCJ1EJDr0a0ZEaqR/f78kx8CBoZMk3+jRfqmIkSNDJ8lcq1fDL7+ETiESDSrSImbkSL8/4o8/hk4iUjlmvvUjNzez918sLoZLLoFOnbKjIA1h9WrYZhu47rrQSUSiIUiRZmZbmNlYM/s6/tikgvNKzGxi/CMrJmePH+8nDjRrFjqJSNU8/zzsvjusWhU6SXI88ojfX/KGG3zXnCRenTrQsyeMGpXZBb9IZYVqSbsYeMs5tz3wVvx5eVY453rEPwpSFy+cWAy6dNE/ApJ+GjaETz+F4cNDJ0m85cv9umh77OEnS0jyFBT4HRy++ip0EpHwQhVphcCI+OcjgMMC5YicWEyL2Ep6OuAA2Gsv+Oc/YeXK0GkS64cfoHlzvw2UWeg0ma0g/t/xUaPC5hCJglBFWgvn3Pz45z8CLSo4L8/MiszsEzM7bGMXNLOh8XOLFi5cmMisKbNggf/o3j10EpGqM/NLcfzwAzz4YOg0idWhA3zxhS9CJblatYJddtHuAyIASetUM7M3gZblvHRZ2SfOOWdmFY0+aOOcm2dm2wFvm9lk59zM8k50zj0IPAiQn5+flqMZVqyAo46C3XYLnUSkev70J+jTB66/Hk49FerVC52o5l5+2a/h1aTckbOSDDfdBJttFjqFSHhJK9KccwdU9JqZLTCzrZxz881sK+CnCq4xL/44y8zeAXYGyi3SMkHbtn4NJpF0dsstsHgx5OWFTlJzc+bAkUfC4MFw332h02SPAyr810Mku1Squ9PMHqvMsSoYDZwU//wk4A+jD8ysiZnVjX/eDNgT+LIG94y8FStCJxCpufx8OOigzBi7deWVftHaSy4JnST7fPQRPPRQ6BQiYVV2TFqXsk/MLAfoWYP73gj82cy+Bg6IP8fM8s1sWPycHYEiM5sEjANudM5ldJG2555w3HGhU4jUXEkJXHQR3HVX6CTVF4vBY4/B2WfDttuGTpN9nnwSzjlH/3mV7LbRIs3MLjGzZcBOZrY0/rEM3z1Z7bk3zrnFzrn9nXPbO+cOcM4tiR8vcs4NiX/+kXOum3Oue/wxAyf2r1NcDFOn+kGzIukuJwcmT/YTCZYtC52mei6+GBo18o+SegUFvkB7663QSUTC2WiR5py7wTnXELjFObd5/KOhc66pc04dAAk0Y4ZfbVvLb0imuOYaPzbt7rtDJ6m6FSv8WoWXXqoJA6Hsu69fe09LcUg2q2x358tmVh/AzP5iZrebWZsk5so6sZh/VJEmmaJ3b7+v5623wq+/hk5TNfXq+SUgLrggdJLsVbcu9OsHL70EpaWh04iEUdki7d/AcjPrDpyPn2H5aNJSZaFYzP/PvVOn0ElEEueaa+Dnn+Ff/wqdpPI++siveA+ZMfkhnRUU+KEgs2eHTiISRmWX4CiOr2dWCNzjnBtuZoOTGSzb9OkDDRr4vetEMsUuu8DNN/sWkXSwZg2cdJLvZpswQUVaaAMG+M3sc3JCJxEJo7JF2jIzuwQ4AdjbzGoBucmLlX0OPNB/iGSaCy8MnaDyhg3zrWgvvaQCLQrW/qfVOX0/JDtVtrvzGGAVcIpz7kegFXBL0lJlmRUr/Ey4NWtCJxFJjm+/hUGDYMmS0Ekq9ttvvnt2773hkENCp5G13n3Xb8s1a1boJCKpV6kiLV6YPQE0MrP+wErnnMakJchnn/kJA5pqLpnq99/h0UfhtttCJ6nY7bf7vXNvvlmtNlGy7ba+QNNenpKNKrvjwNHAZ8AA4GjgUzM7KpnBsolmdkqm69oVjjnGTyBYtCh0mvKtXOnHP2nv3GjZbjv/86MiTbJRZbs7LwN6OedOcs6dCPQGrkherOwSi0GzZrDVVqGTiCTPVVf5rv1bIjpQ4vrr/Sr3Ej0FBfDee9HuLhdJhsoWabWcc2U3QV9cha+VTYjFfCuaulgkk3XqBMceC/fc47sVo+Lbb/24J9DfwagqKPBbjb36augkIqlV2dmdr5nZ68BT8efHAGOSEym7lJTAlCkwdGjoJCLJd+WV0Ly5XxMwKi67zK9q//33sMUWodNIeXr1gtNP912fItlko78qzawD0MI5d6GZHQHsFX/pY/xEAqkh5+DZZ2GbbUInEUm+HXaAO+4InWKdCRPgqad8oaYCLbpq1YL77gudQiT1zDlX8YtmLwOXOOcmb3C8G3C9c+7QJOerlvz8fFdUVBQ6hohUYNw4+PJL+Nvfwub485/hiy9g5ky/mbpEl3MwbZrfLqp9+9BpRBLLzCY45/I3PL6pcWUtNizQAOLH2iYoW1b78EMYOzZ0CpHUeuIJOP98mDcvXIaxY+HNN+Hyy1WgpYOVKyE/P1otsSLJtqkirfFGXquXwBxZ69Zb4eyzQ6cQSa3LL/fjMW+4IVyGRYugZ08/1kmir149vyvL6NG+VU0kG2yqSCsys1M3PGhmQ4AJyYmUXdbO7BTJJm3bwuDB8NBD8N13YTIceyyMH++7zyQ9FBb6CR6TJoVOIpIamyrSzgVONrN3zOy2+Me7wGDgnKSny3DLlvmVtFWkSTa69FL/eP31qb3vqlXw9NO+JU9LbqSXQw7x37NRo0InEUmNjRZpzrkFzrk9gGuA2fGPa5xzu8e3ipIamDLFP6pIk2zUujVcfDF06ZLa+z7wgG9Fe//91N5Xam7LLWGPPWCMFoCSLFGp1Yqcc+OAcUnOknW0HZRku2uuSe39li6Ff/wD9t8f9t03tfeWxBg+HFq2DJ1CJDW0a0BAJ58MEyf6FgWRbFVcDA8/7JfBSLZbb/UTBm68UV2d6apjR83GleyhIi2gOnWge3f9YyHZbdEiv17aP/6R3PvMnw+33eY3es//w2pEkk4efhguuCB0CpHkU5EWiHNw4YXw8cehk4iE1bIlnHEGPPYYzJiRvPv88IPfVui665J3D0mNqVPhrrt897VIJlORFsicOb7rZe24NJFsdtFFkJcH116bvHv07On/vnXokLx7SGoUFsKaNfDGG6GTiCSXirRA1hZn3buHzSESBVtuCWedBU8+6bf+SbRnnoHfftPQgkyx++7QtKmW4pDMpyItkLVFWteuYXOIRMUFF8Cuu8IvvyT2up9+6seh3X13Yq8r4dSu7ddMe+UVP/FEJFNVagkOSbxYzG8S3KBB6CQi0dCsWeLHaDoHf/+7b6k788zEXlvCOvJIP85w4ULYaqvQaUSSQy1pgcyfr/XRRMrz668wcmRirvXqq/Duu3DlldCwYWKuKdFQUABjx6pAk8ymIi2Q99+Hp54KnUIkeu66CwYO9GsI1kRJid/RoEMHGDo0IdEkghYv1obrkrlUpAWkjZ1F/uiss/xipTXdjWDJEmjeHP75T8jNTUw2iZbnn/dd2V9+GTqJSHKoSAvghRfg6KN9t46IrK9xYzj/fHjxRZgwofrXad4c3nwTBgxIVDKJml13hdJSGD06dBKR5FCRFsC77/pZSRojI1K+c86BJk3g6qur9/Wvvw7ff++X3NCyG5lrm2387hEq0iRTqUgLIBaDbt2glv70Rcq1+eZ+R47iYli5smpf+8svcOyxfqspyXwFBX6ZlR9/DJ1EJPFUJqSYc75I08xOkY37+9/97My8vKp93U03+UIt2XuBSjQUFPjfq6+8EjqJSOKpSEux+fP9bCQVaSIbt7alefZsmD69cl8zdy7ceSccf7x288gWO+0EDzwABx0UOolI4mkx2xRbssTvIbjzzqGTiERfcTHsvTd06uTXxNqUq6/2A8nVipY9zLTEimQutaSlWNeuUFQEe+4ZOolI9NWuDf/3f36W5nvvbfxc5yAnxy/h0bZtSuJJRKxaBY89Bp99FjqJSGKZy8BVAPPz811RUVHoGCKSAMuX+y3UOnWCceM2fb5zmtGZbVav9kuuDBgAw4aFTiNSdWY2wTmXv+FxtaSl2F57wUUXhU4hkj422wwuuQTeeafiIu2LL2D8eP+5CrTsU6cO9OsHL73kd5oQyRQq0lJo1So/VVyrn4tUzdChvgvziy/++JpzfvP0ww7zLSqSnQoL4aef1OUpmUUTB1Jo+nQ/EFozO0WqJi8Ppk0rfzmO0aPho4/8DL86dVKfTaKhXz8/hnH0aNh999BpRBJDLWkpFIv5RxVpIlW3tkCbNGndhtrFxb4rtGNHOOWUcNkkvMaNYd99K79ci0g6UEtaCk2a5DdV33770ElE0tMrr0D//jBmjG85GTHCt7A9/7xvRZHsNmoU1K8fOoVI4qglLYW6dYPTTtM/JiLV9ec/+7FpV17pW9NWrYIDD/Tj0URUoEmm0RIcIpJWhg+HIUP82KNDD9WSG7K+iy+GL7/UpuuSXrQER2CrV8PSpaFTiKS/E0+EJk38no2lpSrQZH21a/tu8cWLQycRqTkVaSny/vvQqBF88EHoJCLpLTcX7rsP6tWDb74JnUaiprDQF+9jxoROIlJzQYo0MxtgZlPNrNTM/tC8V+a8vmb2lZl9Y2YXpzJjoq2d2dmxY9gcIplg4ED45RfYYYfQSSRqevaErbZSd6dkhlAtaVOAI4AKd+MzsxzgXqAf0Bk41sw6pyZe4sVi0LKl37pERGpOa6JJeWrV8mMVX3vNTywRSWdB5hk656YB2MYHk/QGvnHOzYqf+zRQCHyZ9IBJEItpfTQRkVT4y1/8uMUVK/yyRyLpKspj0rYBvi/zfG78WNopLoapU1WkiYikwt57w403+gVuRdJZ0lrSzOxNoGU5L13mnBuVhPsNBYYCtG7dOtGXr5HiYrj9dthll9BJRESyw+rVfqLWn/6kGcCSvpJWpDnnDqjhJeYB25Z53ip+rKL7PQg8CH6dtBreO6Hy8uCMM0KnEBHJHk8/DSedBEVFfjKBSDqKcnfneGB7M2tnZnWAgUBazteZMgW+/jp0ChGR7NGvn59EoFmeks5CLcFxuJnNBXYHXjGz1+PHtzazMQDOuWLgTOB1YBrwjHNuaoi8NXXxxXDkkaFTiIhkj+bNYY89VKRJegtSpDnnXnDOtXLO1XXOtXDOHRQ//oNz7uAy541xzu3gnGvvnPtniKyJoJmdIiKpV1gIEyfCd9+FTiJSPVHu7swIP/8M33+vIk1EJNUKCvyjdh+QdBVknbRsMnmyf1SRJiKSWjvsAJ9+qokDkr5UpCXZpEn+UUWaiEjq9e4dOoFI9am7M8kGDIBRo/xeciIiklpLl8I558Crr4ZOIlJ1KtKSrGVLPy5CiymKiKRe/frw5JPw+OOhk4hUnYq0JCothbvvhhkzQicREclOOTnQv7+fPLBmTeg0IlWjIi2JZs2Cs8+GDz8MnUREJHsVFMAvv/htokTSiYq0JIrF/KMmDYiIhHPggVC3rha2lfSjIi2JYjG/LUnnzqGTiIhkr/r14Zhj/D7KIulES3Ak0aRJfp2eevVCJxERyW4jRoROIFJ1aklLoilToFu30ClERATAOb8LjEi6UEtaEk2c6NfoERGR8I46CubNg08+CZ1EpHLUkpZE9etrEVsRkajYZRe/TdT8+aGTiFSOirQkefVV+PvfYeXK0ElERATWbbj+8sthc4hUloq0JHn5Zbj/fj/tW0REwuvaFdq21VIckj5UpCVJLObXR9N2UCIi0WAGhYXw5pvw+++h04hsmoq0JHBuXZEmIiLRMXgwPPoo1Na0OUkD+jFNgjlz/KxOFWkiItHSrZuWRpL0oZa0JJg7F5o0UZEmIhJFc+bAbbdBSUnoJCIbpyItCfbaCxYvhl13DZ1EREQ29MkncMEFfjkOkShTkZYkZn7fThERiZa+ff2YtFGjQicR2TiVEUlw+OHwr3+FTiEiIuVp1Aj69NFSHBJ9KtISbMUK/xdf+8OJiERXYSFMnw4zZoROIlIxFWkJNnUqlJZq0oCISJQdeijk5vo9lkWiSktwJFgs5h9VpImIRFebNrBkCTRoEDqJSMXUkpZgsRhsthlst13oJCIisjEq0CTqVKQl2JZbwmGHaWaniEjULVrkl0x6/PHQSUTKp1IiwS69FJ54InQKERHZlKZN4dtv4YUXQicRKZ+KtAQqLfX7doqISPSZQUEBvP46rFwZOo3IH6lIS6A33vDdnZMmhU4iIiKVUVgIv/8O48aFTiLyRyrSEmjSJD/GoXXr0ElERKQy/vQnP4FAC9tKFGkJjgSKxWDbbf3m6iIiEn1168JFF/klOUSiRkVaAsViWh9NRCTdXHFF6AQi5VN3Z4KsWuW3GOnePXQSERGpqkWLtPuARI9a0hJk5Uo491z4859DJxERkao66ii/57ImfkmUqCUtQRo1gltugT59QicREZGqOvRQP2Rl9uzQSUTWUZGWID/8ACtWhE4hIiLVUVDgH196KWwOkbJUpCXIySfD3nuHTiEiItWx/faw445aikOiRUVagsRi0K1b6BQiIlJdBQXwzjuwbFnoJCKeirQE+Okn+PFHLb8hIpLOzjwTvvoKGjYMnUTE0+zOBJg82T+qSBMRSV+tWoVOILI+taQlQCzmH1WkiYikt48/hhNOgDVrQicRUZGWEAceCPfcA82bh04iIiI18dNP8Pjj8N57oZOIqEhLiC5d4G9/C51CRERq6oADIC9PszwlGlSk1VBxsV9XZ+HC0ElERKSm6tf3hdqoUeBc6DSS7VSk1dCMGX7a9muvhU4iIiKJUFgIc+asmxQmEoqKtBrSpAERkczSv78fxrJoUegkku2CLMFhZgOAq4Edgd7OuaIKzpsNLANKgGLnXH6qMlZWLAa1a0OnTqGTiIhIIrRsCVOmhE4hEm6dtCnAEcADlTj3T865yP5/JhbzW4nUrRs6iYiIJNLq1VBSAvXqhU4i2SpId6dzbppz7qsQ9060WExdnSIimWbePGjWDB59NHQSyWZRH5PmgDfMbIKZDd3YiWY21MyKzKxoYQqnWr7+Olx+ecpuJyIiKbD11n7tSy3FISElrbvTzN4EWpbz0mXOuVGVvMxezrl5ZrYlMNbMpjvnyl1i0Dn3IPAgQH5+fsomTu+4Y6ruJCIiqWLmZ+7/+9/w22/QoEHoRJKNktaS5pw7wDnXtZyPyhZoOOfmxR9/Al4Aeicrb3W8+y7cf79fK01ERDJLYSGsWgVvvBE6iWSryHZ3mll9M2u49nPgQPyEg8h44gnf1ZmTEzqJiIgk2p57QpMm6vKUcEItwXE4cDfQHHjFzCY65w4ys62BYc65g4EWwAtmtjbnk865SC0Zu3bSgI8oIiKZJDcX7rsP2rcPnUSyVZAizTn3Ar77csPjPwAHxz+fBXRPcbRKKy31q1GfemroJCIikiwDB4ZOINksst2dUTdrFixfruU3REQy3bhxfi9PkVQLtZht2vsqvsqbijQRkcx2440we7afSCCSSmpJq6ZDDoGff4buke2QFRGRRCgogBkz1v3nXCRVVKTVQOPGfmCpiIhkroIC/6guT0k1FWnVNHQoPPNM6BQiIpJs224LO++spTgk9VSkVcOyZfDQQ775W0REMl9BAXz9tZ8wJpIqKtKqYUp8SV2NRxMRyQ4XXgg//ACbbRY6iWQTze6shljMP2pmp4hIdqhfP3QCyUZqSauGWAw23xxatw6dREREUuXZZ6FbN1ixInQSyRYq0qqhtBT22EPbQYmIZJOGDf1wl7ffDp1EsoWKtGr497/h1VdDpxARkVTq08cXaprlKamiIk1ERKQS6taFvn19kVZaGjqNZAMVaSIiIpVUUAA//ghFRaGTSDZQkSYiIlJJBx8MJ54I9eqFTiLZQEtwiIiIVNIWW8CIEaFTSLZQS5qIiEgVOAdTp8KiRaGTSKZTkSYiIlIFs2dD167wxBOhk0imU5EmIiJSBe3aQefOWopDkk9FmoiISBUVFsK778LPP4dOIplMRZqIiEgVFRRASYkWNpfkUpEmIiJSRb17Q4sW8NJLoZNIJtMSHCIiIlVUqxa8/DLssEPoJJLJVKSJiIhUQ35+6ASS6dTdKSIiUk133eU/RJJBRZqIiEg1vfUW3HabX+BWJNFUpImIiFRTYSF89x3EYqGTSCZSkSYiIlJNhxwCZjBqVOgkkolUpImIiFRTixaw227afUCSQ0WaiIhIDRx1FGyxBaxaFTqJZBoVaSIiIjVw3nnwxhtQt27oJJJpVKSJiIgkwLJloRNIplGRJiIiUkN33eXHp6lQk0RSkSYiIlJD3bvDihXw+uuhk0gmUZEmIiJSQ3vu6ScPaJanJJKKNBERkRqqXduvmfbKK1BcHDqNZAoVaSIiIglQUABLlsBHH4VOIplCRZqIiEgCHHQQ3HkndOwYOolkitqhA4iIiGSChg3hnHNCp5BMopY0ERGRBPntN3jsMZg9O3QSyQQq0kRERBLkl1/gxBNh5MjQSSQTqEgTERFJkFatYJddYNSo0EkkE6hIExERSaDCQvjkE1iwIHQSSXcq0kRERBKooACc82umidSEijQREZEE6t4dWreGL74InUTSnZbgEBERSSAzmDQJGjcOnUTSnVrSREREEmxtgfbii/DzzyGTSDoLUqSZ2S1mNt3MYmb2gpk1ruC8vmb2lZl9Y2YXpzimiIhItS1YAMcdB7vuCl99FTqNpKNQLWljga7OuZ2AGcAlG55gZjnAvUA/oDNwrJl1TmlKERGRamrRAt54w6+dtuuu/nORqghSpDnn3nDOFceffgK0Kue03sA3zrlZzrnVwNNAYaoyioiI1NRee8H48dCmDfTrB3ffHTqRpJMojEk7BXi1nOPbAN+XeT43fkxERCRttGkDH37ol+b4/ffQaSSdJG12p5m9CbQs56XLnHOj4udcBhQDTyTgfkOBoQCtW7eu6eVEREQSpkEDeO45P/MT/GK37dtD8+Zhc0m0Ja1Ic84dsLHXzWwQ0B/Y3znnyjllHrBtmeet4scqut+DwIMA+fn55V1PREQkmFrxvquVK+HII6FOHRg9Grp1C5tLoivU7M6+wEVAgXNueQWnjQe2N7N2ZlYHGAiMTlVGERGRZMjL80tzrFoFe+zhCzWR8oQak3YP0BAYa2YTzex+ADPb2szGAMQnFpwJvA5MA55xzk0NlFdERCRhevXyEwo6dYLDDoMbb/RbSYmUFWTHAedchwqO/wAcXOb5GGBMqnKJiIikyjbbwHvvwSmnQCwWOo1EkbaFEhERCaRePXjySVizxk8q+PZb3x261Vahk0kURGEJDhERkaxl5icROAfHHOO7QidMCJ1KokBFmoiISASYwYMPQk4O7L03/Pe/oRNJaCrSREREIqJHDz+hYJdd4Oij4eqrobQ0dKrsM3Uq9O8Pc+aEzaEiTUREJEK23BLeegtOPhlefhlWrw6dKLtMmQLdu/tdIqZNC5tFRZqIiEjE1K0Lw4fDuHF+IsHSpfD995v+Oqme0tJ1M2y7dIFbb4UZM6Bv37C5VKSJiIhEkBk0bOg/P+00P6Hg44/DZspERUWw556w224wd67/cz/33Ghs2aUiTUREJOKuuMLv/9mnDzz6aOg0mWHRIhg6FHr3hlmz4L77YOutQ6dan9ZJExERibgdd4RPP/WTCU46yQ9sv/56PxNUqu6XX/xuD7/84lvNrroKGjUKHKocakkTERFJA02bwmuvwRln+Na0RYtCJ0o/X3/tHxs39oXZpElw++3RLNBARZqIiEjayM2Fe++FiROhRQs/4H3evNCpom/ePDj+eOjYET77zB876yw/SSDKVKSJiIikmRYt/OM//uGXi3jnnaBxImv1arj5Zl+cPfccXH45dO0aOlXlqUgTERFJU8cf72ch/vnPfrcCWae0FHbfHf7+d9h/f/jyS7j2Wthss9DJKk9FmoiISJrq0AE++cQXaX/9K5x9NhQXh04V1ty5fh/UWrXgb3+DMWNg1CjYbrvQyapORZqIiEgaa9QIXnoJzj8fHnjAz/zMRsuXw5VX+sL1mWf8sVNOgX79wuaqCRVpIiIiaS4nx6+SP22aH6MGsHhx2Eyp4hw8+6xfpuQf/4AjjoC99gqdKjFUpImIiGSItV16I0dC+/Z+yY5Md/LJMGCAb1F85x148knYZpvQqRJDRZqIiEiG2W03aNMGDjkE7rzTtzZlkqVLYdUq//lhh8Hdd8Pnn8O++waNlXAq0kRERDJMmzbw4YdQUAD/939++6PVq0OnqrnSUhgxAnbYwRef4Iu0M8+E2hm4h5KKNBERkQzUoMG6tcGGDYPXXw+dqGY+/9yPNRs0CNq29ctqZDoVaSIiIhmqVi0/mP7zz+HQQ/2x5cvDZqqOW2+F/HyYORMefhg++sg/z3Qq0kRERDLczjv7x6Ii3wo1enTQOJVSXAy//eY/33tvOOccmDHDt6TVypLqJUvepoiIiGy1lR+vdthhcOON0Z1Q8P77vqXs/PP98113hTvuiO5G6MmiIk1ERCRLbLMNvPceHHMMXHIJnHACrFwZOtU6P/zgt7raZx9YssTvpJDNMnAuhIiIiFSkXj2/lli3bnDZZb7F6txzQ6fyXbDHH+9noV52mS8i69cPnSosFWkiIiJZxgwuvdTPltxjD39szRrIzU19lhUrfOHYvTv07eu7Ydu3T32OKFJ3p4iISJbaZx+/vtj8+dCly7o9L1Ph22/92LjCQj82rk0b+O9/VaCVpSJNREQky+XkwJZb+rFqV17pF41NluXL4aqr/F6bY8fCn/6U3PulM3V3ioiIZLktt4S33oLTT/frqk2dCo8+mvgxYZMm+V0QvvsOBg6EW26BVq0Se49MopY0ERERoW5dGD4cbrsNXnzRD9xPlDVr/ON220GnTjBuHDz1lAq0TVFLmoiIiAB+QsF558FOO0HPnv6Yc/54dSxdCtde67s1x4+Hhg3Tf3uqVFJLmoiIiKzngAOgSRO/htp++/lNzauitNR3l3bsCLffDr17R2s9tnShIk1ERETKtXKl34Jp0CC46CIoKdn01yxY4LdxOukkaN0aPv0UHnoINt886XEzjoo0ERERKVfjxvDaa3DGGX6Qf2Gh78Isz9oZms2a+W7N//wHPv4YevVKWdyMoyJNREREKpSbC/feC/fd5wu2E09c//WSEvj3v/2SGkuW+OU8XnsNTj45ezZCTxZNHBAREZFNOv10P8Zs663XHfvgAzjrLJg4Efr0gWXLYIstQiXMPCrSREREpFL2288/OufXO3v5Zb+MxsiRMGBA9WeBSvnUECkiIiJVsmqVH3t2+eUwfTocfbQKtGRQS5qIiIhUSV4ePPxw6BSZTy1pIiIiIhGkIk1EREQkglSkiYiIiESQijQRERGRCFKRJiIiIhJBKtJEREREIkhFmoiIiEgEqUgTERERiaAgi9ma2S3AocBqYCZwsnPul3LOmw0sA0qAYudcfgpjioiIiAQTqiVtLNDVObcTMAO4ZCPn/sk510MFmoiIiGSTIEWac+4N51xx/OknQKsQOURERESiKgpj0k4BXq3gNQe8YWYTzGzoxi5iZkPNrMjMihYuXJjwkCIiIiKplLQxaWb2JtCynJcuc86Nip9zGVAMPFHBZfZyzs0zsy2BsWY23Tn3XnknOuceBB4EyM/PdzV+AyIiIiIBJa1Ic84dsLHXzWwQ0B/Y3zlXblHlnJsXf/zJzF4AegPlFmkiIiIimSRId6eZ9QUuAgqcc8srOKe+mTVc+zlwIDAldSlFREREwgk1Ju0eoCG+C3Oimd0PYGZbm9mY+DktgA/MbBLwGfCKc+61MHFFREREUivIOmnOuQ4VHP8BODj++SygeypziYiIiERFFGZ3ioiIiMgGrIIx+2nNzBYCc5J8m2bAoiTfQ5JL38P0pu9f+tP3MP3pe5gYbZxzzTc8mJFFWiqYWZF2QUhv+h6mN33/0p++h+lP38PkUneniIiISASpSBMRERGJIBVp1fdg6ABSY/oepjd9/9KfvofpT9/DJNKYNBEREZEIUkuaiIiISASpSKsiM+trZl+Z2TdmdnHoPFI1ZratmY0zsy/NbKqZnRM6k1SPmeWY2Rdm9nLoLFJ1ZtbYzJ41s+lmNs3Mdg+dSSrPzP4v/jt0ipk9ZWZ5oTNlIhVpVWBmOcC9QD+gM3CsmXUOm0qqqBg43znXGdgN+Ju+h2nrHGBa6BBSbf8CXnPOdcLvLqPvZZows22As4F851xXIAcYGDZVZlKRVjW9gW+cc7Occ6uBp4HCwJmkCpxz851zn8c/X4b/h2GbsKmkqsysFXAIMCx0Fqk6M2sE7AMMB3DOrXbO/RI0lFRVbaCemdUGNgN+CJwnI6lIq5ptgO/LPJ+L/oFPW2bWFtgZ+DRwFKm6O4GLgNLAOaR62gELgYfjXdbDzKx+6FBSOc65ecCtwHfAfOBX59wbYVNlJhVpkpXMrAHwHHCuc25p6DxSeWbWH/jJOTchdBapttrALsC/nXM7A78DGuObJsysCb4XqR2wNVDfzP4SNlVmUpFWNfOAbcs8bxU/JmnEzHLxBdoTzrnnQ+eRKtsTKDCz2fghB/uZ2eNhI0kVzQXmOufWtmI/iy/aJD0cAHzrnFvonFsDPA/sEThTRlKRVjXjge3NrJ2Z1cEPlBwdOJNUgZkZfhzMNOfc7aHzSNU55y5xzrVyzrXF/x182zmn/8WnEefcj8D3ZtYxfmh/4MuAkaRqvgN2M7PN4r9T90cTP5KidugA6cQ5V2xmZwKv42ez/Mc5NzVwLKmaPYETgMlmNjF+7FLn3JhwkUSy0lnAE/H/8M4CTg6cRyrJOfepmT0LfI6fMf8F2nkgKbTjgIiIiEgEqbtTREREJIJUpImIiIhEkIo0ERERkQhSkSYiIiISQSrSRERERCJIRZpIFjIzZ2a3lXl+gZldnaBrP2JmRyXiWpu4zwAzm2Zm48p57RYzm2pmtyTwfj3M7OAyzwvMLFKr5JvZbDNrVs2vPczMOpd5fq2ZHZC4dCJSVVonTSQ7rQKOMLMbnHOLQodZy8xqO+eKK3n6YOBU59wH5bw2FNjCOVeSuHT0APKBMQDOudFk1mLWhwEvE19U1jl3ZdA0IqKWNJEsVYxffPL/Nnxhw5YwM/st/tjHzN41s1FmNsvMbjSz483sMzObbGbty1zmADMrMrMZ8b02MbOceAvXeDOLmdlfy1z3fTMbTTmrzpvZsfHrTzGzm+LHrgT2AoZv2FoWv04DYIKZHbOJ9/OOmT1rZtPN7In46umYWS8z+8jMJsXfXyPgWuAYM5sYv+4gM7snfn5bM3s7/r7eMrPWZf4s74pfa1ZFLYxm9pf4fSaa2QPxP6vTyr63De73oplNiLcWDi3nem3NbEqZ5/9rKTWzU+Pfg0lm9lx81fg9gALglniG9mX/3Mxsf/MboU82s/+YWd348dlmdo2ZfR5/rVP8+L7x60yMf13D8t63iGycijSR7HUvcHy8AKms7sBpwI74nRt2cM71BobhV5Bfqy3QGzgEuN/M8vAtX78653oBvYBTzaxd/PxdgHOcczuUvZmZbQ3cBOyHb8nqZWaHOeeuBYqA451zF5b9GudcAbDCOdfDOTdyE+9nZ+BcoDOwHbCn+RXwR8bzdMfvU/g7cCUwsoLr3g2McM7tBDwB3FXmta3wBWV/4MYNA5jZjsAxwJ7OuR5ACXA8fn/Zw8ucegx+r1KAU5xzPfEte2ebWdNNvM+ynnfO9Yq/t2nAYOfcR/hWwQvj729mmXx5wCPAMc65bvgemNPLXG+Rc24X4N/ABfFjFwB/i7+fvYEVVcgnInEq0kSylHNuKfAocHYVvmy8c26+c24VMBN4I358Mr4wW+sZ51ypc+5r/JY/nYADgRPNb8f1KdAU2D5+/mfOuW/LuV8v4J34Rs7F+AJonyrk3ZTPnHNznXOlwMT4e+gIzHfOjQf/51SJLtjdgSfjnz+GL8rWejH+Z/El0KKcr90f6AmMj//Z7A9s55xbCMwys93iRVgn4MP415xtZpOAT4BtWffnWBld4y2Xk/HFYJdNnN8Rv5n2jPjzEaz/PXg+/jiBdT8DHwK3m9nZQOMqdGGLSBkakyaS3e7E77/3cJljxcT/A2dmtYA6ZV5bVebz0jLPS1n/98mG+805wICznHOvl33BzPrgW6qSpbLvp4Tk/E4sew8r53XDt8JdUs5rTwNHA9OBF5xzLv7ndQCwu3NuuZm9A+Rt8HX/e89xZV9/BDjMOTfJzAYBfSr7Riqw9v3978/POXejmb0CHAx8aGYHOeem1/A+IllHLWkiWcw5twR4Bt8VudZsfMsO+HFKudW49AAzqxUfp7Yd8BXwOnC6meUCmNkOZlZ/E9f5DNjXzJqZWQ5wLPBuFbPMpmrv5ytgKzPrFc/Z0MxqA8uAisZWfQQMjH9+PPB+FfK9BRxlZlvG77eFmbWJv/YCUIh/32u7OhsBP8cLtE7AbuVccwGwpZk1jY8f61/mtYbA/Pj34fgyxyt6f18Bbc2sQ/z5CWzie2Bm7Z1zk51zNwHj8a2AIlJFKtJE5Dag7LIND+ELo0n4brzqtHJ9hy+wXgVOc86txI9b+xL4PD6o/QE20XLlnJsPXAyMAyYBE5xzo6qYpUrvxzm3Gj/+6+7414zFt0SNAzqvnTiwwZedBZxsZjF8EXNOZcPFu0EvB96If/1Y/Dg2nHM/48eNtXHOfRb/kteA2mY2DT/G7ZNyrrkGP9Hhs/j1yrZiXYHvbv5wg+NPAxfGB/q3L3OtlcDJwH/jXaSlwP2beFvnmp/oEQPW4H8ORKSKzLkNeyVEREREJDS1pImIiIhEkIo0ERERkQhSkSYiIiISQSrSRERERCJIRZqIiIhIBKlIExEREYkgFWkiIiIiEaQiTURERCSC/h+rZBAmmduAbQAAAABJRU5ErkJggg==",
      "text/plain": [
       "<Figure size 720x576 with 1 Axes>"
      ]
     },
     "metadata": {
      "needs_background": "light"
     },
     "output_type": "display_data"
    }
   ],
   "source": [
    "# print the cost history\n",
    "opt_results.plot_cost()"
   ]
  },
  {
   "cell_type": "code",
   "execution_count": 15,
   "metadata": {
    "ExecuteTime": {
     "end_time": "2022-10-19T07:49:17.930022Z",
     "start_time": "2022-10-19T07:49:17.928082Z"
    },
    "execution": {
     "iopub.execute_input": "2022-10-10T09:53:11.160927Z",
     "iopub.status.busy": "2022-10-10T09:53:11.160514Z",
     "iopub.status.idle": "2022-10-10T09:53:11.164599Z",
     "shell.execute_reply": "2022-10-10T09:53:11.163658Z",
     "shell.execute_reply.started": "2022-10-10T09:53:11.160892Z"
    }
   },
   "outputs": [],
   "source": [
    "# prints a large output (commented by default)\n",
    "# pprint(opt_results.intermediate)"
   ]
  },
  {
   "cell_type": "code",
   "execution_count": 16,
   "metadata": {
    "ExecuteTime": {
     "end_time": "2022-10-19T07:49:17.939926Z",
     "start_time": "2022-10-19T07:49:17.931499Z"
    },
    "execution": {
     "iopub.execute_input": "2022-10-10T09:53:11.452997Z",
     "iopub.status.busy": "2022-10-10T09:53:11.452610Z",
     "iopub.status.idle": "2022-10-10T09:53:11.459491Z",
     "shell.execute_reply": "2022-10-10T09:53:11.458611Z",
     "shell.execute_reply.started": "2022-10-10T09:53:11.452964Z"
    }
   },
   "outputs": [
    {
     "name": "stdout",
     "output_type": "stream",
     "text": [
      "{'optimized angles': [2.8233698654828268,\n",
      "                      1.184377191376279,\n",
      "                      2.7339531406748074,\n",
      "                      2.7084550377938745],\n",
      " 'optimized cost': -2.3800000000000003,\n",
      " 'optimized measurement outcomes': Counter({'110110': 16,\n",
      "                                            '110101': 12,\n",
      "                                            '001001': 11,\n",
      "                                            '010101': 9,\n",
      "                                            '001010': 5,\n",
      "                                            '101010': 4,\n",
      "                                            '010110': 4,\n",
      "                                            '010100': 3,\n",
      "                                            '101011': 3,\n",
      "                                            '110100': 3,\n",
      "                                            '101001': 3,\n",
      "                                            '111110': 2,\n",
      "                                            '110111': 2,\n",
      "                                            '011101': 2,\n",
      "                                            '001011': 2,\n",
      "                                            '000001': 2,\n",
      "                                            '001000': 2,\n",
      "                                            '010111': 2,\n",
      "                                            '100010': 1,\n",
      "                                            '110011': 1,\n",
      "                                            '000000': 1,\n",
      "                                            '011100': 1,\n",
      "                                            '011111': 1,\n",
      "                                            '110010': 1,\n",
      "                                            '100001': 1,\n",
      "                                            '001110': 1,\n",
      "                                            '000011': 1,\n",
      "                                            '100110': 1,\n",
      "                                            '100011': 1,\n",
      "                                            '001101': 1,\n",
      "                                            '100000': 1}),\n",
      " 'optimized run job id': 'arn:aws:REGION:ID:quantum-task/jobid'}\n"
     ]
    }
   ],
   "source": [
    "pprint(opt_results.optimized)"
   ]
  },
  {
   "cell_type": "code",
   "execution_count": 17,
   "metadata": {
    "ExecuteTime": {
     "end_time": "2022-10-19T07:49:17.943755Z",
     "start_time": "2022-10-19T07:49:17.941423Z"
    },
    "execution": {
     "iopub.execute_input": "2022-10-10T09:53:13.380841Z",
     "iopub.status.busy": "2022-10-10T09:53:13.380459Z",
     "iopub.status.idle": "2022-10-10T09:53:13.384502Z",
     "shell.execute_reply": "2022-10-10T09:53:13.383728Z",
     "shell.execute_reply.started": "2022-10-10T09:53:13.380813Z"
    }
   },
   "outputs": [],
   "source": [
    "variational_params = q.optimizer.variational_params"
   ]
  },
  {
   "cell_type": "code",
   "execution_count": 18,
   "metadata": {
    "ExecuteTime": {
     "end_time": "2022-10-19T07:49:17.954682Z",
     "start_time": "2022-10-19T07:49:17.945237Z"
    },
    "execution": {
     "iopub.execute_input": "2022-10-10T09:53:47.738281Z",
     "iopub.status.busy": "2022-10-10T09:53:47.737892Z",
     "iopub.status.idle": "2022-10-10T09:53:47.755243Z",
     "shell.execute_reply": "2022-10-10T09:53:47.754317Z",
     "shell.execute_reply.started": "2022-10-10T09:53:47.738248Z"
    }
   },
   "outputs": [
    {
     "data": {
      "text/plain": [
       "'T  : |0|1|   2    |3| 4 |   5    | 6 |    7    |   8    |9|   10    |11|   12   |13|14 |   15   |16 |   17    |   18   |19|   20    |Result Types|\\n                                                                                                                                                  \\nq0 : -H-C----------C-C------------C---Rx(-5.65)----------------------C-----------C--C------------C---Rx(-2.37)-----------------------Probability--\\n        |          | |            |                                  |           |  |            |                                   |            \\nq1 : -H-|----------|-|-C----------|-C-Rx(-5.65)----------------------|-----------|--|-C----------|-C-Rx(-2.37)-----------------------Probability--\\n        |          | | |          | |                                |           |  | |          | |                                 |            \\nq2 : -H-X-Rz(5.47)-X-|-X-Rz(5.47)-|-X-C------------------C-Rx(-5.65)-X--Rz(5.42)-X--|-X-Rz(5.42)-|-X-C------------------C--Rx(-2.37)-Probability--\\n                     |            |   |                  |                          |            |   |                  |            |            \\nq3 : -H--------------|------------|---X---------Rz(5.47)-X-Rx(-5.65)----------------|------------|---X---------Rz(5.42)-X--Rx(-2.37)-Probability--\\n                     |            |                                                 |            |                                   |            \\nq4 : -H--------------|------------|---C------------------C-Rx(-5.65)----------------|------------|---C------------------C--Rx(-2.37)-Probability--\\n                     |            |   |                  |                          |            |   |                  |            |            \\nq5 : -H--------------X---Rz(5.47)-X---X---------Rz(5.47)-X-Rx(-5.65)----------------X---Rz(5.42)-X---X---------Rz(5.42)-X--Rx(-2.37)-Probability--\\n\\nT  : |0|1|   2    |3| 4 |   5    | 6 |    7    |   8    |9|   10    |11|   12   |13|14 |   15   |16 |   17    |   18   |19|   20    |Result Types|'"
      ]
     },
     "execution_count": 18,
     "metadata": {},
     "output_type": "execute_result"
    }
   ],
   "source": [
    "#create the optimized QAOA circuit for qiskit backend\n",
    "optimized_angles = opt_results.optimized['optimized angles']\n",
    "variational_params.update_from_raw(optimized_angles)\n",
    "optimized_circuit = q.backend.qaoa_circuit(variational_params)\n",
    "\n",
    "#print the optimized QAOA circuit for qiskit backend\n",
    "optimized_circuit.diagram()"
   ]
  },
  {
   "cell_type": "code",
   "execution_count": null,
   "metadata": {},
   "outputs": [],
   "source": []
  }
 ],
 "metadata": {
  "kernelspec": {
   "display_name": "Python 3.8.10 64-bit",
   "language": "python",
   "name": "python3"
  },
  "language_info": {
   "codemirror_mode": {
    "name": "ipython",
    "version": 3
   },
   "file_extension": ".py",
   "mimetype": "text/x-python",
   "name": "python",
   "nbconvert_exporter": "python",
   "pygments_lexer": "ipython3",
   "version": "3.8.10"
  },
  "toc": {
   "base_numbering": 1,
   "nav_menu": {},
   "number_sections": true,
   "sideBar": true,
   "skip_h1_title": false,
   "title_cell": "Table of Contents",
   "title_sidebar": "Contents",
   "toc_cell": false,
   "toc_position": {},
   "toc_section_display": true,
   "toc_window_display": false
  },
  "vscode": {
   "interpreter": {
    "hash": "916dbcbb3f70747c44a77c7bcd40155683ae19c65e1c03b4aa3499c5328201f1"
   }
  }
 },
 "nbformat": 4,
 "nbformat_minor": 4
}<|MERGE_RESOLUTION|>--- conflicted
+++ resolved
@@ -4,11 +4,7 @@
    "cell_type": "markdown",
    "metadata": {},
    "source": [
-<<<<<<< HEAD
-    "# 10 - Introduction to OpenQAOA: An example workflow\n",
-=======
     "# 10 Introduction to OpenQAOA: An example workflow\n",
->>>>>>> 1de188af
     "\n",
     "This section provides a walkthrough of a simple example workflow, and is intended as a quick introduction to the functionalities of the OpenQAOA library. More focused examples are provided in other sections of the documentation.\n",
     "\n",
