--- conflicted
+++ resolved
@@ -14,19 +14,12 @@
     QAOABaseBackendShotBased,
     QAOABaseBackendStatevector,
 )
-<<<<<<< HEAD
 from openqaoa.qaoa_components import QAOADescriptor, QAOAVariationalBaseParams
 from openqaoa.utilities import (
     flip_counts,
     generate_uuid,
     round_value,
-    permute_counts_dictionary,
 )
-=======
-from openqaoa.qaoa_components import QAOADescriptor
-from openqaoa.qaoa_components.variational_parameters.variational_baseparams import QAOAVariationalBaseParams
-from openqaoa.utilities import flip_counts, generate_uuid, round_value
->>>>>>> 6b5265e4
 from openqaoa.backends.cost_function import cost_function
 from openqaoa.qaoa_components.ansatz_constructor import (
     RXGateMap,
@@ -217,10 +210,6 @@
         )
 
         final_counts = flip_counts(counts)
-        if self.final_mapping is not None:
-            final_counts = permute_counts_dictionary(
-                final_counts, self.final_mapping
-            )
         self.measurement_outcomes = final_counts
         return final_counts
 
