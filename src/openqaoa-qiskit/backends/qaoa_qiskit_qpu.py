--- conflicted
+++ resolved
@@ -141,10 +141,6 @@
         angles_list = self.obtain_angles_for_pauli_list(self.abstract_circuit, params)
         memory_map = dict(zip(self.qiskit_parameter_list, angles_list))
         circuit_with_angles = self.parametric_circuit.bind_parameters(memory_map)
-<<<<<<< HEAD
-        if self.qaoa_descriptor.routed is True:
-=======
-
         if self.append_state:
             circuit_with_angles = circuit_with_angles.compose(self.append_state)
 
@@ -157,12 +153,11 @@
                 circuit_with_angles.measure(qubit, cbit)
 
         if self.qaoa_descriptor.routed == True:
->>>>>>> acadb284
             transpiled_circuit = transpile(
                 circuit_with_angles,
                 self.backend_qpu,
                 initial_layout=self.initial_qubit_mapping,
-                optimization_level=0,
+                optimization_level=self.qiskit_optimization_level,
                 routing_method="none",
             )
         else:
