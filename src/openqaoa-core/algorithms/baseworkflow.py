--- conflicted
+++ resolved
@@ -152,14 +152,11 @@
                     "The project_id is not a valid uuid, example of a valid uuid: 8353185c-b175-4eda-9628-b4e58cb0e41b"
                 )
 
-<<<<<<< HEAD
         if not is_valid_uuid(project_id):
             raise ValueError(
                 "The project_id is not a valid uuid, example of a valid uuid: 8353185c-b175-4eda-9628-b4e58cb0e41b"
             )
 
-=======
->>>>>>> 86771b2c
         if experiment_id is not None:
             if not is_valid_uuid(experiment_id):
                 raise ValueError(
