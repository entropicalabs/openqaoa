"""
Utility and convenience functions for a number of QAOA applications.
"""

from __future__ import annotations
from typing import Optional, Union, List, Tuple
import itertools
import numpy as np
import uuid
import matplotlib.pyplot as plt
import networkx as nx
import datetime

from .qaoa_components import Hamiltonian, PauliOp

from .qaoa_components.variational_parameters.variational_baseparams import (
    QAOAVariationalBaseParams,
)  # ff
from .qaoa_components.ansatz_constructor.gatemap import TwoQubitRotationGateMap  # ff


def X_mixer_hamiltonian(n_qubits: int, coeffs: List[float] = None) -> Hamiltonian:
    """Construct a Hamiltonian object to implement the X mixer.

    Parameters
    ----------
    n_qubits: `int`
        The number of qubits in the mixer Hamiltonian.
    coeffs: `List[float]`
        The coefficients of the X terms in the Hamiltonian.

    Returns
    -------
    `Hamiltonian`
        The Hamiltonian object corresponding to the X mixer.
    """
    # If no coefficients provided, set all to -1
    coeffs = [-1] * n_qubits if coeffs is None else coeffs

    # Initialize list of terms
    terms = []

    # Generate terms in the X mixer
    for i in range(n_qubits):
        terms.append(PauliOp.X(i))

    # Define mixer Hamiltonian
    hamiltonian = Hamiltonian(pauli_terms=terms, coeffs=coeffs, constant=0)

    return hamiltonian


def XY_mixer_hamiltonian(
    n_qubits: int,
    qubit_connectivity: Union[List[list], List[tuple], str] = "full",
    coeffs: List[float] = None,
) -> Hamiltonian:
    r"""
    Construct a Hamiltonian object to implement the XY mixer.

    .. Important::
            The XY mixer is not implemented with :math:`RXY` Gates, but with :math:`H_{XY}=\frac{1}{2}(\sum_{i,j} X_iX_j+Y_iY_j)`

    Parameters
    ----------
    n_qubits: `int`
        The number of qubits in the system.
    qubit_connectivity: `Union[List[list],List[tuple], str]`
        The connectivity of the qubits in the mixer Hamiltonian.
    coeffs: `List[float]`
        The coefficients of the XY terms in the Hamiltonian.

    Returns
    -------
    `Hamiltonian`
        The Hamiltonian object corresponding to the XY mixer.
    """
    # Set of topologies supported by default
    connectivity_topology_dict = {
        "full": list(itertools.combinations(range(n_qubits), 2)),
        "chain": [(i, i + 1) for i in range(n_qubits - 1)],
        "star": [(0, i + 1) for i in range(n_qubits - 1)],
    }

    # Check if input connectivity is a default value
    if isinstance(qubit_connectivity, str):
        try:
            # Define qubit connectivity from default value
            qubit_connectivity = connectivity_topology_dict[qubit_connectivity]
        except KeyError:
            raise ValueError(
                f"Please choose connection topology from {list(connectivity_topology_dict.keys())}"
            )

    # Define connectivty according to user input
    else:
        # Extract indices from connectivity
        indices = set([qubit for term in qubit_connectivity for qubit in term])

        # Ensure all indices are defined within the range of number of qubits
        assert (
            max(indices) <= n_qubits - 1
        ), "Qubit index in connectivity list is out of range"
        assert min(indices) >= 0, "Qubit index should be a positive integer"

    # If no coefficients provided, set all to the number of terms
    coeffs = [0.5] * 2 * len(qubit_connectivity) if coeffs is None else coeffs

    # Initialize list of terms
    terms = []

    # Generate terms in the XY mixer
    for pair in qubit_connectivity:
        i, j = pair
        terms.append(PauliOp.X(i) @ PauliOp.X(j))
        terms.append(PauliOp.Y(i) @ PauliOp.Y(j))

    # Define mixer Hamiltonian
    hamiltonian = Hamiltonian(pauli_terms=terms, coeffs=coeffs, constant=0)

    return hamiltonian


def quick_create_mixer_for_topology(
    input_gatemap: TwoQubitRotationGateMap,
    n_qubits: int,
    qubit_connectivity: Union[List[list], List[tuple], str] = "full",
    coeffs: List[float] = None,
) -> Tuple[List[TwoQubitRotationGateMap], List[float]]:

    """
    Quickly generates a gatemap list and coeffs for a specific topology.
    Can only be used with 2-Qubit Gates.

    Parameters
    ----------
    input_gatemap: `TwoQubitRotationGateMap`
        The GateMap whose connectivity we are trying to create.
    n_qubits: `int`
        The number of qubits in the system.
    qubit_connectivity: `Union[List[list],List[tuple], str]`
        The connectivity of the qubits in the mixer.
    coeffs: `List[float]`, optional
        The coefficients of the GateMap in the Mixer Blocks.

    Returns
    -------
    `Tuple[List[TwoQubitRotationGateMap], List[float]]`
        Returns tuple containing the list of gatemaps and their associated coefficients.
        If no coefficients were on initialisation provided,
        a default of 1.0 is used for all gatemap objects.
    """

    # Set of topologies supported by default
    connectivity_topology_dict = {
        "full": list(itertools.combinations(range(n_qubits), 2)),
        "chain": [(i, i + 1) for i in range(n_qubits - 1)],
        "star": [(0, i + 1) for i in range(n_qubits - 1)],
    }

    # Check if input connectivity is a default value
    if isinstance(qubit_connectivity, str):
        try:
            # Define qubit connectivity from default value
            qubit_connectivity = connectivity_topology_dict[qubit_connectivity]
        except KeyError:
            raise ValueError(
                f"Please choose connection topology from {list(connectivity_topology_dict.keys())}"
            )

    # Define connectivty according to user input
    else:
        # Extract indices from connectivity
        indices = set([qubit for term in qubit_connectivity for qubit in term])

        # Ensure all indices are defined within the range of number of qubits
        assert (
            max(indices) <= n_qubits - 1
        ), "Qubit index in connectivity list is out of range"
        assert min(indices) >= 0, "Qubit index should be a positive integer"

    # If no coefficients provided, set all to the number of terms
    coeffs = [1.0] * len(qubit_connectivity) if coeffs is None else coeffs

    # Initialize list of terms
    gatemaps = []

    # Generate terms in the 2Q mixer
    for pair in qubit_connectivity:
        i, j = pair
        gatemaps.append(input_gatemap(i, j))

    return gatemaps, coeffs


def get_mixer_hamiltonian(
    n_qubits: int,
    mixer_type: str = "x",
    qubit_connectivity: Union[List[list], List[tuple], str] = None,
    coeffs: List[float] = None,
) -> Hamiltonian:
    """
    Parameters
    ----------
    n_qubits: `int`
        Number of qubits in the Hamiltonian.
    mixer_type: `str`
        Name of the mixer Hamiltonian. Choose from `x` or `xy`.
    qubit_connectivity: `Union[List[list],List[tuple], str]`, optional
        The connectivity of the qubits in the mixer Hamiltonian.
    coeffs: `List[float]`, optional
        The coefficients of the terms in the Hamiltonian.

    Returns:
    --------
    `Hamiltonian`
        Hamiltonian object containing the specificied mixer.
    """

    # Return mixer Hamiltonian according to specified type
    if mixer_type == "x":
        mixer = X_mixer_hamiltonian(n_qubits, coeffs)
    else:
        mixer = XY_mixer_hamiltonian(n_qubits, qubit_connectivity, coeffs)

    return mixer


################################################################################
# decorators
################################################################################
def round_value(function):
    """
    Round a value to a given precision.
    This function will be used as a decorator to round the values given by the
    ``expectation`` and ``expectation_w_uncertainty`` methods.

    Parameters
    ----------
    function: `Callable`
        The function to be decorated

    Returns
    -------
        The rounded value(s)

    """

    PRECISION = 12

    def wrapper(*args, **kwargs):
        values = function(*args, **kwargs)
        if isinstance(values, dict):
            return {k: round(v, PRECISION) for k, v in values.items()}
        else:
            return np.round(values, PRECISION)

    return wrapper


################################################################################
# METHODS FOR PRINTING HAMILTONIANS AND GRAPHS, AND PRINTING ONE FROM EACH OTHER
################################################################################


def graph_from_hamiltonian(hamiltonian: Hamiltonian) -> nx.Graph:
    """
    Creates a networkx graph corresponding to a specified problem Hamiltonian.

    .. Important::
        This function cannot handle non-QUBO terms.
        Linear terms are stored as nodes with weights.

    Parameters
    ----------
    hamiltonian: `Hamiltonian`
        The Hamiltonian of interest. Must be specified a Hamiltonian object.

    Returns
    -------
    G: `networkx.Graph`
        The corresponding networkx graph with the edge weights being the
        two-qubit coupling coefficients,
        and the node weights being the single-qubit bias terms.



    """
    # Define graph
    G = nx.Graph()

    # Add nodes for each qubit in the register
    for qubit in hamiltonian.qureg:
        G.add_node(qubit, weight=0)

    # Add each term to the graph as an attribute
    for term, weight in zip(hamiltonian.terms, hamiltonian.coeffs):

        # Extract indices from Pauli term
        term_tuple = term.qubit_indices

        # If term is linear add as a node with a weight attribute
        if len(term) == 1:
            G.add_node(term_tuple[0], weight=weight)

        # If term is quadratic add as an edge with a weight attribute
        elif len(term) == 2:
            G.add_edge(term_tuple[0], term_tuple[1], weight=weight)

    return G


def hamiltonian_from_graph(G: nx.Graph) -> Hamiltonian:
    """
    Builds a cost Hamiltonian as a collection of PauliOp objects
    from a specified networkx graph, extracting any node and edge weights.

    Parameters
    ----------
    G: `networkx.Graph`
        The specified networkx graph.

    Returns
    -------
    hamiltonian: `Hamiltonian`
        The Hamiltonian object constructed from the specified graph.
    """
    # Node bias terms
    nodes_info = dict(G.nodes(data="weight"))
    singlet_terms = [
        (node,) for node, weight in nodes_info.items() if weight is not None
    ]
    singlet_coeffs = [coeff for coeff in nodes_info.values() if coeff is not None]

    # Edge terms
    pair_terms, pair_coeffs = [], []
    for u, v, edge_weight in G.edges(data="weight"):
        pair_terms.append((u, v))
        # We expect the edge weight to be given in the attribute called
        # "weight". If it is None, assume a weight of 1.0
        pair_coeffs.append(edge_weight if edge_weight else 1)

    # Collect all terms and coefficients
    terms = singlet_terms + pair_terms
    coeffs = singlet_coeffs + pair_coeffs

    # Define Hamiltonian
    hamiltonian = Hamiltonian.classical_hamiltonian(
        terms=terms, coeffs=coeffs, constant=0
    )

    return hamiltonian


def random_k_regular_graph(
    degree: int,
    nodes: List[int],
    seed: int = None,
    weighted: bool = False,
    biases: bool = False,
) -> nx.Graph:
    """
    Produces a random graph with specified number of nodes, each having degree k.

    Parameters
    ----------
    degree: `int`
        Desired degree for the nodes.
    nodes: `list`
        The node set of the graph.
    seed: `int`, optional
        A seed for the random number generator.
    weighted: `bool`, optional
        Whether the edge weights should be uniform or different. If false, all weights are set to 1.
        If true, the weight is set to a random number drawn from the uniform distribution in the
        interval 0 to 1.
    biases: `bool`, optional
        Whether or not the graph nodes should be assigned a weight.
        If true, the weight is set to a random number drawn from the uniform
        distribution in the interval 0 to 1.

    Returns
    -------
    nx.Graph: `Networkx Graph`
        A graph with the properties as specified.
    """
    # Set numpy seed
    np.random.seed(seed=seed)

    # Create a random regular graph on the nodes
    G = nx.random_regular_graph(degree, len(nodes), seed)

    # Relabel nodes
    nx.relabel_nodes(G, {i: n for i, n in enumerate(nodes)})

    # Add edges between nodes
    for edge in G.edges():

        # If weighted attribute is False, all weights are set to 1
        if not weighted:
            G[edge[0]][edge[1]]["weight"] = 1

        # If weighted attribute is True, weights are assigned as random integers
        else:
            G[edge[0]][edge[1]]["weight"] = np.random.rand()

    # If biases attribute is True, add node weights as random integers
    if biases:
        for node in G.nodes():
            G.nodes[node]["weight"] = np.random.rand()

    return G


def plot_graph(G: nx.Graph, ax=None, colormap="seismic") -> None:
    """
    Plots a networkx graph.

    Parameters
    ----------
    G: `Networkx Graph`
        The networkx graph of interest.
    ax: `Matplotlib axes object`, optional
        Matplotlib axes to plot on. Defaults to None.
    colormap: `str`, optional
        Colormap to use for plotting. Defaults to 'seismic'.
    """

    # Create plot figure
    fig = plt.figure(figsize=(10, 6))

    # Extract all graph attributes
    biases_and_nodes = nx.get_node_attributes(G, "weight")
    biases = list(biases_and_nodes.values())
    edges_and_weights = nx.get_edge_attributes(G, "weight")
    pos = nx.shell_layout(G)

    # extract minimum and maximum weights for side bar limits
    weights = list(edges_and_weights.values())
    # Define color map
    cmap = plt.cm.get_cmap(colormap)

    if len(set(weights)) > 1:
        edge_vmin = min(weights)
        edge_vmax = max(weights)

        # Define normalized color map
        sm = plt.cm.ScalarMappable(
            cmap=cmap, norm=plt.Normalize(vmin=edge_vmin, vmax=edge_vmax)
        )
        # Add colormap to plot
        cbar = plt.colorbar(sm, pad=0.08)
        cbar.ax.set_ylabel("Edge Weights", rotation=270, labelpad=15)
    else:
        weights = [1] * len(G.edges())
        edge_vmin = None
        edge_vmax = None
        cmap = None

    # If biases are present define reference values and color map for side bar
    if len(set(biases)) > 1:
        cmap = plt.cm.get_cmap(colormap)
        vmin = min(biases)
        vmax = max(biases)
        sm2 = plt.cm.ScalarMappable(cmap=cmap, norm=plt.Normalize(vmin=vmin, vmax=vmax))
        cbar2 = plt.colorbar(sm2, location="left")
        cbar2.ax.set_ylabel("Single Qubit Biases", rotation=90)

        # Draw graph
        nx.draw(
            G,
            pos,
            node_size=500,
            node_color=biases,
            edge_color=weights,
            width=2.5,
            cmap=cmap,
            edge_cmap=cmap,
            vmin=vmin,
            vmax=vmax,
            edge_vmin=edge_vmin,
            edge_vmax=edge_vmax,
            with_labels=True,
        )

    else:
        # Draw graph
        nx.draw(
            G,
            pos,
            node_size=500,
            edge_color=weights,
            width=2.5,
            edge_cmap=cmap,
            edge_vmin=edge_vmin,
            edge_vmax=edge_vmax,
            with_labels=True,
        )

    # Show plot

    plt.show
    return None


def random_classical_hamiltonian(
    reg: List[int],
    seed: int = None,
    weighted: bool = True,
    biases: bool = True,
    constant: int = 0,
) -> Hamiltonian:
    """
    Creates a random classical cost hamiltonian.

    Parameters
    ----------
    reg: `list`
        Register to build the hamiltonian on.
    seed: `int`, optional
        A seed for the random number generator. Defaults to None.
    weighted: `bool`, optional
        Whether the edge weights should be uniform or different. If false, all
        weights are set to 1. If true, the weight is set to a random number
        drawn from the uniform distribution in the interval 0 to 1. Defaults to
        True.
    biases: `bool`, optional
        Whether or not the graph nodes should be assigned a weight.
        If true, the weight is set to a random number drawn from the uniform
        distribution in the interval 0 to 1. Defaults to True.
    constant: `int`, optional
        The constant term in the Hamiltonian. Defaults to 0.

    Returns
    -------
    random_hamil: `Hamiltonian`
        A random hamiltonian with randomly selected terms and coefficients and
        with the specified constant term.

    .. Important::
        Randomly selects which qubits that will have a bias term, then assigns them a bias coefficient.
        Randomly selects which qubit pairs will have a coupling term, then assigns them a coupling coefficient.
        In both cases, the random coefficient is drawn from the uniform distribution on the interval [0,1).
    """
    # Set the random seed
    np.random.seed(seed=seed)

    # Initialize terms and weights
    terms = []
    weights = []

    # If biases attribute is True, add lineat terms
    if biases:
        # Choose a random set of qubits to add linear terms
        n_biases = np.random.randint(len(reg))
        bias_qubits = np.random.choice(reg, n_biases)

        # Generate coefficients for linear terms
        bias_coeffs = np.random.rand(n_biases) if weighted else np.ones(n_biases)

        # Store linear terms and coefficients
        for qubit, coeff in zip(bias_qubits, bias_coeffs):
            terms.append([qubit])
            weights.append(coeff)

    # Generate quiadratic terms, scanning all possible combinations
    for q1, q2 in itertools.combinations(reg, 2):

        # Choose at random to couple terms
        are_coupled = np.random.randint(2)

        # If coupled, generate coefficients and store along with term
        if are_coupled:
            couple_coeff = np.random.rand() if weighted else 1
            terms.append([q1, q2])
            weights.append(couple_coeff)

    # Ensure each term has an associated weight
    assert len(terms) == len(weights), "Each term should have an associated weight"

    # Define classical Hamiltonian
    hamiltonian = Hamiltonian.classical_hamiltonian(terms, weights, constant=constant)

    return hamiltonian


################################################################################
# HAMILTONIANS AND DATA
################################################################################


def ground_state_hamiltonian(
    hamiltonian: Hamiltonian, bounded=True
) -> Tuple[float, list]:
    """
    Computes the exact ground state and ground state energy of a classical Hamiltonian.
    Uses standard numpy module.

    Parameters
    ----------
    hamiltonian: `Hamiltonian`
        Hamiltonian object whose ground state properties are computed.
    bounded: `bool`, optional
        If set to True, the function will not perform computations for qubit
        numbers above 25. If False, the user can specify any number. Defaults
        to True.

    Returns
    -------
    min_energy: `float`
        The minimum eigenvalue of the cost Hamiltonian.

    config: `np.array`
        The minimum energy eigenvector as a binary array
        configuration: qubit-0 as the first element in the sequence.
    """
    # Extract number of qubits
    n_qubits = hamiltonian.n_qubits

    # If number of qubits is too high warn the user
    if bounded and n_qubits > 25:
        raise ValueError(
            "The number of qubits is too high, computation could take a long time. If still want to proceed set argument `bounded` to False"
        )

    # Generate qubit register
    register = range(n_qubits)

    # Intialize energies
    energies = np.zeros(2 ** len(register))

    # Obtain spectrum, scanning term by term
    for i, term in enumerate(hamiltonian.terms):

        # Extract coefficient
        out = np.real(hamiltonian.coeffs[i])

        # Compute tensor product
        for qubit in register:
            if qubit in term.qubit_indices:
                out = np.kron([1, -1], out)
            else:
                out = np.kron([1, 1], out)

        # Add energy contribution of the term
        energies += out

    # Add constant term to the spectrum
    energies += hamiltonian.constant

    # Extract minimum energy
    min_energy = np.min(energies)

    # Extract indices of minimum energies
    indices = np.where(energies == min_energy)[0]

    # Generate ground states
    config_strings = [np.binary_repr(index, len(register))[::-1] for index in indices]

    return min_energy, config_strings


def bitstring_energy(
    hamiltonian: Hamiltonian, bitstring: Union[List[int], str]
) -> float:
    """
    Computes the energy of a given bitstring with respect to a classical cost Hamiltonian.

    Parameters
    ----------
    hamiltonian: `Hamiltonian`
        Hamiltonian object determining the energy levels.
    bitstring : `list` or `str`
        A list of integers 0 and 1, or a string, representing a configuration.

    Returns
    -------
    energy: `float`
        The energy of the given bitstring with respect to the cost Hamiltonian.
    """
    # Initialize energy value
    energy = 0

    # Compute energy contribution term by term
    for i, term in enumerate(hamiltonian.terms):

        # Compute sign of spin interaction term
        variables_product = np.prod(
            [(-1) ** int(bitstring[k]) for k in term.qubit_indices]
        )

        # Add energy contribution
        energy += hamiltonian.coeffs[i] * variables_product

    # Add constant contribution
    energy += hamiltonian.constant

    return energy


def energy_expectation(hamiltonian: Hamiltonian, measurement_counts: dict) -> float:
    """
    Computes the energy expectation value from a set of measurement counts,
    with respect to a classical cost Hamiltonian.

    Parameters
    ----------
    hamiltonian: `Hamiltonian`
        Hamiltonian object determining the energy levels.
    measurement_counts : `dict`
        Measurement counts dictionary for which to calculate energy expectation.

    Returns
    -------
    energy: `float`
        The energy expectation value for the set of measurement outcomes
    """

    # Starting value for the energy
    energy = 0

    # Number of measurement shots
    shots = sum(measurement_counts.values())

    # Compute average energy adding one by one the contribution from each state
    for state, prob in measurement_counts.items():

        # Number of ones (spins pointing down) from the specific
        # configuration for each Hamiltonian term
        num_ones_list = [
            sum([int(state[i]) for i in term.qubit_indices])
            for term in hamiltonian.terms
        ]

        # Compute configuration energy
        config_energy = sum(
            [ 
                hamiltonian.coeffs[i]
                if num_ones % 2 == 0
                else -1 * hamiltonian.coeffs[i]
                for i, num_ones in enumerate(num_ones_list)
            ]
        )

        # Add contribution to total energy
        energy += prob * config_energy

    # Normalize with respect to the number of shots
    energy *= 1 / shots

    # Add constant term in Hamiltonian
    energy += hamiltonian.constant

    return energy


def energy_spectrum_hamiltonian(hamiltonian: Hamiltonian) -> np.ndarray:
    """
    Computes exactly the energy spectrum of the hamiltonian defined by terms
    and weights and its corresponding configuration of variables. Uses
    standard numpy module.

    Parameters
    ----------
    hamiltonian: `Hamiltonian`
        Hamiltonian object whose spectrum is computed.

    Returns
    -------
    energies: `np.ndarray`
        The energy spectra of the given hamiltonian
    """
    # Extract number of qubits
    n_qubits = hamiltonian.n_qubits

    # Define qubit register
    register = range(n_qubits)

    # Intialize energies
    energies = np.zeros((2 ** len(register)))

    # Obtain spectrum, scanning term by term
    for i, term in enumerate(hamiltonian.terms):

        # Extract coefficients
        out = np.real(hamiltonian.coeffs[i])

        # Compute tensor product
        for qubit in register:
            if qubit in term.qubit_indices:
                out = np.kron([1, -1], out)
            else:
                out = np.kron([1, 1], out)

        # Add energy contribution of the term
        energies += out

    # Add constant term to the spectrum
    energies = energies + hamiltonian.constant

    return energies


def plot_energy_spectrum(
    hamiltonian: Hamiltonian,
    high_k_states: Optional[int] = None,
    low_k_states: Optional[int] = None,
    ax=None,
    cmap="winter",
) -> None:
    """
    Compute and plot the energy spectrum of a given hamiltonian on
    a matplotlib figure.

    Parameters
    ----------
    hamiltonian: `Hamiltonian`
        Hamiltonian object whose spectrum is computed.
    high_k_states: `int`, optional
        Optionally plot the highest k energy levels. Defaults to None.
    low_k_states: `int`, optional
        Optionally, plot the lowest k energy levels. Defaults to None.
    ax: Matplotlib axes object, optional
        Axes to plot on. Defaults to None.
    cmap: `str`, optional
        Specify the matplotlib colormap to use for plotting. Defaults to 'winter'.
    """
    # Compute energy spectrum
    energies = energy_spectrum_hamiltonian(hamiltonian)

    # Extract energy levels and their degeneracy
    unique_energies, degeneracy = np.unique(energies, return_counts=True)

    # If required extract highest or lowest k energy levels
    if high_k_states is not None:
        unique_energies, degeneracy = (
            unique_energies[-high_k_states:],
            degeneracy[-high_k_states:],
        )
    elif low_k_states is not None:
        unique_energies, degeneracy = (
            unique_energies[:low_k_states],
            degeneracy[:low_k_states],
        )

    # Define colormap
    cmap = plt.cm.get_cmap(cmap, len(unique_energies))

    # If no axis provided, define figure
    if ax is None:
        fig, ax = plt.subplots(1, 1, figsize=(3, 5))

    # Plot energy levels
    for i, energy in enumerate(unique_energies):
        ax.axhline(energy, label=f"Degeneracy={degeneracy[i]}", color=cmap(i))

    # Set axis attributes and legend
    ax.set(
        xticks=[],
        yticks=unique_energies,
        ylabel="Energy[a.u.]",
        title="Hamiltonian Energy spectrum",
    )
    ax.legend(loc="center left", fontsize=8)

    return None


def low_energy_states(
    hamiltonian: Hamiltonian, threshold_per: float
) -> Tuple[float, list]:
    """
    Return threshold energy and the low energy states of the
    specified hamiltonian which are below this threshold.

    Parameters
    ----------
    hamiltonian: `Hamiltonian`
        Compute the low energy states of this Hamiltonian
    threshold_per: `float`
        Threshold percentage away from the ground state,
        defining the energy we window we search in for low energy states.

    Returns
    -------
    low_energy_threshold: `float`
        The energy threshold below which we retrieve states.
    states: `list`
        The list of low energy states that lie below the low
        energy threshold.

    .. Important::
        The threshold is calculated as `threshols_per` factors away from the
        ground state of the Hamiltonian.
    """
    # Asserr threshold is bounded between 0 and 1
    assert threshold_per >= 0.0, "Threshold percentage should be above 0"
    assert threshold_per <= 1.0, "Threshold percentage should be below 1"

    # Compute energy spectrum of the Hamiltonian
    energies = energy_spectrum_hamiltonian(hamiltonian)

    # Extract ground state and highest excited state
    ground_state_energy = np.min(energies)
    highest_state_energy = np.max(energies)

    # Compute the low energy threshols
    low_energy_threshold = ground_state_energy + threshold_per * np.abs(
        highest_state_energy - ground_state_energy
    )

    # Initilize inndices for low energy states
    low_energy_indices = []

    # Obtain indices for energies below the threshold
    for idx in range(len(energies)):
        if energies[idx] <= low_energy_threshold:
            low_energy_indices.append(idx)

    # Extract states from the Hamiltonian spectrum
    states = [
        np.binary_repr(index, hamiltonian.n_qubits)[::-1]
        for index in low_energy_indices
    ]

    return low_energy_threshold, states


def low_energy_states_overlap(
    hamiltonian: Hamiltonian, threshold_per: float, prob_dict: dict
) -> float:
    """
    Calculates the overlap between the low energy states of a Hamiltonian,
    below a specific threshold away from the ground state energy, and an input
    state, expressed in terms of a probability dictionary.

    Parameters
    ----------
    hamiltonian: `Hamiltonian`
        Compute overlap with respect to energies of this Hamiltonian
    threshold_per: `float`
        Threshold percentage away from the ground state, defining the
        energy we window we search in for low energy states.
    prob_dict: `dict`
        The measurement outcome dictionary generated from the
        circuit execution.

    Returns
    -------
    total_overlap: `float`
        The total overlap with the low-energy states.

    .. Important::
        The threshold is calculated as `threshold_per` factors away
        from the ground state of the Hamiltonain.
        For `threshold_per=0` the function returns the ground state overlap of the QAOA output.
    """
    # Extract number of qubits from probability dictionary
    n_qubits = len(list(prob_dict.keys())[0])

    # Ensure number of qubits matches the number of qubits registered in the Hamiltonian
    assert (
        n_qubits == hamiltonian.n_qubits
    ), "Number of qubits in the Hamiltonian does not match the probabilities specified"

    # Extract low energy states
    _, states = low_energy_states(hamiltonian, threshold_per)

    # Compute overlap
    total_overlap = sum([prob_dict[state] for state in states]) / sum(
        list(prob_dict.values())
    )

    return total_overlap


def exp_val_single(spin: int, prob_dict: dict):
    """
    Computes expectation value <Z> of a given spin.

    Parameters
    ----------
    spin: `int`
        Spin whose expectation value we compute.
    prob_dict: `dict`
        Dictionary containing the configuration probabilities of each spin.

    Returns
    -------
    exp_val: `float`
        Expectation value of the spin
    """

    # Initialize expectation value
    exp_val = 0
    norm = sum(prob_dict.values())

    # Compute correlation
    for bitstring, prob in prob_dict.items():

        # If 0, spin is pointing up, else it is pointing down
        Z = int(bitstring[spin])

        # Add contribution if spin points up or subtract if points down
        exp_val += -prob / norm if Z > 0 else prob / norm

    return exp_val


def exp_val_pair(spins: tuple, prob_dict: dict):
    r"""
    Computes the correlation :math:`Mij = <Z_{i}Z_{j}>` between qubits i,j using the QAOA optimized
    wavefunction.

    .. Important::
        In the presence of linear terms the :math:`<Z_{i}><Z_{j}>` contribution needs to be
        subtracted later. This is done in the exp_val_hamiltonian_termwise() function used as a
        wrapper for this function.

    Parameters
    ----------
    spins: `tuple`
        Tuple containing the spins whose correlation is computed.
    prob_dict: `dict`
        The dictionary containing the configuration probabilities of each spin.

    Returns
    -------
    corr: `float`
        Correlation between the two spins in the term.

    """

    # Initialize correlation
    corr = 0

    norm = sum(prob_dict.values())
    # Compute correlation
    for bitstring, prob in prob_dict.items():

        # If 0 or 2, spins are aligned, else they are anti-aligned
        num_ones = sum([int(bitstring[i]) for i in spins])

        # Add contribution if spins aligned or subtract if anti-aligned
        corr += prob / norm if num_ones % 2 == 0 else -prob / norm

    return corr


def exp_val_hamiltonian_termwise(
    hamiltonian: Hamiltonian,
    mixer_type: str,
    p: int,
    qaoa_optimized_angles: Optional[list] = None,
    qaoa_optimized_counts: Optional[dict] = None,
    analytical: bool = True,
):
    """
    Computes the single spin expectation values <Z_{i}> and the correlation matrix Mij = <Z_{i}Z_{j}>,
    using the optimization results obtained from QAOA tranining the specified QAOA cost backend.

    Parameters
    ----------
    hamiltonian: `Hamiltonian`
        Hamiltonian object containing the problem statement.
    p: `int`
        Number of layers in QAOA ansatz.
    qaoa_optimized_angles: `list`
        Optimized angles of the underlying QAOA.
    qaoa_optimized_counts: `dict`
        Dictionary containing the measurement counts of optimized QAOA circuit.
    analytical: `bool`
        Boolean that indicates whether to use analytical or numerical expectation
        calculation methods.

    Returns
    -------
    exp_vals_z: `np.array`
        Single spin expectation values as a numpy array.
    corr_matrix: `np.array`
        Correlation matrix as a numpy Matrix object.
    """

    # Define number of qubits, problem hamiltonian and QAOA parameters
    n_qubits = hamiltonian.n_qubits

    # Extract Hamiltonian terms
    terms = list(hamiltonian.terms)

    # Initialize the z expectation values and correlation matrix with 0s
    exp_vals_z = np.zeros(n_qubits)
    corr_matrix = np.zeros((n_qubits, n_qubits))

    # If single layer ansatz use analytical results
    if (
        analytical == True
        and p == 1
        and mixer_type == "x"
        and isinstance(qaoa_optimized_angles, list)
    ):

        # Compute expectation values and correlations of terms present in the Hamiltonian
        for term in terms:

            # If bias term compute expectation value
            if len(term) == 1:
                i = term.qubit_indices[0]
                exp_vals_z[i] = exp_val_single_analytical(
                    i, hamiltonian, qaoa_optimized_angles
                )

            # If two-body term compute correlation
            elif len(term) == 2:
                i, j = term.qubit_indices
                corr_matrix[i][j] = exp_val_pair_analytical(
                    (i, j), hamiltonian, qaoa_optimized_angles
                )

            # If constant term, ignore
            else:
                continue

    # If multilayer ansatz, perform numerical computation
    else:

        if isinstance(qaoa_optimized_counts, dict):
            counts_dict = qaoa_optimized_counts
        else:
            raise ValueError(
                "Please specify optimized counts to compute expectation values."
            )

        # Compute expectation values and correlations of terms present in the Hamiltonian
        for term in terms:

            # If bias term compute expectation value
            if len(term) == 1:
                i = term.qubit_indices[0]
                exp_vals_z[i] = exp_val_single(i, counts_dict)

            # If two-body term compute correlation
            elif len(term) == 2:
                i, j = term.qubit_indices
                corr_matrix[i][j] = exp_val_pair((i, j), counts_dict)

            # If constant term, ignore
            if len(term) == 0:
                continue

    # Remove expectation value contribution from the correlations
    corr_matrix -= np.outer(exp_vals_z, exp_vals_z)

    return exp_vals_z, corr_matrix

def calculate_calibration_factors(
    hamiltonian,
    calibration_measurements,
    calibration_registers,
    final_mapping,
) -> Dict:
    """
    Computes the calibration factors <Z_{i}> and <Z_{i}Z_{j}>,
    using the optimization results obtained from an empty (initial state = |000..0> QAOA circuit.

    Parameters
    ----------
    hamiltonian: `Hamiltonian`
        Hamiltonian object containing the problem statement.
    calibration_measurements: `dict`
        Dictionary containing the measurement counts of optimized QAOA circuit.
        
    TODO
    
    Returns
    -------
    calibration_factors: `dict`
        Calibration factors as a dict.
    """
    calibration_registers_dict  = {v:k for k, v in enumerate(calibration_registers)}

    # Define number of qubits, problem hamiltonian and QAOA parameters
    n_qubits = hamiltonian.n_qubits

    # Extract Hamiltonian terms
    terms = list(hamiltonian.terms)

    # Initialize an empty dict
    calibration_factors = {}
    
    # Compute single spin and pairs of spins expectation values of terms present in the Hamiltonian
    for term in terms:

        # If bias term compute single spins expectation value
        if len(term) == 1:
            i = term.qubit_indices[0]
            exp_val_z = exp_val_single(i, calibration_measurements)
            calibration_factors.update({(i,): exp_val_z})

        # If two-body term compute pairs of spins expectation values
        elif len(term) == 2:
            
            i, j = term.qubit_indices  # problem indices, ex: (0,1)
            if final_mapping != None:  # What to do if no final mapping?
                
                print(i, j) 
                i_phys,j_phys = final_mapping[i], final_mapping[j] # physical indices, ex: (133, 131) after routing
                print(i_phys, j_phys)
                i_cal,j_cal = calibration_registers_dict[i_phys], calibration_registers_dict[j_phys] # calibration indices, i.e. to which location on the measurement string each physical qubit corresponds to, ex: (63, 61)
                print(i_cal, j_cal)
            
                exp_val_zz = exp_val_pair((i_cal, j_cal), calibration_measurements)
                
            else:
                exp_val_zz = exp_val_pair((i, j), calibration_measurements)
            
            calibration_factors.update({(i, j): exp_val_zz})  # calibration factors are calculated for the terms in the hamiltonian/problem

        # If constant term, ignore
        if len(term) == 0:
            continue

    return calibration_factors

################################################################################
# ANALYTIC & KNOWN FORMULAE
################################################################################


def exp_val_single_analytical(spin: int, hamiltonian: Hamiltonian, qaoa_angles: tuple):
    """
    Computes the single spin expectation value :math:`<Z>` from an analytically
    derived expression for a single layer QAOA Ansatz.

    .. Important::
        Only valid for single layer QAOA Ansatz with X mixer Hamiltonian.

    Parameters
    ----------
    spin: `int`
        The spin whose expectation value we compute.

    hamiltonian: `Hamiltonian`
        Hamiltonian object containing the problem statement.

    qaoa_angles: `tuple`
        Pair of (gamma,beta) angles defined from QAOA ansatz and
        obtained in the QAOA process.

    Returns:
    -------
    exp_val: `float`
        Spin expectation value <Z>.
    """

    # Number of qubits in the system
    n_qubits = hamiltonian.n_qubits

    # Extract graph properties of the Hamiltonian
    terms = list(hamiltonian.terms)
    edges = [terms[j].qubit_indices for j in range(len(terms))]
    weights = hamiltonian.coeffs

    # Hamiltonian from graph definitions
    hamil_graph = dict(zip(edges, weights))

    # Spin biases
    h_u = hamil_graph[(spin,)] if hamil_graph.get((spin,)) is not None else 0

    # QAOA angles
    beta, gamma = qaoa_angles

    # Spin register as a list without the spin we focus on
    iter_qubits = [j for j in range(0, spin)] + [j for j in range(spin + 1, n_qubits)]

    # Initialize products
    exp_val = -np.sin(2 * beta) * np.sin(2 * gamma * h_u)

    # Loop over edges connecting u and v to other spins
    for n in iter_qubits:

        # Edges between the spin and others in the register
        edge = tuple([min(spin, n), max(spin, n)])

        # If edge not present in the graph the associated weight is set to 0
        J_un = 0 if hamil_graph.get(edge) is None else hamil_graph[edge]

        # Add factor to the products
        exp_val *= np.cos(2 * gamma * J_un)

    return exp_val


def exp_val_pair_analytical(spins: tuple, hamiltonian: Hamiltonian, qaoa_angles: tuple):
    """
    Computes :math:`<Z_{i}Z_{j}>` correlation between apair of spins analytically.
    It is an extension from the expression derived by
    Bravyi et al. in https://arxiv.org/abs/1910.08980 which includes the effect of biases.

    .. Important::
        * Only valid for single layer QAOA Ansatz with X mixer Hamiltonian.
        * In the presence of linear terms the <Z_{i}><Z_{j}> contribution needs to be subtracted later. This is done in the exp_val_hamiltonian_termwise() function used as a wrapper for this function.
        * OpenQAOA uses a different sign convention for the QAOA Ansatz than Bravy et al. - there is a relative minus sign between the cost function and the mixer in OpenQAOA, which is accounted for in this implementation. Additionally, the result below is valid for a Hadamard state initialization and in the absence of bias terms in the Hamiltonian.

    Parameters
    ----------
    spins: `tuple`
        Pair of spins whose correlation we compute.

    hamiltonian: `Hamiltonian`
        Hamiltonian object containing the problem statement.

    qaoa_angles: `tuple`
        Pair of (gamma,beta) angles defined from QAOA ansatz and
        obtained in the QAOA process.

    Returns
    -------
    corr: `float`
        Correlation <ZZ> between the specified spin pair.
    """

    # Number of qubits in the system
    n_qubits = hamiltonian.n_qubits

    # Extract graph properties of the Hamiltonian
    terms = list(hamiltonian.terms)
    edges = [terms[j].qubit_indices for j in range(len(terms))]
    weights = hamiltonian.coeffs

    # Hamiltonian from graph definitions
    hamil_graph = dict(zip(edges, weights))

    # Spins whose correlation we compute
    u, v = spins

    # Coupling between the spins
    J_uv = hamil_graph[spins] if hamil_graph.get(spins) is not None else 0

    # Spin biases
    h_u = hamil_graph[(u,)] if hamil_graph.get((u,)) is not None else 0
    h_v = hamil_graph[(v,)] if hamil_graph.get((v,)) is not None else 0

    # QAOA angles
    beta, gamma = qaoa_angles

    # Factors in the expression
    s = np.sin(2 * beta)
    c = np.cos(2 * beta)

    # Spin register as a list without u,v spins
    iter_qubits = (
        [j for j in range(0, min(u, v))]
        + [j for j in range(min(u, v) + 1, max(u, v))]
        + [j for j in range(max(u, v) + 1, n_qubits)]
    )

    # Initialize products
    prod1 = s**2 / 2 * np.cos(2 * gamma * (h_u - h_v))
    prod2 = -(s**2) / 2 * np.cos(2 * gamma * (h_u + h_v))
    prod3 = -c * s * np.sin(2 * gamma * J_uv) * np.cos(2 * gamma * h_u)
    prod4 = -c * s * np.sin(2 * gamma * J_uv) * np.cos(2 * gamma * h_v)

    # Loop over edges connecting u and v to other spins
    for n in iter_qubits:

        # Edges between u,v and another spin in the register
        edge1 = tuple([min(u, n), max(u, n)])
        edge2 = tuple([min(v, n), max(v, n)])

        # If edge not present in the graph the associated weight is set to 0
        J_un = 0 if hamil_graph.get(edge1) is None else hamil_graph[edge1]
        J_vn = 0 if hamil_graph.get(edge2) is None else hamil_graph[edge2]

        # Add factor to the products
        prod1 *= np.cos(2 * gamma * (J_un - J_vn))
        prod2 *= np.cos(2 * gamma * (J_un + J_vn))
        prod3 *= np.cos(2 * gamma * J_un)
        prod4 *= np.cos(2 * gamma * J_vn)

    # Add the contribution from each product term
    corr = prod1 + prod2 + prod3 + prod4

    return corr


def energy_expectation_analytical(angles: Union[list, tuple], hamiltonian: Hamiltonian):
    """
    Computes the expectation value of the Hamiltonian for an analytical expression.

    .. Important::
        Only valid for single layer QAOA Ansatz with X mixer Hamiltonian and classical
        Hamiltonians with up to quadratic terms.

    Parameters
    ----------
    angles: `list` or `tuple`
        QAOA angles at which the Hamiltonian expectation value is computed
    hamiltonian: `Hamiltonian`
        Classical Hamiltonian from which the expectation value is computed.
    """

    # Extract terms and coefficients from the Hamiltonian
    terms = [pauli_term.qubit_indices for pauli_term in hamiltonian.terms]
    coeffs = hamiltonian.coeffs

    energy = 0

    # Compute the expectation value of each term and add its local energy contribution
    for coeff, term in zip(coeffs, terms):

        if len(term) == 2:

            local_energy = exp_val_pair_analytical(term, hamiltonian, angles)

        else:

            local_energy = exp_val_single_analytical(term[0], hamiltonian, angles)

        energy += coeff * local_energy

    # Add constant shift contribution
    energy += hamiltonian.constant

    return energy


def ring_of_disagrees(reg: List[int]) -> Hamiltonian:
    """
    Builds the cost Hamiltonian for the "Ring of Disagrees".

    Parameters
    ----------
    reg: `list`
        register of qubits in the system.

    Returns
    -------
    ring_hamil: `Hamiltonian`
        Hamiltonian object containing Ring of Disagrees model.

    .. Important::
        This model is introduced in https://arxiv.org/abs/1411.4028
    """

    # Number of qubits from input register
    n_qubits = len(reg)

    # Define terms for the ring structure
    terms = [(reg[i], reg[(i + 1) % n_qubits]) for i in range(n_qubits)]

    # Define coefficients as in original formulation of the model
    coeffs = [0.5] * len(terms)

    # Constant term as in original formulation of the model
    constant = -len(terms) * 0.5

    # Define Hamiltonian
    ring_hamil = Hamiltonian.classical_hamiltonian(terms, coeffs, constant=constant)
    return ring_hamil


################################################################################
# OTHER MISCELLANEOUS
################################################################################


def flip_counts(counts_dictionary: dict) -> dict:
    """
    Returns a counts/probability dictionary that have their keys flipped. This
    formats the bit-strings from a right-most bit representing being the first
    qubit to the left-most bit representing the first qubit.

    Parameters
    ----------
    counts_dictionary: `dict`
        Count dictionary whose keys are flipped.

    Returns
    -------
    output_counts_dictionary: `dict`
        Count dictionary with flipped keys.
    """

    output_counts_dictionary = dict()

    for key, value in counts_dictionary.items():
        output_counts_dictionary[key[::-1]] = value

    return output_counts_dictionary


def permute_counts_dictionary(
    counts_dictionary: dict, final_qubit_layout: List[int]
) -> dict:
    """Permutes the order of the qubits in the counts dictionary to the
    original order if SWAP gates were used leading to modified qubit layout.
    Parameters
    ----------
    counts_dictionary : `dict`
        The measurement outcomes obtained from the Simulator/QPU
    original_qubit_layout: List[int]
        The qubit layout in which the qubits were initially
    final_qubit_layout: List[int]
        The final qubit layout after application of SWAPs

    Returns
    -------
    `dict`
        The permuted counts dictionary with qubits in the original place
    """

    # Create a mapping of original positions to final positions
    original_qubit_layout = list(range(len(final_qubit_layout)))
    mapping = {
        original_qubit_layout[i]: final_qubit_layout[i]
        for i in range(len(original_qubit_layout))
    }
    permuted_counts = {}

    for basis, counts in counts_dictionary.items():

        def permute_string(basis_state: str = basis, mapping: dict = mapping):
            # Use the mapping to permute the string
            permuted_string = "".join(
                [basis_state[mapping[i]] for i in range(len(basis_state))]
            )
            return permuted_string

        permuted_counts.update({permuted_string: counts})

    return permuted_counts

def negate_counts_dictionary(
    counts_dictionary: dict, s: int
) -> dict:
    """Negates every bitstring of the counts dictionary according to
    the position of the X gates before the measurement. 
    Used in SPAM Twirling.
    Parameters
    ----------
    counts_dictionary : `dict`
        The measurement outcomes obtained from the Simulator/QPU
    s: int
        Syndrome whose binary representation denotes the negated qubits. For example, 4 = 100, signifies that the first qubit had an X gate just before the measurement, which requires the first digit of the every key to be classically negated inside this function. 

    Returns
    -------
    `dict`
        The negated counts dictionary
    """
    negated_counts = {}
    for key in counts_dictionary.keys():  
        n_qubits = len(key)
        negated_key = s ^ int(key, 2)  # bitwise XOR to classically negate randomly chosen qubits, specified by s
        negated_counts.update([(format(negated_key, 'b').zfill(n_qubits), counts_dictionary[key])])  
    return negated_counts
        



@round_value
def qaoa_probabilities(statevector) -> dict:
    """
    Return a qiskit-style probability dictionary from a statevector.

    Parameters
    ----------
    statevector: `np.ndarray[complex]`
        The wavefunction whose probability distribution needs to be calculated.

    Returns
    -------
    prob_dict: `dict`
        Probabilities represented as a python dictionary with basis states stored
        as keys and their probabilities as their corresponding values.
    """
    # Define list of probabilities from wavefunction amplitudes
    prob_vec = np.real(np.conjugate(statevector) * statevector)

    # Extract number of qubits from size of probability
    n_qubits = int(np.log2(len(prob_vec)))

    # Initialize probability dictionary
    prob_dict = {}

    for x in range(len(prob_vec)):

        # Define binary representation of each state, with qubit-0 most significant bit
        key = np.binary_repr(x, n_qubits)[::-1]

        # Update probability dictionary
        prob_dict.update({key: prob_vec[x]})

    return prob_dict


################################################################################
# DICTIONARY MANIPULATION and SERIALIZATION
################################################################################
def delete_keys_from_dict(obj: Union[list, dict], keys_to_delete: List[str]):
    """
    Recursively delete all the keys keys_to_delete from a object (or list of dictionaries)
    Parameters
    ----------
    obj: dict or list[dict]
        dictionary or list of dictionaries from which we want to delete keys
    keys_to_delete: list
        list of keys to delete from the dictionaries

    Returns
    -------
    obj: dict or list[dict]
        dictionary or list of dictionaries from which we have deleted keys
    """
    if isinstance(obj, dict):
        for key in keys_to_delete:
            if key in obj:
                del obj[key]
        for key in obj:
            if isinstance(obj[key], dict):
                delete_keys_from_dict(obj[key], keys_to_delete)
            elif isinstance(obj[key], list):
                for item in obj[key]:
                    delete_keys_from_dict(item, keys_to_delete)
    elif isinstance(obj, list):
        for item in obj:
            delete_keys_from_dict(item, keys_to_delete)

    return obj



def convert2serialize(obj, complex_to_string: bool = False):
    """
    Recursively converts object to dictionary.

    Parameters
    ----------
    obj: object
        Object to convert to dictionary.
    complex_to_string: bool
        If True, convert complex numbers to string, so the result can be serialized to JSON.

    Returns
    -------
    dict: dict
        Dictionary representation of the object.
    """
    if isinstance(obj, dict):
        return {
            k: convert2serialize(v, complex_to_string)
            for k, v in obj.items()
            if v is not None
        }
    elif hasattr(obj, "_ast"):
        return convert2serialize(obj._ast(), complex_to_string)
    elif isinstance(obj, tuple):
        return tuple(
            convert2serialize(v, complex_to_string) for v in obj if v is not None
        )
    elif not isinstance(obj, str) and hasattr(obj, "__iter__"):
        return [convert2serialize(v, complex_to_string) for v in obj if v is not None]
    elif hasattr(obj, "__dict__"):
        return {
            k: convert2serialize(v, complex_to_string)
            for k, v in obj.__dict__.items()
            if not callable(v) and v is not None
        }
    elif complex_to_string and isinstance(obj, complex):
        return str(obj)
    else:
        return obj


################################################################################
# UUID and Timestamp
################################################################################


def generate_timestamp() -> str:
    """
    Generate a timestamp string in UTC+0. Format: YYYY-MM-DDTHH:MM:SS.

    Returns
    -------
    timestamp: `str`
        String representation of a timestamp.
    """
    return datetime.datetime.utcnow().strftime("%Y-%m-%dT%H:%M:%S")


def generate_uuid() -> str:
    """
    Generate a UUID string.

    Returns
    -------
    uuid: `str`
        String representation of a UUID.
    """
    return str(uuid.uuid4())


def is_valid_uuid(uuid_to_test: str) -> bool:
    """
    Check if a string is a valid UUID.

    Parameters
    ----------
    uuid_to_test: `str`
        String to check if it is a valid UUID.

    Returns
    -------
    is_valid: `bool`
        Boolean indicating if the string is a valid UUID.
    """

    try:
        # generate a UUID object from the string, if it is a valid UUID it won't throw an error
        _ = uuid.UUID(uuid_to_test, version=4)
        return True
    except ValueError:
        # If it's a value error, then the string is not a valid string for a UUID.
        return False


<<<<<<< HEAD
=======
def permute_counts_dictionary(
    counts_dictionary: dict, permutation_order: List[int]
) -> dict:
    """Permutes the order of the qubits in the counts dictionary to the
    original order if SWAP gates were used leading to modified qubit layout.
    Parameters
    ----------
    counts_dictionary : `dict`
        The measurement outcomes obtained from the Simulator/QPU
    permutation_order: List[int]
        The qubit order to permute the dictionary with

    Returns
    -------
    `dict`
        The permuted counts dictionary with qubits in the original place
    """

    # Create a mapping of original positions to final positions
    # original order always goes from 0 -> n-1
    original_order = list(range(len(permutation_order)))
    mapping = {
        original_order[i]: permutation_order[i] for i in range(len(original_order))
    }
    permuted_counts = {}

    for basis_state, counts in counts_dictionary.items():
        # Use the mapping to permute the string
        permuted_string = "".join(
            [basis_state[mapping[i]] for i in range(len(basis_state))]
        )
        permuted_counts.update({permuted_string: counts})

    return permuted_counts

>>>>>>> 44801454

################################################################################
# CHECKING FUNCTION
################################################################################


def check_kwargs(list_expected_params, list_default_values, **kwargs):
    """
    Checks that the given list of expected parameters can be found in the
    kwargs given as input. If so, it returns the parameters from kwargs, else
    it raises an exception.

    Args:
        list_expected_params: List[str]
            List of string containing the name of the expected parameters in
            kwargs
        list_default_values: List
            List containing the deafult values of the expected parameters in
            kwargs
        **kwargs:
            Keyword arguments where keys are supposed to be the expected params

    Returns:
        A tuple with the actual expected parameters if they are found in kwargs.

    Raises:
        ValueError:
            If one of the expected arguments is not found in kwargs and its
            default value is not specified.
    """

    def check_kwarg(expected_param, default_value, **kwargs):
        param = kwargs.pop(expected_param, default_value)

        if param is None:
            raise ValueError(f"Parameter '{expected_param}' should be specified")

        return param

    params = []
    for expected_param, default_value in zip(list_expected_params, list_default_values):
        params.append(check_kwarg(expected_param, default_value, **kwargs))

    return tuple(params)


####################################################################################
# QAOALIB
####################################################################################


def dicke_basis(excitations: int, n_qubits: int) -> np.ndarray:
    """
    Generates the Dicke basis state $|ek>$ with $k$ excitations

    Parameters
    ----------
    excitations: `int`
        Number of excitations in the basis vector
    n_qubits: `int`
        Total number of qubits in the system

    Returns
    -------
    `np.ndarray`
        Total basis states present in the expected Dicke vector in the computational basis
    """
    assert (
        n_qubits >= excitations
    ), "Excitations cannot be larger than total qubits in system"
    sub_sys_excitations = np.ones(excitations, dtype=int)
    sub_sys_ground = np.zeros(n_qubits - excitations, dtype=int)

    total_state = np.concatenate((sub_sys_ground, sub_sys_excitations))
    total_basis_comp = set(itertools.permutations(total_state))
    total_basis_comp = np.array(
        ["".join(str(i) for i in basis_comp) for basis_comp in total_basis_comp]
    )

    return total_basis_comp


def dicke_wavefunction(excitations, n_qubits):
    """
    Generate the k-excitations dicke statevector

    Parameters
    ----------
    excitations: int
        The number of excitations in the basis

    n_qubits: int
        The number of qubits in the register

    Returns
    -------
    `np.ndarray`
        The wavefunction vector for a given cumulative Dicke states with $<=k$ excitations
    """

    k_dicke = dicke_basis(excitations, n_qubits)
    k_dicke_ints = [int(state, 2) for state in k_dicke]
    wavefunction = np.array(
        [
            1.0 + 0.0j if num in k_dicke_ints else 0.0 + 0.0j
            for num in range(2**n_qubits)
        ],
        dtype=complex,
    ) / np.sqrt(len(k_dicke_ints))
    return wavefunction


def k_cumulative_excitations(k: int, n_qubits: int) -> np.ndarray:
    """
    Generates the Upper bound excitations basis vector $|Ek>$, which a superposition of all
    Dicke basis vectors upto excitation number $k$

    Parameters
    ----------
    k: `int`
        Upper bound on number of excitations in the basis vector
    n_qubits: `int`
        Total number of qubits in the system

    Returns
    -------
    wavefunction: `np.ndarray`
        The wavefunction vector for a given cumulative Dicke states with $<=k$ excitations
    """
    cumulative_dicke_bases = np.array(["0" * n_qubits])
    for exc in range(1, k + 1):
        cumulative_dicke_bases = np.concatenate(
            (cumulative_dicke_bases, dicke_basis(exc, n_qubits))
        )

    wavefn_locs = [int(basis, 2) for basis in cumulative_dicke_bases]
    wavefunction = np.array(
        [1 if loc in wavefn_locs else 0 for loc in range(2**n_qubits)], dtype=complex
    ) / np.sqrt(len(wavefn_locs))

    return wavefunction


def knapsack_balanced_basis(
    weight_capacity: int,
    weights_list: List,
    decision_register: List,
    slack_register: List,
):
    """
    Generates the basis where the system register is balanced for Knapsack Hamiltonian, i.e. Slack register
    compensating the decision register state to cancel the penalty term in Hamiltonian.
    NOTE: Cannot cancel the penalty term if decision register weight exceeds the weight capacity of the sack

    Parameters
    ----------
    weight_capacity:
        The knapsack capacity, i.e. the upper limit on the weights that can be added in the knapsack
    weights_list:
        List of item weights in the problem
    decision_register:
        The qubit regsiter of the decision bits
    slack_register:
        The qubit regsiter of the slack bits

    Returns
    -------
    np.ndarray
    """
    n_decision_qubits = len(decision_register)
    n_slack_qubits = len(slack_register)
    n_total_qubits = n_slack_qubits + n_decision_qubits

    def to_bin(number, n_qubits):
        # not using np.binary_repr because it is deprecated!
        binary_form = bin(number)[2:].zfill(n_qubits)
        return binary_form

    decision_config_weights = {
        to_bin(dec_i, n_decision_qubits): sum(
            [
                weight * int(to_bin(dec_i, n_decision_qubits)[i])
                for i, weight in enumerate(weights_list)
            ]
        )
        for dec_i in range(2**n_decision_qubits)
    }

    decision_slack_configs = {
        to_bin(dec_i, n_decision_qubits): (
            to_bin(
                weight_capacity
                - decision_config_weights[to_bin(dec_i, n_decision_qubits)],
                n_slack_qubits,
            )
            if decision_config_weights[to_bin(dec_i, n_decision_qubits)]
            < weight_capacity
            else to_bin(0, n_slack_qubits)
        )
        for dec_i in range(2**n_decision_qubits)
    }

    all_configs = []
    for dec_config, slack_config in decision_slack_configs.items():
        config = np.empty(n_total_qubits, dtype=str)
        for i, loc in enumerate(decision_register):
            config[loc] = dec_config[i]
        for i, loc in enumerate(slack_register[::-1]):
            config[loc] = slack_config[i]

        config_str = "".join(i for i in config)
        all_configs.append(config_str[::-1])

    wavefn_locs = [int(basis, 2) for basis in all_configs]
    wavefunction = np.array(
        [1 if loc in wavefn_locs else 0 for loc in range(2**n_total_qubits)],
        dtype=complex,
    ) / np.sqrt(len(wavefn_locs))

    return wavefunction<|MERGE_RESOLUTION|>--- conflicted
+++ resolved
@@ -1725,8 +1725,7 @@
         return False
 
 
-<<<<<<< HEAD
-=======
+
 def permute_counts_dictionary(
     counts_dictionary: dict, permutation_order: List[int]
 ) -> dict:
@@ -1762,7 +1761,6 @@
 
     return permuted_counts
 
->>>>>>> 44801454
 
 ################################################################################
 # CHECKING FUNCTION
