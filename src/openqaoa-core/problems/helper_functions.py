--- conflicted
+++ resolved
@@ -8,11 +8,8 @@
 from .numberpartition import NumberPartition
 from .shortestpath import ShortestPath
 from .tsp import TSP
-<<<<<<< HEAD
 from .vehiclerouting import VRP
-=======
 from .binpacking import BinPacking
->>>>>>> 955a48d8
 from .qubo import QUBO
 
 
@@ -44,13 +41,9 @@
         "slack_free_knapsack": SlackFreeKnapsack,
         "minimum_vertex_cover": MinimumVertexCover,
         "shortest_path": ShortestPath,
-<<<<<<< HEAD
         "vehicle_routing": VRP,
-=======
         "bin_packing": BinPacking,
-        
->>>>>>> 955a48d8
-    }
+        }
 
     # check if the problem type is in the mapper
     assert (
