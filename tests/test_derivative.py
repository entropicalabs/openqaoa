--- conflicted
+++ resolved
@@ -22,10 +22,7 @@
 from openqaoa.qaoa_parameters.baseparams import QAOACircuitParams
 from openqaoa.utilities import X_mixer_hamiltonian
 from openqaoa.optimizers.logger_vqa import Logger
-<<<<<<< HEAD
 from openqaoa.derivative_functions import derivative
-=======
->>>>>>> aeea6a97
 
 """
 Unittest based testing of derivative computations.
@@ -147,17 +144,14 @@
             qaoa_circuit_params, prepend_state=None, append_state=None, init_hadamard=True)
 
         grad_stepsize = 0.00000001
-<<<<<<< HEAD
-        #gradient_ps = backend_vectorized.derivative_function(variational_params_std, 'gradient', 'param_shift')
+        gradient_ps = derivative(backend_vectorized, variational_params_std, 
+                                 self.log, 'gradient', 'param_shift')
         gradient_fd = derivative(backend_vectorized, variational_params_std, 
                                  self.log, 'gradient', 'finite_difference',
                                  {'stepsize': grad_stepsize})
-        #gradient_sps = backend_vectorized.derivative_function(variational_params_std, 'gradient', 'stoch_param_shift', {'stepsize':grad_stepsize, 'n_beta':-1, 'n_gamma_pair':-1, 'n_gamma_single':-1})
-=======
-        gradient_ps = backend_vectorized.derivative_function(variational_params_std, 'gradient', 'param_shift', logger = self.log)
-        gradient_fd = backend_vectorized.derivative_function(variational_params_std, 'gradient', 'finite_difference', {'stepsize': grad_stepsize}, logger = self.log)
-        gradient_sps = backend_vectorized.derivative_function(variational_params_std, 'gradient', 'stoch_param_shift', {'stepsize':grad_stepsize, 'n_beta_single':-1, 'n_beta_pair':-1, 'n_gamma_pair':-1, 'n_gamma_single':-1}, logger = self.log)
->>>>>>> aeea6a97
+        gradient_sps = derivative(backend_vectorized, variational_params_std, 
+                                  self.log, 'gradient', 'stoch_param_shift', 
+                                  {'stepsize':grad_stepsize, 'n_beta':-1, 'n_gamma_pair':-1, 'n_gamma_single':-1})
 
         test_points = [[0, 0], [np.pi/2, np.pi/3], [1, 2]]
 
@@ -198,14 +192,9 @@
         backend_vectorized = QAOAvectorizedBackendSimulator(
             qaoa_circuit_params, prepend_state=None, append_state=None, init_hadamard=True)
 
-<<<<<<< HEAD
         hessian_fd = derivative(backend_vectorized, variational_params_std, 
                                 self.log,'hessian', 'finite_difference', 
                                 {'stepsize': 0.0001})
-=======
-        hessian_fd = backend_vectorized.derivative_function(
-            variational_params_std, 'hessian', 'finite_difference', {'stepsize': 0.0001}, logger = self.log)
->>>>>>> aeea6a97
 
         test_points = [[0, 0], [np.pi/2, np.pi/3], [1, 2]]
 
