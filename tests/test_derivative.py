#   Copyright 2022 Entropica Labs
#
#   Licensed under the Apache License, Version 2.0 (the "License");
#   you may not use this file except in compliance with the License.
#   You may obtain a copy of the License at
#
#       http://www.apache.org/licenses/LICENSE-2.0
#
#   Unless required by applicable law or agreed to in writing, software
#   distributed under the License is distributed on an "AS IS" BASIS,
#   WITHOUT WARRANTIES OR CONDITIONS OF ANY KIND, either express or implied.
#   See the License for the specific language governing permissions and
#   limitations under the License.

import warnings
import numpy as np
import unittest

# OpenQAOA imports
from openqaoa.backends.simulators.qaoa_vectorized import QAOAvectorizedBackendSimulator
from openqaoa.qaoa_parameters import Hamiltonian, create_qaoa_variational_params
from openqaoa.qaoa_parameters.baseparams import QAOACircuitParams
from openqaoa.utilities import X_mixer_hamiltonian
from openqaoa.optimizers.logger_vqa import Logger

"""
Unittest based testing of derivative computations.
"""


class TestQAOACostBaseClass(unittest.TestCase):


    def test_gradient_agreement(self):
        "Test agreement between gradients computed from finite difference, parameter shift and SPS (all gates sampled) for weighted and unweighted graphs at several parameters."
        
        # unweighted graph
        terms = [[0,1], [0,2], [1,3], [2]]
        weights = [1, 1, 1, 1]
        register = [0, 1, 2, 3]
        p = 2
        nqubits = 4

        cost_hamiltonian = Hamiltonian.classical_hamiltonian(
            terms, weights, constant=0)
        mixer_hamiltonian = X_mixer_hamiltonian(nqubits)
        qaoa_circuit_params = QAOACircuitParams(
            cost_hamiltonian, mixer_hamiltonian, p)
        variational_params_std = create_qaoa_variational_params(
            qaoa_circuit_params, 'standard', 'ramp')
        backend_vectorized = QAOAvectorizedBackendSimulator(
            qaoa_circuit_params, prepend_state=None, append_state=None, init_hadamard=True)
        
        grad_stepsize = 0.00000001
        gradient_ps = backend_vectorized.derivative_function(variational_params_std, 'gradient', 'param_shift')
        gradient_fd = backend_vectorized.derivative_function(variational_params_std, 'gradient', 'finite_difference', {'stepsize': grad_stepsize})
        gradient_sps = backend_vectorized.derivative_function(variational_params_std, 'gradient', 'stoch_param_shift', {'stepsize':grad_stepsize, 'n_beta_single':-1, 'n_beta_pair':-1, 'n_gamma_pair':-1, 'n_gamma_single':-1})

        params = [[0,0,0,0], [1,1,1,1], [np.pi/2, np.pi/2, np.pi/2, np.pi/2]]

        for param in params:
            grad_fd = gradient_fd(param)
            grad_ps = gradient_ps(param)
            grad_sps = gradient_sps(param)

            for i, grad in enumerate(grad_fd): 
                assert np.isclose(grad, grad_ps[i], rtol=1e-05, atol=1e-05)
                assert np.isclose(grad, grad_sps[i], rtol=1e-05, atol=1e-05)

        # weighted graph with bias
        terms = [[0,1], [1,2], [0,3], [2], [1]]
        weights = [1, 1.1, 1.5, 2, -0.8]
        register = [0, 1, 2, 3]
        p = 2
        nqubits = 4

        cost_hamiltonian = Hamiltonian.classical_hamiltonian(
            terms, weights, constant=0.8)
        mixer_hamiltonian = X_mixer_hamiltonian(nqubits)
        qaoa_circuit_params = QAOACircuitParams(
            cost_hamiltonian, mixer_hamiltonian, p)
        variational_params_std = create_qaoa_variational_params(
            qaoa_circuit_params, 'standard', 'ramp')
        backend_vectorized = QAOAvectorizedBackendSimulator(
            qaoa_circuit_params, prepend_state=None, append_state=None, init_hadamard=True)
        
        grad_stepsize = 0.00000001
        gradient_ps = backend_vectorized.derivative_function(variational_params_std, 'gradient', 'param_shift')
        gradient_fd = backend_vectorized.derivative_function(variational_params_std, 'gradient', 'finite_difference', {'stepsize': grad_stepsize})
        gradient_sps = backend_vectorized.derivative_function(variational_params_std, 'gradient', 'stoch_param_shift', {'stepsize':grad_stepsize, 'n_beta_single':-1, 'n_beta_pair':-1, 'n_gamma_pair':-1, 'n_gamma_single':-1})
    
        params = [[0,0,0,0], [1,1,1,1], [np.pi/2, np.pi/2, np.pi/2, np.pi/2]]

        for param in params:
            grad_fd = gradient_fd(param)
            grad_ps = gradient_ps(param)
            grad_sps = gradient_sps(param)

            for i, grad in enumerate(grad_fd): 
                assert np.isclose(grad, grad_ps[i], rtol=1e-05, atol=1e-05)
                assert np.isclose(grad, grad_sps[i], rtol=1e-05, atol=1e-05)
<<<<<<< HEAD

=======
    '''
    
    def setUp(self):
        
        self.log = Logger({'func_evals': 
                           {
                               'history_update_bool': False, 
                               'best_update_string': 'HighestOnly'
                           }, 
                           'jac_func_evals': 
                           {
                               'history_update_bool': False, 
                               'best_update_string': 'HighestOnly'
                           }
                          }, 
                          {
                              'root_nodes': ['func_evals', 'jac_func_evals'],
                              'best_update_structure': []
                          })
        
        self.log.log_variables({'func_evals': 0})
        self.log.log_variables({'jac_func_evals': 0})
>>>>>>> 0194a969

    def test_gradient_computation(self):
        "Test gradient computation by param. shift, finite difference, and SPS (all gates sampled) on barbell graph."

        # Analytical cost expression : C(b,g) = -sin(4b)*sin(2g)
        terms = [[0, 1]]
        weights = [1]
        register = [0, 1]
        p = 1
        nqubits = 2

        cost_hamiltonian = Hamiltonian.classical_hamiltonian(
            terms, weights, constant=0)
        mixer_hamiltonian = X_mixer_hamiltonian(nqubits)
        qaoa_circuit_params = QAOACircuitParams(
            cost_hamiltonian, mixer_hamiltonian, p)
        variational_params_std = create_qaoa_variational_params(
            qaoa_circuit_params, 'standard', 'ramp')
        backend_vectorized = QAOAvectorizedBackendSimulator(
            qaoa_circuit_params, prepend_state=None, append_state=None, init_hadamard=True)

        grad_stepsize = 0.00000001
        gradient_ps = backend_vectorized.derivative_function(variational_params_std, 'gradient', 'param_shift')
        gradient_fd = backend_vectorized.derivative_function(
<<<<<<< HEAD
            variational_params_std, 'gradient', 'finite_difference', {'stepsize': grad_stepsize})
        gradient_sps = backend_vectorized.derivative_function(variational_params_std, 'gradient', 'stoch_param_shift', {'stepsize':grad_stepsize, 'n_beta_single':-1, 'n_beta_pair':-1, 'n_gamma_pair':-1, 'n_gamma_single':-1})
=======
            variational_params_std, 'gradient', 'finite_difference', {'stepsize': grad_stepsize}, logger = self.log)
        #gradient_sps = backend_vectorized.derivative_function(variational_params_std, 'gradient', 'stoch_param_shift', {'stepsize':grad_stepsize, 'n_beta':-1, 'n_gamma_pair':-1, 'n_gamma_single':-1})
>>>>>>> 0194a969

        test_points = [[0, 0], [np.pi/2, np.pi/3], [1, 2]]

        for point in test_points:
            beta, gamma = point[0], point[1]

            dCdb = -4*np.cos(4*beta)*np.sin(2*gamma)
            dCdg = -2*np.sin(4*beta)*np.cos(2*gamma)

            assert np.isclose(dCdb, gradient_ps(point)[0], rtol=1e-05, atol=1e-05)
            assert np.isclose(dCdg, gradient_ps(point)[1], rtol=1e-05, atol=1e-05)

            assert np.isclose(dCdb, gradient_fd(
                point)[0], rtol=1e-05, atol=1e-05)
            assert np.isclose(dCdg, gradient_fd(
                point)[1], rtol=1e-05, atol=1e-05)

            assert np.isclose(dCdb, gradient_sps(point)[0], rtol=1e-05, atol=1e-05)
            assert np.isclose(dCdg, gradient_sps(point)[1], rtol=1e-05, atol=1e-05)

    def test_hessian_computation(self):
        "Test Hessian computation by finite difference on barbell graph"

        # Analytical cost expression : C(b,g) = -sin(4b)*sin(2g)
        terms = [[0, 1]]
        weights = [1]
        register = [0, 1]
        p = 1
        nqubits = 2

        cost_hamiltonian = Hamiltonian.classical_hamiltonian(
            terms, weights, constant=0)
        mixer_hamiltonian = X_mixer_hamiltonian(nqubits)
        qaoa_circuit_params = QAOACircuitParams(
            cost_hamiltonian, mixer_hamiltonian, p)
        variational_params_std = create_qaoa_variational_params(
            qaoa_circuit_params, 'standard', 'ramp')
        backend_vectorized = QAOAvectorizedBackendSimulator(
            qaoa_circuit_params, prepend_state=None, append_state=None, init_hadamard=True)

        hessian_fd = backend_vectorized.derivative_function(
            variational_params_std, 'hessian', 'finite_difference', {'stepsize': 0.0001}, logger = self.log)

        test_points = [[0, 0], [np.pi/2, np.pi/3], [1, 2]]

        for point in test_points:
            beta, gamma = point[0], point[1]

            dCdbb = 16*np.sin(4*beta)*np.sin(2*gamma)
            dCdbg = -8*np.cos(4*beta)*np.cos(2*gamma)
            dCdgb = dCdbg
            dCdgg = 4*np.sin(4*beta)*np.sin(2*gamma)

            assert np.isclose(dCdbb, hessian_fd(
                point)[0][0], rtol=1e-05, atol=1e-05)
            assert np.isclose(dCdbg, hessian_fd(
                point)[0][1], rtol=1e-05, atol=1e-05)
            assert np.isclose(dCdgb, hessian_fd(
                point)[1][0], rtol=1e-05, atol=1e-05)
            assert np.isclose(dCdgg, hessian_fd(
                point)[1][1], rtol=1e-05, atol=1e-05)


    def test_SPS_sampling(self):
        "Test that SPS samples all gates when (n_beta, n_gamma_pair, n_gamma_single) is (-1, -1, -1), on barbell graph."
        
        # Analytical cost expression : C(b,g) = -sin(4b)*sin(2g)
        terms = [[0, 1]]
        weights = [1]
        register = [0, 1]
        p = 1
        nqubits = 2

        cost_hamiltonian = Hamiltonian.classical_hamiltonian(
            terms, weights, constant=0)
        mixer_hamiltonian = X_mixer_hamiltonian(nqubits)
        qaoa_circuit_params = QAOACircuitParams(
            cost_hamiltonian, mixer_hamiltonian, p)
        variational_params_std = create_qaoa_variational_params(
            qaoa_circuit_params, 'standard', 'ramp')
        backend_vectorized = QAOAvectorizedBackendSimulator(
            qaoa_circuit_params, prepend_state=None, append_state=None, init_hadamard=True)

        grad_stepsize = 0.00000001
        gradient_sps1 = backend_vectorized.derivative_function(variational_params_std, 'gradient', 'stoch_param_shift', {'stepsize':grad_stepsize, 'n_beta_single':-1, 'n_beta_pair':-1, 'n_gamma_pair':-1, 'n_gamma_single':-1})
        gradient_sps2 = backend_vectorized.derivative_function(variational_params_std, 'gradient', 'stoch_param_shift', {'stepsize':grad_stepsize, 'n_beta_single':2, 'n_beta_pair':-1, 'n_gamma_pair':1, 'n_gamma_single':0})
        
        test_points = [[0,0], [np.pi/2, np.pi/3], [1,2]]
        
        for point in test_points:
            beta, gamma = point[0], point[1]
            
            assert np.isclose(gradient_sps1(point)[0], gradient_sps2(point)[0], rtol=1e-05, atol=1e-05)
            assert np.isclose(gradient_sps1(point)[1], gradient_sps2(point)[1], rtol=1e-05, atol=1e-05)



if __name__ == "__main__":
    with warnings.catch_warnings():
        warnings.simplefilter('ignore', category=PendingDeprecationWarning)
        unittest.main()<|MERGE_RESOLUTION|>--- conflicted
+++ resolved
@@ -30,7 +30,7 @@
 
 class TestQAOACostBaseClass(unittest.TestCase):
 
-
+    '''
     def test_gradient_agreement(self):
         "Test agreement between gradients computed from finite difference, parameter shift and SPS (all gates sampled) for weighted and unweighted graphs at several parameters."
         
@@ -99,9 +99,6 @@
             for i, grad in enumerate(grad_fd): 
                 assert np.isclose(grad, grad_ps[i], rtol=1e-05, atol=1e-05)
                 assert np.isclose(grad, grad_sps[i], rtol=1e-05, atol=1e-05)
-<<<<<<< HEAD
-
-=======
     '''
     
     def setUp(self):
@@ -124,7 +121,6 @@
         
         self.log.log_variables({'func_evals': 0})
         self.log.log_variables({'jac_func_evals': 0})
->>>>>>> 0194a969
 
     def test_gradient_computation(self):
         "Test gradient computation by param. shift, finite difference, and SPS (all gates sampled) on barbell graph."
@@ -147,15 +143,9 @@
             qaoa_circuit_params, prepend_state=None, append_state=None, init_hadamard=True)
 
         grad_stepsize = 0.00000001
-        gradient_ps = backend_vectorized.derivative_function(variational_params_std, 'gradient', 'param_shift')
-        gradient_fd = backend_vectorized.derivative_function(
-<<<<<<< HEAD
-            variational_params_std, 'gradient', 'finite_difference', {'stepsize': grad_stepsize})
-        gradient_sps = backend_vectorized.derivative_function(variational_params_std, 'gradient', 'stoch_param_shift', {'stepsize':grad_stepsize, 'n_beta_single':-1, 'n_beta_pair':-1, 'n_gamma_pair':-1, 'n_gamma_single':-1})
-=======
-            variational_params_std, 'gradient', 'finite_difference', {'stepsize': grad_stepsize}, logger = self.log)
-        #gradient_sps = backend_vectorized.derivative_function(variational_params_std, 'gradient', 'stoch_param_shift', {'stepsize':grad_stepsize, 'n_beta':-1, 'n_gamma_pair':-1, 'n_gamma_single':-1})
->>>>>>> 0194a969
+        gradient_ps = backend_vectorized.derivative_function(variational_params_std, 'gradient', 'param_shift', logger = self.log)
+        gradient_fd = backend_vectorized.derivative_function(variational_params_std, 'gradient', 'finite_difference', {'stepsize': grad_stepsize}, logger = self.log)
+        gradient_sps = backend_vectorized.derivative_function(variational_params_std, 'gradient', 'stoch_param_shift', {'stepsize':grad_stepsize, 'n_beta_single':-1, 'n_beta_pair':-1, 'n_gamma_pair':-1, 'n_gamma_single':-1}, logger = self.log)
 
         test_points = [[0, 0], [np.pi/2, np.pi/3], [1, 2]]
 
