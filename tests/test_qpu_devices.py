import unittest
import json
import os
import itertools
import subprocess
import pytest

from openqaoa.backends import DeviceLocal
from openqaoa.backends.devices_core import SUPPORTED_LOCAL_SIMULATORS
from openqaoa_qiskit.backends import DeviceQiskit
from openqaoa_braket.backends import DeviceAWS
from openqaoa_azure.backends import DeviceAzure


class TestingDeviceQiskit(unittest.TestCase):

    """These tests check the Object used to access IBMQ and their available
    QPUs can be established.
    For any tests using provided credentials, the tests will only pass if those
    details provided are correct/valid with IBMQ.

    Please ensure that the provided api token, hub, group and project in the
    crendentials.json are correct.
    All of these can be found in your IBMQ Account Page.
    """

    @pytest.mark.api
    def setUp(self):

        self.HUB = "ibm-q"
        self.GROUP = "open"
        self.PROJECT = "main"

    @pytest.mark.api
    def test_changing_provider(self):

        """
        This test checks that the specified hub,group and project in the
        initialisation of DeviceQiskit changes the provider to the appropriate
        destination.
        """

        device_obj = DeviceQiskit(device_name="ibmq_manila")
        device_obj.check_connection()

        self.assertEqual(device_obj.provider.credentials.hub, self.HUB)
        self.assertEqual(device_obj.provider.credentials.group, self.GROUP)
        self.assertEqual(device_obj.provider.credentials.project, self.PROJECT)

        device_obj2 = DeviceQiskit(device_name="ibmq_manila", hub="ibm-q-startup")
        device_obj2.check_connection()
        self.assertEqual(device_obj2.provider.credentials.hub, "ibm-q-startup")

    @pytest.mark.api
    def test_check_connection_provider_no_backend_wrong_hub_group_project(self):

        """
        If the wrong hub, group or project is specified, check_connection should
        return False.
        The provider_connected attribute should be updated to False.
        Since the API Token is loaded from save_account, the api token will be
        checked by Qiskit.
        """

        for each_combi in itertools.product(
            ["invalid_hub", None], ["invalid_group", None], ["invalid_project", None]
        ):

            if each_combi != (None, None, None):

                device_obj = DeviceQiskit(
                    device_name="",
                    hub=each_combi[0],
                    group=each_combi[1],
                    project=each_combi[2],
                )

                self.assertEqual(device_obj.check_connection(), False)
                self.assertEqual(device_obj.provider_connected, False)
                self.assertEqual(device_obj.qpu_connected, None)

    @pytest.mark.api
    def test_check_connection_provider_no_backend_provided_credentials(self):

        """
        If no information about the device name, but the credentials
        used are correct, check_connection should return True.
        The provider_connected attribute should be updated to True.
        """

        device_obj = DeviceQiskit(
            device_name="", hub=self.HUB, group=self.GROUP, project=self.PROJECT
        )

        self.assertEqual(device_obj.check_connection(), True)
        self.assertEqual(device_obj.provider_connected, True)
        self.assertEqual(device_obj.qpu_connected, None)

    @pytest.mark.api
    def test_check_connection_provider_right_backend_provided_credentials(self):

        """
        If the correct device name is provided and the credentials
        used are correct, check_connection should return True.
        The provider_connected attribute should be updated to True.
        The qpu_connected attribute should be updated to True.
        """

        device_obj = DeviceQiskit(
            device_name="", hub=self.HUB, group=self.GROUP, project=self.PROJECT
        )

        device_obj.check_connection()
        valid_qpu_name = device_obj.available_qpus[0]

        device_obj = DeviceQiskit(
            device_name=valid_qpu_name,
            hub=self.HUB,
            group=self.GROUP,
            project=self.PROJECT,
        )

        self.assertEqual(device_obj.check_connection(), True)
        self.assertEqual(device_obj.provider_connected, True)
        self.assertEqual(device_obj.qpu_connected, True)

    @pytest.mark.api
    def test_check_connection_provider_wrong_backend_provided_credentials(self):

        """
        If device name provided is incorrect, and not empty, and the credentials
        used are correct, check_connection should return False.
        The provider_connected attribute should be updated to True.
        The qpu_connected attribute should be updated to False.
        """

        device_obj = DeviceQiskit(
            device_name="random_invalid_backend",
            hub=self.HUB,
            group=self.GROUP,
            project=self.PROJECT,
        )

        self.assertEqual(device_obj.check_connection(), False)
        self.assertEqual(device_obj.provider_connected, True)
        self.assertEqual(device_obj.qpu_connected, False)


class TestingDeviceLocal(unittest.TestCase):

    """
    This tests check that the Device Object created for local devices have the
    appropriate behaviour.
    """

    def test_supported_device_names(self):

        for each_device_name in SUPPORTED_LOCAL_SIMULATORS:
            device_obj = DeviceLocal(each_device_name)

            self.assertEqual(device_obj.check_connection(), True)

    def test_unsupported_device_names(self):

        device_obj = DeviceLocal("unsupported_device")

        self.assertEqual(device_obj.check_connection(), False)


class TestingDeviceAWS(unittest.TestCase):

    """These tests check the Object used to access AWS Braket and their
    available QPUs can be established.

    For any tests using provided credentials, the tests will only pass if those
    details provided are correct/valid with AWS Braket.
    """

    @pytest.mark.api
    def test_changing_aws_region(self):

        device_obj = DeviceAWS(
            device_name="arn:aws:braket:::device/quantum-simulator/amazon/sv1"
        )

        device_obj.check_connection()
        default_region = device_obj.aws_region

        self.assertEqual("us-east-1", default_region)

        device_obj = DeviceAWS(
            device_name="arn:aws:braket:::device/quantum-simulator/amazon/sv1",
            aws_region="us-west-1",
        )

        device_obj.check_connection()
        custom_region = device_obj.aws_region

        self.assertEqual("us-west-1", custom_region)

    @pytest.mark.api
    def test_changing_s3_bucket_names(self):

        device_obj = DeviceAWS(
            device_name="arn:aws:braket:::device/quantum-simulator/amazon/sv1",
            s3_bucket_name="random_new_name",
        )

        device_obj.check_connection()
        custom_bucket = device_obj.s3_bucket_name

        self.assertEqual("random_new_name", custom_bucket)

    @pytest.mark.api
    def test_check_connection_provider_no_backend_provided_credentials(self):

        """
        If no information about the device name, but the credentials
        used are correct, check_connection should return True.
        The provider_connected attribute should be updated to True.
        """

        device_obj = DeviceAWS(device_name="")

        self.assertEqual(device_obj.check_connection(), True)
        self.assertEqual(device_obj.provider_connected, True)
        self.assertEqual(device_obj.qpu_connected, None)

    @pytest.mark.api
    def test_check_connection_provider_right_backend_provided_credentials(self):

        """
        If the correct device name is provided and the credentials
        used are correct, check_connection should return True.
        The provider_connected attribute should be updated to True.
        The qpu_connected attribute should be updated to True.
        """

        device_obj = DeviceAWS(device_name="")

        device_obj.check_connection()
        valid_qpu_name = device_obj.available_qpus[0]

        device_obj = DeviceAWS(device_name=valid_qpu_name)

        self.assertEqual(device_obj.check_connection(), True)
        self.assertEqual(device_obj.provider_connected, True)
        self.assertEqual(device_obj.qpu_connected, True)

    @pytest.mark.api
    def test_check_connection_provider_wrong_backend_provided_credentials(self):

        """
        If device name provided is incorrect, and not empty, and the credentials
        used are correct, check_connection should return False.
        The provider_connected attribute should be updated to True.
        The qpu_connected attribute should be updated to False.
        """

        device_obj = DeviceAWS(device_name="random_invalid_backend")

        self.assertEqual(device_obj.check_connection(), False)
        self.assertEqual(device_obj.provider_connected, True)
        self.assertEqual(device_obj.qpu_connected, False)


class TestingDeviceAzure(unittest.TestCase):

    """These tests check the Object used to access Azure and their
    available QPUs can be established.

    For any tests using provided credentials, the tests will only pass if those
    details provided are correct/valid with Azure.
    """

    @pytest.mark.api
    def setUp(self):

        bashCommand = "az resource list"
        process = subprocess.Popen(bashCommand.split(), stdout=subprocess.PIPE)
        output, error = process.communicate()

        if error is not None:
            print(error)
            raise Exception(
                "You must have the Azure CLI installed and must be logged in to use the Azure Quantum Backends"
            )
        else:
            output_json = json.loads(output)
            output_json_s = [
                each_json
                for each_json in output_json
                if each_json["name"] == "TestingOpenQAOA"
            ][0]
            self.RESOURCE_ID = output_json_s["id"]
            self.AZ_LOCATION = output_json_s["location"]

    @pytest.mark.api
<<<<<<< HEAD
    def test_check_connection_provider_no_resource_id_or_az_location(self):
        
=======
    def test_check_connection_provider_no_resource_id(self):

>>>>>>> 78f2c596
        """
        If no information about about the workspace is provided, the resource id
        or az location, check_connection and provider_connected should return False.
        """

        for resource_id, az_location in itertools.product(
            ["", self.RESOURCE_ID], ["", self.AZ_LOCATION]
        ):

            if not (
                resource_id == self.RESOURCE_ID and az_location == self.AZ_LOCATION
            ):

                device_obj = DeviceAzure(
                    device_name="", resource_id=resource_id, az_location=az_location
                )

                self.assertEqual(device_obj.check_connection(), False)
                self.assertEqual(device_obj.provider_connected, False)
                self.assertEqual(device_obj.qpu_connected, None)
<<<<<<< HEAD
        
        
    @pytest.mark.api      
    def test_check_connection_provider_no_backend_provided_resource_id_and_az_location(self):
        
=======

    @pytest.mark.api
    def test_check_connection_provider_no_backend_provided_credentials(self):

>>>>>>> 78f2c596
        """
        If no information about the device name, but the resource id and azure 
        location used are correct, check_connection should return True.
        The provider_connected attribute should be updated to True.
        """

        device_obj = DeviceAzure(
            device_name="", resource_id=self.RESOURCE_ID, az_location=self.AZ_LOCATION
        )

        self.assertEqual(device_obj.check_connection(), True)
        self.assertEqual(device_obj.provider_connected, True)
        self.assertEqual(device_obj.qpu_connected, None)

    @pytest.mark.api
<<<<<<< HEAD
    def test_check_connection_provider_right_backend_provided_resource_id_and_az_location(self):
        
=======
    def test_check_connection_provider_right_backend_provided_credentials(self):

>>>>>>> 78f2c596
        """
        If the correct device name is provided and the resource id and azure 
        location used are correct, check_connection should return True.
        The provider_connected attribute should be updated to True.
        The qpu_connected attribute should be updated to True.
        """

        device_obj = DeviceAzure(
            device_name="", resource_id=self.RESOURCE_ID, az_location=self.AZ_LOCATION
        )

        device_obj.check_connection()
        valid_qpu_name = device_obj.available_qpus[0]

        device_obj = DeviceAzure(
            device_name=valid_qpu_name,
            resource_id=self.RESOURCE_ID,
            az_location=self.AZ_LOCATION,
        )

        self.assertEqual(device_obj.check_connection(), True)
        self.assertEqual(device_obj.provider_connected, True)
        self.assertEqual(device_obj.qpu_connected, True)

    @pytest.mark.api
<<<<<<< HEAD
    def test_check_connection_provider_wrong_backend_provided_resource_id_and_az_location(self):
        
=======
    def test_check_connection_provider_wrong_backend_provided_credentials(self):

>>>>>>> 78f2c596
        """
        If device name provided is incorrect, and not empty, and the resource id 
        and azure location used are correct, check_connection should return False.
        The provider_connected attribute should be updated to True.
        The qpu_connected attribute should be updated to False.
        """

        device_obj = DeviceAzure(
            device_name="invalid_backend",
            resource_id=self.RESOURCE_ID,
            az_location=self.AZ_LOCATION,
        )

        self.assertEqual(device_obj.check_connection(), False)
        self.assertEqual(device_obj.provider_connected, True)
        self.assertEqual(device_obj.qpu_connected, False)


if __name__ == "__main__":
    unittest.main()<|MERGE_RESOLUTION|>--- conflicted
+++ resolved
@@ -296,13 +296,8 @@
             self.AZ_LOCATION = output_json_s["location"]
 
     @pytest.mark.api
-<<<<<<< HEAD
     def test_check_connection_provider_no_resource_id_or_az_location(self):
-        
-=======
-    def test_check_connection_provider_no_resource_id(self):
-
->>>>>>> 78f2c596
+
         """
         If no information about about the workspace is provided, the resource id
         or az location, check_connection and provider_connected should return False.
@@ -323,19 +318,10 @@
                 self.assertEqual(device_obj.check_connection(), False)
                 self.assertEqual(device_obj.provider_connected, False)
                 self.assertEqual(device_obj.qpu_connected, None)
-<<<<<<< HEAD
-        
         
     @pytest.mark.api      
     def test_check_connection_provider_no_backend_provided_resource_id_and_az_location(self):
         
-=======
-
-    @pytest.mark.api
-    def test_check_connection_provider_no_backend_provided_credentials(self):
-
->>>>>>> 78f2c596
-        """
         If no information about the device name, but the resource id and azure 
         location used are correct, check_connection should return True.
         The provider_connected attribute should be updated to True.
@@ -350,13 +336,8 @@
         self.assertEqual(device_obj.qpu_connected, None)
 
     @pytest.mark.api
-<<<<<<< HEAD
     def test_check_connection_provider_right_backend_provided_resource_id_and_az_location(self):
-        
-=======
-    def test_check_connection_provider_right_backend_provided_credentials(self):
-
->>>>>>> 78f2c596
+
         """
         If the correct device name is provided and the resource id and azure 
         location used are correct, check_connection should return True.
@@ -382,13 +363,8 @@
         self.assertEqual(device_obj.qpu_connected, True)
 
     @pytest.mark.api
-<<<<<<< HEAD
     def test_check_connection_provider_wrong_backend_provided_resource_id_and_az_location(self):
         
-=======
-    def test_check_connection_provider_wrong_backend_provided_credentials(self):
-
->>>>>>> 78f2c596
         """
         If device name provided is incorrect, and not empty, and the resource id 
         and azure location used are correct, check_connection should return False.
