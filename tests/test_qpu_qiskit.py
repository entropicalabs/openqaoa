#   Copyright 2022 Entropica Labs
#
#   Licensed under the Apache License, Version 2.0 (the "License");
#   you may not use this file except in compliance with the License.
#   You may obtain a copy of the License at
#
#       http://www.apache.org/licenses/LICENSE-2.0
#
#   Unless required by applicable law or agreed to in writing, software
#   distributed under the License is distributed on an "AS IS" BASIS,
#   WITHOUT WARRANTIES OR CONDITIONS OF ANY KIND, either express or implied.
#   See the License for the specific language governing permissions and
#   limitations under the License.

import unittest
import json
import numpy as np
from qiskit import QuantumCircuit
import pytest

from openqaoa.qaoa_parameters import PauliOp, Hamiltonian, QAOACircuitParams
from openqaoa.qaoa_parameters.standardparams import QAOAVariationalStandardParams
from openqaoa.devices import DeviceQiskit
from openqaoa.backends.qpus.qaoa_qiskit_qpu import QAOAQiskitQPUBackend
from openqaoa.backends.simulators.qaoa_qiskit_sim import QAOAQiskitBackendStatevecSimulator
from openqaoa.utilities import X_mixer_hamiltonian


class TestingQAOAQiskitQPUBackend(unittest.TestCase):

    """This Object tests the QAOA Qiskit QPU Backend objects, which is tasked with the
    creation and execution of a QAOA circuit for the selected QPU provider and
    backend.

    For all of these tests, credentials.json MUST be filled with the appropriate
    credentials. If unsure about to correctness of the current input credentials
    , please run test_qpu_auth.py. 
    """
    
    @pytest.mark.qpu
    def setUp(self):
        try:
            opened_f = open('./tests/credentials.json', 'r')
        except FileNotFoundError:
            opened_f = open('credentials.json', 'r')
                
        with opened_f as f:
            json_obj = json.load(f)['QISKIT']
            
            try:
                self.API_TOKEN = os.environ['IBMQ_TOKEN']
                self.HUB = os.environ['IBMQ_HUB']
                self.GROUP = os.environ['IBMQ_GROUP']
                self.PROJECT = os.environ['IBMQ_PROJECT']
            except Exception:
                self.API_TOKEN = json_obj['API_TOKEN']
                self.HUB = json_obj['HUB']
                self.GROUP = json_obj['GROUP']
                self.PROJECT = json_obj['PROJECT']

        if self.API_TOKEN == "YOUR_API_TOKEN_HERE":
            raise ValueError(
                "Please provide an appropriate API TOKEN in crendentials.json.")
        elif self.HUB == "IBMQ_HUB":
            raise ValueError(
                "Please provide an appropriate IBM HUB name in crendentials.json.")
        elif self.GROUP == "IBMQ_GROUP":
            raise ValueError(
                "Please provide an appropriate IBMQ GROUP name in crendentials.json.")
        elif self.PROJECT == "IBMQ_PROJECT":
            raise ValueError(
                "Please provide an appropriate IBMQ Project name in crendentials.json.")
    
    @pytest.mark.qpu
    def test_circuit_angle_assignment_qpu_backend(self):
        """
        A tests that checks if the circuit created by the Qiskit Backend
        has the appropriate angles assigned before the circuit is executed.
        Checks the circuit created on both IBM QPU Backends.
        """
        print(self.API_TOKEN)
        nqubits = 3
        p = 2
        weights = [1, 1, 1]
        gammas = [0, 1/8*np.pi]
        betas = [1/2*np.pi, 3/8*np.pi]
        shots = 10000

        cost_hamil = Hamiltonian([PauliOp('ZZ', (0, 1)), PauliOp('ZZ', (1, 2)),
                                  PauliOp('ZZ', (0, 2))], weights, 1)
        mixer_hamil = X_mixer_hamiltonian(n_qubits=nqubits)
        circuit_params = QAOACircuitParams(cost_hamil, mixer_hamil, p=p)
        variate_params = QAOAVariationalStandardParams(circuit_params,
                                                       betas, gammas)

<<<<<<< HEAD
        qiskit_device = DeviceQiskit('ibmq_qasm_simulator', 
                                     self.API_TOKEN, self.HUB, self.GROUP, 
                                     self.PROJECT)
=======
        qiskit_device = DeviceQiskit('ibmq_qasm_simulator', self.API_TOKEN, self.HUB, self.GROUP,self.PROJECT)
>>>>>>> 806b58f7

        qiskit_backend = QAOAQiskitQPUBackend(circuit_params, qiskit_device,
                                              shots, None,
                                              None, False)
        qpu_circuit = qiskit_backend.qaoa_circuit(variate_params)

        # Standard Decomposition
        main_circuit = QuantumCircuit(3)
        main_circuit.cx(0, 1)
        main_circuit.rz(2*gammas[0], 1)
        main_circuit.cx(0, 1)
        main_circuit.cx(1, 2)
        main_circuit.rz(2*gammas[0], 2)
        main_circuit.cx(1, 2)
        main_circuit.cx(0, 2)
        main_circuit.rz(2*gammas[0], 2)
        main_circuit.cx(0, 2)
        main_circuit.rx(-2*betas[0], 0)
        main_circuit.rx(-2*betas[0], 1)
        main_circuit.rx(-2*betas[0], 2)
        main_circuit.cx(0, 1)
        main_circuit.rz(2*gammas[1], 1)
        main_circuit.cx(0, 1)
        main_circuit.cx(1, 2)
        main_circuit.rz(2*gammas[1], 2)
        main_circuit.cx(1, 2)
        main_circuit.cx(0, 2)
        main_circuit.rz(2*gammas[1], 2)
        main_circuit.cx(0, 2)
        main_circuit.rx(-2*betas[1], 0)
        main_circuit.rx(-2*betas[1], 1)
        main_circuit.rx(-2*betas[1], 2)
        main_circuit.measure_all()

        self.assertEqual(main_circuit.to_instruction().definition,
                         qpu_circuit.to_instruction().definition)

    @pytest.mark.qpu
    def test_circuit_angle_assignment_qpu_backend_w_hadamard(self):
        """
        Checks for consistent if init_hadamard is set to True.
        """

        nqubits = 3
        p = 2
        weights = [1, 1, 1]
        gammas = [0, 1/8*np.pi]
        betas = [1/2*np.pi, 3/8*np.pi]
        shots = 10000

        cost_hamil = Hamiltonian([PauliOp('ZZ', (0, 1)), PauliOp('ZZ', (1, 2)),
                                  PauliOp('ZZ', (0, 2))], weights, 1)
        mixer_hamil = X_mixer_hamiltonian(n_qubits=nqubits)
        circuit_params = QAOACircuitParams(cost_hamil, mixer_hamil, p=p)
        variate_params = QAOAVariationalStandardParams(circuit_params,
                                                       betas, gammas)

<<<<<<< HEAD
        qiskit_device = DeviceQiskit('ibmq_qasm_simulator', 
                                     self.API_TOKEN, self.HUB, self.GROUP, 
                                     self.PROJECT)
=======
        qiskit_device = DeviceQiskit('ibmq_qasm_simulator', self.API_TOKEN, self.HUB, self.GROUP,self.PROJECT)
>>>>>>> 806b58f7

        qiskit_backend = QAOAQiskitQPUBackend(circuit_params, qiskit_device,
                                              shots, None,
                                              None, True)
        qpu_circuit = qiskit_backend.qaoa_circuit(variate_params)

        # Standard Decomposition
        main_circuit = QuantumCircuit(3)
        main_circuit.h([0, 1, 2])
        main_circuit.cx(0, 1)
        main_circuit.rz(2*gammas[0], 1)
        main_circuit.cx(0, 1)
        main_circuit.cx(1, 2)
        main_circuit.rz(2*gammas[0], 2)
        main_circuit.cx(1, 2)
        main_circuit.cx(0, 2)
        main_circuit.rz(2*gammas[0], 2)
        main_circuit.cx(0, 2)
        main_circuit.rx(-2*betas[0], 0)
        main_circuit.rx(-2*betas[0], 1)
        main_circuit.rx(-2*betas[0], 2)
        main_circuit.cx(0, 1)
        main_circuit.rz(2*gammas[1], 1)
        main_circuit.cx(0, 1)
        main_circuit.cx(1, 2)
        main_circuit.rz(2*gammas[1], 2)
        main_circuit.cx(1, 2)
        main_circuit.cx(0, 2)
        main_circuit.rz(2*gammas[1], 2)
        main_circuit.cx(0, 2)
        main_circuit.rx(-2*betas[1], 0)
        main_circuit.rx(-2*betas[1], 1)
        main_circuit.rx(-2*betas[1], 2)
        main_circuit.measure_all()

        self.assertEqual(main_circuit.to_instruction().definition,
                         qpu_circuit.to_instruction().definition)

    @pytest.mark.qpu
    def test_prepend_circuit(self):
        """
        Checks if prepended circuit has been prepended correctly.
        """

        nqubits = 3
        p = 1
        weights = [1, 1, 1]
        gammas = [1/8*np.pi]
        betas = [1/8*np.pi]
        shots = 10000

        # Prepended Circuit
        prepend_circuit = QuantumCircuit(3)
        prepend_circuit.x([0, 1, 2])

        cost_hamil = Hamiltonian([PauliOp('ZZ', (0, 1)), PauliOp('ZZ', (1, 2)),
                                  PauliOp('ZZ', (0, 2))], weights, 1)
        mixer_hamil = X_mixer_hamiltonian(n_qubits=nqubits)
        circuit_params = QAOACircuitParams(cost_hamil, mixer_hamil, p=p)
        variate_params = QAOAVariationalStandardParams(circuit_params,
                                                       betas, gammas)

<<<<<<< HEAD
        qiskit_device = DeviceQiskit('ibmq_qasm_simulator', 
                                     self.API_TOKEN, self.HUB, self.GROUP, 
                                     self.PROJECT)
=======
        qiskit_device = DeviceQiskit('ibmq_qasm_simulator', self.API_TOKEN, self.HUB, self.GROUP,self.PROJECT)
>>>>>>> 806b58f7

        qiskit_backend = QAOAQiskitQPUBackend(circuit_params, qiskit_device,
                                              shots, prepend_circuit,
                                              None, True)
        qpu_circuit = qiskit_backend.qaoa_circuit(variate_params)

        # Standard Decomposition
        main_circuit = QuantumCircuit(3)
        main_circuit.x([0, 1, 2])
        main_circuit.h([0, 1, 2])
        main_circuit.cx(0, 1)
        main_circuit.rz(2*gammas[0], 1)
        main_circuit.cx(0, 1)
        main_circuit.cx(1, 2)
        main_circuit.rz(2*gammas[0], 2)
        main_circuit.cx(1, 2)
        main_circuit.cx(0, 2)
        main_circuit.rz(2*gammas[0], 2)
        main_circuit.cx(0, 2)
        main_circuit.rx(-2*betas[0], 0)
        main_circuit.rx(-2*betas[0], 1)
        main_circuit.rx(-2*betas[0], 2)
        main_circuit.measure_all()

        self.assertEqual(main_circuit.to_instruction().definition,
                         qpu_circuit.to_instruction().definition)

    @pytest.mark.qpu
    def test_append_circuit(self):
        """
        Checks if appended circuit is appropriately appended to the back of the
        QAOA Circuit.
        """

        nqubits = 3
        p = 1
        weights = [1, 1, 1]
        gammas = [1/8*np.pi]
        betas = [1/8*np.pi]
        shots = 10000

        # Appended Circuit
        append_circuit = QuantumCircuit(3)
        append_circuit.x([0, 1, 2])

        cost_hamil = Hamiltonian([PauliOp('ZZ', (0, 1)), PauliOp('ZZ', (1, 2)),
                                  PauliOp('ZZ', (0, 2))], weights, 1)
        mixer_hamil = X_mixer_hamiltonian(n_qubits=nqubits)
        circuit_params = QAOACircuitParams(cost_hamil, mixer_hamil, p=p)
        variate_params = QAOAVariationalStandardParams(circuit_params,
                                                       betas, gammas)

<<<<<<< HEAD
        qiskit_device = DeviceQiskit('ibmq_qasm_simulator', 
                                     self.API_TOKEN, self.HUB, self.GROUP, 
                                     self.PROJECT)
=======
        qiskit_device = DeviceQiskit('ibmq_qasm_simulator', self.API_TOKEN, self.HUB, self.GROUP,self.PROJECT)

>>>>>>> 806b58f7

        qiskit_backend = QAOAQiskitQPUBackend(circuit_params, qiskit_device,
                                              shots, None,
                                              append_circuit, True)
        qpu_circuit = qiskit_backend.qaoa_circuit(variate_params)

        # Standard Decomposition
        main_circuit = QuantumCircuit(3)
        main_circuit.h([0, 1, 2])
        main_circuit.cx(0, 1)
        main_circuit.rz(2*gammas[0], 1)
        main_circuit.cx(0, 1)
        main_circuit.cx(1, 2)
        main_circuit.rz(2*gammas[0], 2)
        main_circuit.cx(1, 2)
        main_circuit.cx(0, 2)
        main_circuit.rz(2*gammas[0], 2)
        main_circuit.cx(0, 2)
        main_circuit.rx(-2*betas[0], 0)
        main_circuit.rx(-2*betas[0], 1)
        main_circuit.rx(-2*betas[0], 2)
        main_circuit.x([0, 1, 2])
        main_circuit.measure_all()

        self.assertEqual(main_circuit.to_instruction().definition,
                         qpu_circuit.to_instruction().definition)

    @pytest.mark.qpu
    def test_expectations_in_init(self):
        
        """
        Testing the Exceptions in the init function of the QiskitQPUShotBasedBackend
        """
        
        nqubits = 3
        p = 1
        weights = [1, 1, 1]
        gammas = [1/8*np.pi]
        betas = [1/8*np.pi]
        shots = 10000

        cost_hamil = Hamiltonian([PauliOp('ZZ', (0, 1)), PauliOp('ZZ', (1, 2)),
                                  PauliOp('ZZ', (0, 2))], weights, 1)
        mixer_hamil = X_mixer_hamiltonian(n_qubits=nqubits)
        circuit_params = QAOACircuitParams(cost_hamil, mixer_hamil, p=p)
        variate_params = QAOAVariationalStandardParams(circuit_params,
                                                       betas, gammas)

        qiskit_device = DeviceQiskit('', '', '', '', '')
        
        try:
            QAOAQiskitQPUBackend(circuit_params, qiskit_device, 
                                 shots, None, None, True)
        except Exception as e:
            self.assertEqual(str(e), 'Error connecting to IBMQ.')
        
        
        self.assertRaises(Exception, QAOAQiskitQPUBackend, (circuit_params, 
                                                            qiskit_device, 
                                                            shots, None, None, 
                                                            True))
        
<<<<<<< HEAD
        qiskit_device = DeviceQiskit('', 
                                     self.API_TOKEN, self.HUB, self.GROUP, 
                                     self.PROJECT)
=======
        qiskit_device = DeviceQiskit(device_name='',
                                    api_token=self.API_TOKEN,
                                    hub=self.HUB, group=self.GROUP,
                                    project=self.PROJECT, 
                                    )
>>>>>>> 806b58f7
        
        try:
            QAOAQiskitQPUBackend(circuit_params, qiskit_device, 
                                 shots, None, None, True)
        except Exception as e:
            self.assertEqual(str(e), 'Connection to IBMQ was made. Error connecting to the specified backend.')
        
        
        self.assertRaises(Exception, QAOAQiskitQPUBackend, (circuit_params, 
                                                            qiskit_device, 
                                                            shots, None, None, 
                                                            True))

    @pytest.mark.qpu
    def test_remote_integration_sim_run(self):
        """
        Checks if Remote IBM QASM Simulator is similar/close to Local IBM 
        Statevector Simulator.
        This test also serves as an integration test for the IBMQPU Backend.

        This test takes a long time to complete.
        """

        nqubits = 3
        p = 1
        weights = [1, 1, 1]
        gammas = [[0], [1/8*np.pi], [0], [1/8*np.pi]]
        betas = [[0], [0], [1/8*np.pi], [1/8*np.pi]]
        shots = 10000

        for i in range(4):

            cost_hamil = Hamiltonian([PauliOp('ZZ', (0, 1)), PauliOp('ZZ', (1, 2)),
                                      PauliOp('ZZ', (0, 2))], weights, 1)
            mixer_hamil = X_mixer_hamiltonian(n_qubits=nqubits)
            circuit_params = QAOACircuitParams(cost_hamil, mixer_hamil, p=p)
            variate_params = QAOAVariationalStandardParams(circuit_params,
                                                           betas[i],
                                                           gammas[i])
<<<<<<< HEAD
            qiskit_device = DeviceQiskit('ibmq_qasm_simulator', 
                                         self.API_TOKEN, self.HUB, self.GROUP, 
                                         self.PROJECT)
=======
            qiskit_device = DeviceQiskit('ibmq_qasm_simulator', self.API_TOKEN, self.HUB, self.GROUP, self.PROJECT)
>>>>>>> 806b58f7

            qiskit_backend = QAOAQiskitQPUBackend(circuit_params, qiskit_device,
                                                  shots, None, None, False)
            qiskit_expectation = qiskit_backend.expectation(variate_params)

            qiskit_statevec_backend = QAOAQiskitBackendStatevecSimulator(circuit_params,
                                                                         None,
                                                                         None,
                                                                         False)
            qiskit_statevec_expectation = qiskit_statevec_backend.expectation(
                variate_params)

            acceptable_delta = 0.05*qiskit_statevec_expectation
            self.assertAlmostEqual(
                qiskit_expectation, qiskit_statevec_expectation, delta=acceptable_delta)

#     def test_remote_integration_qpu_run(self):
#         """
#         Test Actual QPU Workflow. Checks if the expectation value is returned
#         after the circuit run.
#         """

#         nqubits = 3
#         p = 1
#         weights = [1, 1, 1]
#         gammas = [[1/8*np.pi]]
#         betas = [[1/8*np.pi]]
#         shots = 10000

#         cost_hamil = Hamiltonian([PauliOp('ZZ', (0, 1)), PauliOp('ZZ', (1, 2)),
#                                   PauliOp('ZZ', (0, 2))], weights, 1)
#         mixer_hamil = X_mixer_hamiltonian(n_qubits=nqubits)
#         circuit_params = QAOACircuitParams(cost_hamil, mixer_hamil, p=p)
#         variate_params = QAOAVariationalStandardParams(circuit_params,
#                                                        betas,
#                                                        gammas)
#         qiskit_device = DeviceQiskit(self.API_TOKEN, self.HUB, self.GROUP,
#                                                   self.PROJECT, 'ibmq_bogota')

#         qiskit_backend = QAOAQiskitQPUBackend(circuit_params, qiskit_device,
#                                               shots, None, None, False)
#         qiskit_expectation = qiskit_backend.expectation(variate_params)

#         self.assertEqual(type(qiskit_expectation.item()), float)


if __name__ == '__main__':
    unittest.main()<|MERGE_RESOLUTION|>--- conflicted
+++ resolved
@@ -93,13 +93,7 @@
         variate_params = QAOAVariationalStandardParams(circuit_params,
                                                        betas, gammas)
 
-<<<<<<< HEAD
-        qiskit_device = DeviceQiskit('ibmq_qasm_simulator', 
-                                     self.API_TOKEN, self.HUB, self.GROUP, 
-                                     self.PROJECT)
-=======
         qiskit_device = DeviceQiskit('ibmq_qasm_simulator', self.API_TOKEN, self.HUB, self.GROUP,self.PROJECT)
->>>>>>> 806b58f7
 
         qiskit_backend = QAOAQiskitQPUBackend(circuit_params, qiskit_device,
                                               shots, None,
@@ -157,13 +151,7 @@
         variate_params = QAOAVariationalStandardParams(circuit_params,
                                                        betas, gammas)
 
-<<<<<<< HEAD
-        qiskit_device = DeviceQiskit('ibmq_qasm_simulator', 
-                                     self.API_TOKEN, self.HUB, self.GROUP, 
-                                     self.PROJECT)
-=======
         qiskit_device = DeviceQiskit('ibmq_qasm_simulator', self.API_TOKEN, self.HUB, self.GROUP,self.PROJECT)
->>>>>>> 806b58f7
 
         qiskit_backend = QAOAQiskitQPUBackend(circuit_params, qiskit_device,
                                               shots, None,
@@ -226,13 +214,7 @@
         variate_params = QAOAVariationalStandardParams(circuit_params,
                                                        betas, gammas)
 
-<<<<<<< HEAD
-        qiskit_device = DeviceQiskit('ibmq_qasm_simulator', 
-                                     self.API_TOKEN, self.HUB, self.GROUP, 
-                                     self.PROJECT)
-=======
         qiskit_device = DeviceQiskit('ibmq_qasm_simulator', self.API_TOKEN, self.HUB, self.GROUP,self.PROJECT)
->>>>>>> 806b58f7
 
         qiskit_backend = QAOAQiskitQPUBackend(circuit_params, qiskit_device,
                                               shots, prepend_circuit,
@@ -285,14 +267,7 @@
         variate_params = QAOAVariationalStandardParams(circuit_params,
                                                        betas, gammas)
 
-<<<<<<< HEAD
-        qiskit_device = DeviceQiskit('ibmq_qasm_simulator', 
-                                     self.API_TOKEN, self.HUB, self.GROUP, 
-                                     self.PROJECT)
-=======
         qiskit_device = DeviceQiskit('ibmq_qasm_simulator', self.API_TOKEN, self.HUB, self.GROUP,self.PROJECT)
-
->>>>>>> 806b58f7
 
         qiskit_backend = QAOAQiskitQPUBackend(circuit_params, qiskit_device,
                                               shots, None,
@@ -355,17 +330,12 @@
                                                             shots, None, None, 
                                                             True))
         
-<<<<<<< HEAD
-        qiskit_device = DeviceQiskit('', 
-                                     self.API_TOKEN, self.HUB, self.GROUP, 
-                                     self.PROJECT)
-=======
+
         qiskit_device = DeviceQiskit(device_name='',
                                     api_token=self.API_TOKEN,
                                     hub=self.HUB, group=self.GROUP,
                                     project=self.PROJECT, 
                                     )
->>>>>>> 806b58f7
         
         try:
             QAOAQiskitQPUBackend(circuit_params, qiskit_device, 
@@ -405,13 +375,8 @@
             variate_params = QAOAVariationalStandardParams(circuit_params,
                                                            betas[i],
                                                            gammas[i])
-<<<<<<< HEAD
-            qiskit_device = DeviceQiskit('ibmq_qasm_simulator', 
-                                         self.API_TOKEN, self.HUB, self.GROUP, 
-                                         self.PROJECT)
-=======
+
             qiskit_device = DeviceQiskit('ibmq_qasm_simulator', self.API_TOKEN, self.HUB, self.GROUP, self.PROJECT)
->>>>>>> 806b58f7
 
             qiskit_backend = QAOAQiskitQPUBackend(circuit_params, qiskit_device,
                                                   shots, None, None, False)
