--- conflicted
+++ resolved
@@ -8,13 +8,8 @@
 from qiskit import QuantumCircuit
 from qiskit.quantum_info import Operator
 
-<<<<<<< HEAD
-from openqaoa.qaoa_components import (create_qaoa_variational_params, PauliOp, 
-                                      Hamiltonian, QAOADescriptor, QAOAVariationalStandardParams) 
-from openqaoa_qiskit.backends import (DeviceQiskit, QAOAQiskitQPUBackend, 
-                                      QAOAQiskitBackendStatevecSimulator)
+
 from openqaoa_azure.backends import DeviceAzure
-=======
 from openqaoa.qaoa_components import (
     create_qaoa_variational_params,
     PauliOp,
@@ -27,7 +22,6 @@
     QAOAQiskitQPUBackend,
     QAOAQiskitBackendStatevecSimulator,
 )
->>>>>>> 78f2c596
 from openqaoa.utilities import X_mixer_hamiltonian
 from openqaoa.problems import NumberPartition
 from openqaoa import QAOA
@@ -162,15 +156,8 @@
     """This Object tests the QAOA Qiskit QPU Backend objects, which is tasked with the
     creation and execution of a QAOA circuit for the selected QPU provider and
     backend.
-<<<<<<< HEAD
     
     IBMQ Account has to be saved locally to run these tests.
-=======
-
-    For all of these tests, credentials.json MUST be filled with the appropriate
-    credentials. If unsure about to correctness of the current input credentials
-    , please run test_qpu_devices.py.
->>>>>>> 78f2c596
     """
 
     @pytest.mark.qpu
