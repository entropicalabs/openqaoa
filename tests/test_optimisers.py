--- conflicted
+++ resolved
@@ -79,17 +79,10 @@
 
         for i, optimizer_dict in enumerate(optimizer_dicts):
 
-<<<<<<< HEAD
             optimizer_dict['jac'] = derivative(backend_obj_vectorized, 
                 variate_params, self.log, 'gradient', 'finite_difference')
             optimizer_dict['hess'] = derivative(backend_obj_vectorized, 
                 variate_params, self.log, 'hessian', 'finite_difference')
-=======
-            optimizer_dict['jac'] = backend_obj_vectorized.derivative_function(
-                variate_params, 'gradient', 'finite_difference', logger = self.log)
-            optimizer_dict['hess'] = backend_obj_vectorized.derivative_function(
-                variate_params, 'hessian', 'finite_difference', logger = self.log)
->>>>>>> aeea6a97
 
             # Optimize
             vector_optimizer = get_optimizer(
@@ -161,14 +154,9 @@
         stepsize = 0.001
 
         params_array = variate_params.raw().copy()
-<<<<<<< HEAD
         jac = derivative(backend_obj_vectorized, variate_params, self.log, 
                          'gradient', 'finite_difference', 
                          {'stepsize': grad_stepsize})
-=======
-        jac = backend_obj_vectorized.derivative_function(
-            variate_params, 'gradient', 'finite_difference', {'stepsize': grad_stepsize}, logger = self.log)
->>>>>>> aeea6a97
 
         # Optimize
         vector_optimizer = get_optimizer(backend_obj_vectorized, variate_params, optimizer_dict={
@@ -214,19 +202,12 @@
         stepsize = 0.001
 
         params_array = variate_params.raw().copy()
-<<<<<<< HEAD
         jac = derivative(backend_obj_vectorized, variate_params, self.log, 
                          'gradient', 'finite_difference', 
                          {'stepsize': grad_stepsize})
         hess = derivative(backend_obj_vectorized, variate_params, self.log, 
                           'hessian', 'finite_difference', 
                           {'stepsize': grad_stepsize})
-=======
-        jac = backend_obj_vectorized.derivative_function(
-            variate_params, 'gradient', 'finite_difference', {'stepsize': grad_stepsize}, logger = self.log)
-        hess = backend_obj_vectorized.derivative_function(
-            variate_params, 'hessian', 'finite_difference', {'stepsize': grad_stepsize}, logger = self.log)
->>>>>>> aeea6a97
 
         # Optimize
         vector_optimizer = get_optimizer(backend_obj_vectorized, variate_params, optimizer_dict={
@@ -271,14 +252,9 @@
         stepsize = 0.001
 
         params_array = variate_params.raw().copy()
-<<<<<<< HEAD
         jac = derivative(backend_obj_vectorized, variate_params, self.log, 
                          'gradient', 'finite_difference', 
                          {'stepsize': grad_stepsize})
-=======
-        jac = backend_obj_vectorized.derivative_function(
-            variate_params, 'gradient', 'finite_difference', {'stepsize': grad_stepsize}, logger = self.log)
->>>>>>> aeea6a97
 
         # Optimize
         vector_optimizer = get_optimizer(backend_obj_vectorized, variate_params, optimizer_dict={
@@ -324,14 +300,9 @@
         stepsize = 0.001
 
         params_array = variate_params.raw().copy()
-<<<<<<< HEAD
         jac = derivative(backend_obj_vectorized, variate_params, self.log, 
                          'gradient', 'finite_difference', 
                          {'stepsize': grad_stepsize})
-=======
-        jac = backend_obj_vectorized.derivative_function(
-            variate_params, 'gradient', 'finite_difference', {'stepsize': grad_stepsize}, logger = self.log)
->>>>>>> aeea6a97
 
         decay = 0.9
         eps = 1e-07
