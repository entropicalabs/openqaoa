--- conflicted
+++ resolved
@@ -251,15 +251,10 @@
         assert isinstance(results['schedule'], list), 'Schedule is not a list'
         assert sum(results['schedule']) + n_cutoff == n_qubits, 'Schedule is not correct'
         for step in results['intermediate_steps']:
-<<<<<<< HEAD
-            assert isinstance(step['QUBO'], QUBO), 'QUBO is not of type QUBO'
-            assert isinstance(step['QAOA_results'], Result), 'QAOA_results is not of type QAOA Results'
-=======
             assert isinstance(step['problem'], QUBO), 'problem is not of type QUBO'
             assert isinstance(step['qaoa_results'], Result), 'QAOA_results is not of type QAOA Results'
             assert isinstance(step['exp_vals_z'], np.ndarray), 'exp_vals_z is not of type numpy array'
             assert isinstance(step['corr_matrix'], np.ndarray), 'corr_matrix is not of type numpy array'
->>>>>>> 99ed5570
         assert isinstance(results['number_steps'], int), 'Number of steps is not an integer'
        
         # Test for the adaptive RQAOA
@@ -275,15 +270,10 @@
         assert isinstance(results['schedule'], list), 'Schedule is not a list'
         assert sum(results['schedule']) + n_cutoff == n_qubits, 'Schedule is not correct'
         for step in results['intermediate_steps']:
-<<<<<<< HEAD
-            assert isinstance(step['QUBO'], QUBO), 'QUBO is not of type QUBO'
-            assert isinstance(step['QAOA_results'], Result), 'QAOA_results is not of type QAOA Results'
-=======
             assert isinstance(step['problem'], QUBO), 'QUBO is not of type QUBO'
             assert isinstance(step['qaoa_results'], Result), 'QAOA_results is not of type QAOA Results'
             assert isinstance(step['exp_vals_z'], np.ndarray), 'exp_vals_z is not of type numpy array'
             assert isinstance(step['corr_matrix'], np.ndarray), 'corr_matrix is not of type numpy array'
->>>>>>> 99ed5570
         assert isinstance(results['number_steps'], int), 'Number of steps is not an integer'
        
 
@@ -300,16 +290,6 @@
 
         # test the methods for the intermediate steps 
         for i in range(results['number_steps']):
-<<<<<<< HEAD
-            step = results.get_step(i)
-            assert isinstance(step, dict), 'Step is not a dictionary'
-            assert isinstance(step['QAOA_results'], Result), 'QAOA_results is not of type QAOA Results'
-            assert isinstance(step['QUBO'], QUBO), 'QUBO is not of type QUBO'
-
-            qaoa = results.get_qaoa_step(i)
-            assert isinstance(qaoa, Result), 'QAOA_results is not of type QAOA Results'
-=======
->>>>>>> 99ed5570
 
             #methods for intermediate qaao results
             assert results.get_qaoa_results(i) == results['intermediate_steps'][i]['qaoa_results'], 'get_qaoa_results method is not correct'
@@ -327,20 +307,6 @@
         """
         Test the plot_corr_matrix method for the RQAOAResult class
         """
-<<<<<<< HEAD
-        # test is a dictionary
-        assert isinstance(results_dict, dict), 'Results are not a dictionary'
-        
-        # test the keys
-        expected_keys = ['solution', 'classical_output', 'elimination_rules', 'schedule', 'intermediate_steps', 
-                         'number_steps', 'parameters_used']
-        for key in expected_keys:
-            assert key in results_dict.keys(), '{} key not in results dictionary'.format(key)
-
-    #test as_dict method
-    def test_rqaoa_result_as_dict(self):
-=======
-
         # run the RQAOA
         results = self.__run_rqaoa()
 
@@ -349,7 +315,6 @@
             results.plot_corr_matrix(step=i)
 
     def test_rqaoa_result_asdict(self):
->>>>>>> 99ed5570
         """
         Test the plot_exp_vals_z method for the RQAOAResult class
         """
