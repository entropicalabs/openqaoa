--- conflicted
+++ resolved
@@ -2,13 +2,8 @@
 import networkx as nx
 import numpy as np
 from openqaoa.problems.problem import (
-<<<<<<< HEAD
-    NumberPartition, QUBO, TSP, Knapsack,
-    SlackFreeKnapsack, MaximumCut, MinimumVertexCover
-=======
 	NumberPartition, QUBO, TSP, Knapsack, ShortestPath,
 	SlackFreeKnapsack, MaximumCut, MinimumVertexCover
->>>>>>> 9effd3ca
 )
 
 def terms_list_equality(terms_list1, terms_list2):
