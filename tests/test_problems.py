from math import dist
import unittest
import networkx as nx
import numpy as np
from openqaoa.problems.problem import (
    NumberPartition, QUBO, TSP, Knapsack, ShortestPath,
    SlackFreeKnapsack, MaximumCut, MinimumVertexCover
)


def terms_list_equality(terms_list1, terms_list2):
    """
    Check the terms equality between two terms list
    where the order of edges do not matter.
    """
    if len(terms_list1) != len(terms_list2):
        bool = False
    else:
        for term1, term2 in zip(terms_list1, terms_list2):
            bool = True if (term1 == term2 or term1 == term2[::-1]) else False

    return bool


class TestProblem(unittest.TestCase):

    # TESTING QUBO CLASS METHODS
    def test_qubo_terms_and_weight_same_size(self):
        """
        Test that creating a QUBO problem with invalid terms and weights
        sizes raises an exception and check the constant is detected correctly
        """
        n = 2
        terms_wrong = [[0], [1]]
        terms_correct = [[0], [1], []]
        weights = [1, 2, 3]

        with self.assertRaises(ValueError):
            qubo_problem = QUBO(n, terms_wrong, weights)

        qubo_problem = QUBO(n, terms_correct, weights)
        self.assertEqual(qubo_problem.constant, 3)

    def test_qubo_cleaning_terms(self):
        """Test that cleaning terms works for a QUBO problem"""
        terms = [[1, 2], [0], [2, 3], [2, 1], [0]]
        weights = [3, 4, -3, -2, -1]

        cleaned_terms = [[1, 2], [0], [2, 3]]
        self.assertEqual(QUBO.clean_terms_and_weights(
            terms, weights)[0], cleaned_terms)

    def test_qubo_cleaning_weights(self):
        """Test that cleaning weights works for a QUBO problem"""
        terms = [[1, 2], [0], [2, 3], [2, 1], [0]]
        weights = [3, 4, -3, -2, -1]

        cleaned_weights = [1, 3, -3]
        self.assertEqual(QUBO.clean_terms_and_weights(
            terms, weights)[1], cleaned_weights)

    def test_qubo_ising_conversion(self):
        """Test that conversion to Ising formulation works for a QUBO problem"""
        # Small instance
        n = 2
        terms = [[1, 1], [0, 0]]
        weights = [3, 4]

        expected_ising_terms = [[0], [1], []]
        expected_ising_weights = [-2, -1.5, 3.5]

        ising_terms, ising_weights = QUBO.convert_qubo_to_ising(
            n, terms, weights)
        self.assertEqual(expected_ising_terms, ising_terms)
        self.assertEqual(expected_ising_weights, ising_weights)

        # Larger instance
        n = 4
        terms = [[1, 2], [0], [2, 3], [2, 1], [0]]
        weights = [3, 4, -3, -2, -1]

        expected_ising_terms = [[1, 2], [2, 3], [2, 1], [0], [1], [2], [3], []]
        expected_ising_weights = [
            0.75, -0.75, -0.5, -1.5, -0.25, 0.5, 0.75, 1.0]

        ising_terms, ising_weights = QUBO.convert_qubo_to_ising(
            n, terms, weights)
        self.assertEqual(expected_ising_terms, ising_terms)
        self.assertEqual(expected_ising_weights, ising_weights)

    def test_qubo_type_checking(self):
        """
        Checks if the type-checking returns the right error.
        """

        # n type-check
        n_list = [1.5, 'test', [], (), {}, np.array(1)]
        terms = [[0], []]
        weights = [1, 2]

        with self.assertRaises(TypeError) as e:
            for each_n in n_list:
                QUBO(each_n, terms, weights)
            self.assertEqual("The input parameter, n, has to be of type int",
                             str(e.exception))

        n_list = [-1, 0]
        with self.assertRaises(TypeError) as e:
            for each_n in n_list:
                QUBO(each_n, terms, weights)
            self.assertEqual("The input parameter, n, must be a positive integer greater than 0",
                             str(e.exception))

        # weights type-check
        n = 1
        terms = [[0], []]
        weights_list = [{'test': 'oh', 'test1': 'oh'}, np.array([1, 2])]

        for each_weights in weights_list:
            with self.assertRaises(TypeError) as e:
                QUBO(n, terms, each_weights)
            self.assertEqual("The input parameter weights must be of type of list or tuple",
                             str(e.exception))

        weights_list = [['test', 'oh'], [np.array(1), np.array(2)]]
        for each_weights in weights_list:
            with self.assertRaises(TypeError) as e:
                QUBO(n, terms, each_weights)
            self.assertEqual("The elements in weights list must be of type float or int.",
                             str(e.exception))

        # terms type-check
        n = 1
        terms_list = [{'test': [0], 'test1': []}]
        weights = [1, 2]
        for each_terms in terms_list:
            with self.assertRaises(TypeError) as e:
                QUBO(n, each_terms, weights)
            self.assertEqual("The input parameter terms must be of type of list or tuple",
                             str(e.exception))

    # TESTING NUMBER PARITION CLASS
    
    def test_number_partitioning_terms_weights_constant(self):
        """Test that Number Partitioning creates the correct terms, weights, constant"""
        list_numbers = [1, 2, 3]
        expected_terms = [[0, 1], [0, 2], [1, 2]]
        expected_weights = [4, 6, 12]
        expected_constant = 14

        np_problem = NumberPartition(list_numbers)
        qubo_problem = np_problem.get_qubo_problem()

        self.assertTrue(terms_list_equality(
            qubo_problem.terms, expected_terms))
        self.assertEqual(qubo_problem.weights, expected_weights)
        self.assertEqual(qubo_problem.constant, expected_constant)

    def test_number_partitioning_random_problem(self):
        """Test randomly generated NumberPartition problem"""
<<<<<<< HEAD
        np_prob_random = NumberPartition.random_instance().get_qubo_problem()
=======
        # regenerate the same numbers randomly
        rng = np.random.default_rng(1234)
        random_numbers_list = list(map(int, rng.integers(1, 10, size=5)))
        manual_np_prob = NumberPartition(
            random_numbers_list).get_qubo_problem()
>>>>>>> 1de188af

        np_prob_random = NumberPartition.random_instance(
            n_numbers=5, seed=1234).get_qubo_problem()

        self.assertTrue(terms_list_equality(
            np_prob_random.terms, manual_np_prob.terms))
        self.assertEqual(np_prob_random.weights, manual_np_prob.weights)
        self.assertEqual(np_prob_random.constant, manual_np_prob.constant)

    def test_num_part_type_checking(self):
        """
        Checks if the type-checking returns the right error.
        """

        # numbers type-check
        numbers_list = [(1, 2), {'test': 1, 'test1': 2}, np.array([1, 2])]

        for each_number in numbers_list:
            with self.assertRaises(TypeError) as e:
                NumberPartition(numbers=each_number)
            self.assertEqual("The input parameter, numbers, has to be a list",
                             str(e.exception))

        numbers_list = [[0.1, 1], [np.array(1), np.array(2)]]

        for each_number in numbers_list:
            with self.assertRaises(TypeError) as e:
                NumberPartition(numbers=each_number)
            self.assertEqual("The elements in numbers list must be of type int.",
                             str(e.exception))

    # TESTING MAXIMUMCUT CLASS

    def test_maximumcut_terms_weights_constant(self):
        """Test that MaximumCut creates a correct QUBO from the provided graph"""

        gr = nx.generators.random_graphs.fast_gnp_random_graph(n=10, p=0.8)
        gr_edges = [list(edge) for edge in gr.edges()]
        gr_weights = [1]*len(gr_edges)

        maxcut_prob_qubo = MaximumCut(gr).get_qubo_problem()

        self.assertTrue(terms_list_equality(gr_edges, maxcut_prob_qubo.terms))
        self.assertEqual(gr_weights, maxcut_prob_qubo.weights)
        self.assertEqual(0, maxcut_prob_qubo.constant)

    def test_maximumcut_random_problem(self):
        """Test MaximumCut random instance method"""

        seed = 1234
        gr = nx.generators.random_graphs.fast_gnp_random_graph(
            n=10, p=0.8, seed=seed)
        maxcut_manual_prob = MaximumCut(gr).get_qubo_problem()

        np.random.seed(1234)
<<<<<<< HEAD
        maxcut_random_prob = MaximumCut.random_instance().get_qubo_problem()
=======
        maxcut_random_prob = MaximumCut.random_instance(
            n_nodes=10, edge_probability=0.8, seed=seed).get_qubo_problem()

        self.assertTrue(terms_list_equality(
            maxcut_manual_prob.terms, maxcut_random_prob.terms))
        self.assertEqual(maxcut_manual_prob.weights,
                         maxcut_random_prob.weights)
        self.assertEqual(maxcut_manual_prob.constant,
                         maxcut_random_prob.constant)
>>>>>>> 1de188af

    def test_maximumcut_type_checking(self):
        """
        Checks if the type-checking returns the right error.
        """

        # graph type-check
        graph_list = [(1, 2), {'node1': 1, 'node2': 2}, np.array([1, 2])]

        for each_graph in graph_list:
            with self.assertRaises(TypeError) as e:
                MaximumCut(G=each_graph)
            self.assertEqual("Input problem graph must be a networkx Graph.",
                             str(e.exception))

    # TESTING KNAPSACK CLASS

    def test_knapsack_terms_weights_constant(self):
        """Test that Knapsack creates the correct QUBO problem"""

        values = [2, 4, 3, 5]
        weights = [3, 6, 9, 1]
        weight_capacity = 15
        n_qubits = len(values) + int(np.ceil(np.log2(weight_capacity)))
        penalty = 2*max(values)
        knap_terms = [[0, 1], [0, 2], [0, 3], [1, 2], [1, 3], [2, 3], [4, 5], [4, 6], [4, 7], [5, 6],
                      [5, 7], [6, 7], [0, 4], [0, 5], [0, 6], [
                          0, 7], [1, 4], [1, 5], [1, 6], [1, 7],
                      [2, 4], [2, 5], [2, 6], [2, 7], [3, 4], [
                          3, 5], [3, 6], [3, 7], [0], [1], [2],
                      [3], [4], [5], [6], [7]]
        knap_weights = [10.0, 20.0, 40.0, 40.0, 80.0, 160.0, 90.0, 135.0, 15.0, 270.0, 30.0, 45.0,
                        15.0, 30.0, 45.0, 5.0, 30.0, 60.0, 90.0, 10.0, 60.0, 120.0, 180.0, 20.0, 120.0,
                        240.0, 360.0, 40.0, -20.0, -40.0, -80.0, -160.0, -59.0, -118.0, -178.5, -17.5]
        knap_constant = 563.0

        knapsack_prob_qubo = Knapsack(
            values, weights, weight_capacity, penalty).get_qubo_problem()

        self.assertTrue(terms_list_equality(
            knap_terms, knapsack_prob_qubo.terms))
        self.assertEqual(knap_weights, knapsack_prob_qubo.weights)
        self.assertEqual(knap_constant, knapsack_prob_qubo.constant)
        self.assertEqual(n_qubits, knapsack_prob_qubo.n)

    def test_knapsack_random_problem(self):
        """Test random instance method of Knapsack problem class"""

        rng = np.random.default_rng(1234)
        n_items = 5
        values = list(map(int, rng.integers(1, n_items, size=n_items)))
        weights = list(map(int, rng.integers(1, n_items, size=n_items)))
        weight_capacity = int(rng.integers(
            np.min(weights) * n_items, np.max(weights) * n_items))
        penalty = 2*np.max(values)

        knap_manual = Knapsack(
            values, weights, weight_capacity, int(penalty)).get_qubo_problem()

<<<<<<< HEAD
        knap_random_instance = Knapsack.random_instance().get_qubo_problem()
=======
        knap_random_instance = Knapsack.random_instance(
            n_items=n_items, seed=1234).get_qubo_problem()
>>>>>>> 1de188af

        self.assertTrue(terms_list_equality(
            knap_manual.terms, knap_random_instance.terms))
        self.assertEqual(knap_manual.weights, knap_random_instance.weights)
        self.assertEqual(knap_manual.constant, knap_random_instance.constant)
        self.assertEqual(knap_manual.n, knap_random_instance.n)

    def test_knapsack_random_problem_smallsize(self):
        """Test random instance method of Knapsack problem class"""

        rng = np.random.default_rng(1234)
        n_items = 3
        values = list(map(int, rng.integers(1, n_items, size=n_items)))
        weights = list(map(int, rng.integers(1, n_items, size=n_items)))
        weight_capacity = int(rng.integers(
            np.min(weights) * n_items, np.max(weights) * n_items))
        penalty = 2*np.max(values)

        knap_manual = Knapsack(
            values, weights, weight_capacity, int(penalty)).get_qubo_problem()

<<<<<<< HEAD
        knap_random_instance = Knapsack.random_instance().get_qubo_problem()
=======
        knap_random_instance = Knapsack.random_instance(
            n_items=n_items, seed=1234).get_qubo_problem()

        self.assertTrue(terms_list_equality(
            knap_manual.terms, knap_random_instance.terms))
        self.assertEqual(knap_manual.weights, knap_random_instance.weights)
        self.assertEqual(knap_manual.constant, knap_random_instance.constant)
        self.assertEqual(knap_manual.n, knap_random_instance.n)
>>>>>>> 1de188af

    def test_knapsack_type_checking(self):
        """
        Checks if the type-checking returns the right error.
        """

        # values type-check
        weights = [1, 2]
        weight_capacity = 5
        penalty = .1
        values_list = [(1, 2), {'test': 'oh', 'test1': 'oh'}, np.array([1, 2])]

        for each_values in values_list:
            with self.assertRaises(TypeError) as e:
                Knapsack(each_values, weights, weight_capacity, penalty)
            self.assertEqual("The input parameter, values, has to be a list",
                             str(e.exception))

        values_list = [['test', 'oh'], [np.array(1), np.array(2)], [.1, .5]]
        for each_values in values_list:
            with self.assertRaises(TypeError) as e:
                Knapsack(each_values, weights, weight_capacity, penalty)
            self.assertEqual("The elements in values list must be of type int.",
                             str(e.exception))

        # weights type-check
        values = [1, 2]
        weight_capacity = 5
        penalty = .1
        weights_list = [
            (1, 2), {'test': 'oh', 'test1': 'oh'}, np.array([1, 2])]

        for each_weights in weights_list:
            with self.assertRaises(TypeError) as e:
                Knapsack(values, each_weights, weight_capacity, penalty)
            self.assertEqual("The input parameter, weights, has to be a list",
                             str(e.exception))

        weights_list = [['test', 'oh'], [np.array(1), np.array(2)], [.1, .5]]
        for each_weights in weights_list:
            with self.assertRaises(TypeError) as e:
                Knapsack(values, each_weights, weight_capacity, penalty)
            self.assertEqual("The elements in weights list must be of type int.",
                             str(e.exception))

        # weight capacity type-check
        values = [1, 2]
        weights = [1, 2]
        weight_capacity_list = [.5, np.array(1), np.array(.5), 'oh']
        penalty = .1

        for each_weight_capacity in weight_capacity_list:
            with self.assertRaises(TypeError) as e:
                Knapsack(values, weights, each_weight_capacity, penalty)
            self.assertEqual("The input parameter, weight_capacity, has to be of type int",
                             str(e.exception))

        with self.assertRaises(TypeError) as e:
            Knapsack(values, weights, -1, penalty)
        self.assertEqual("The input parameter, weight_capacity, must be a positive integer greater than 0",
                         str(e.exception))

        # penalty capacity type-check
        values = [1, 2]
        weights = [1, 2]
        penalty_list = [np.array(1), np.array(.5), 'oh']
        weight_capacity = 5

        for each_penalty in penalty_list:
            with self.assertRaises(TypeError) as e:
                Knapsack(values, weights, weight_capacity, each_penalty)
            self.assertEqual("The input parameter, penalty, has to be of type float or int",
                             str(e.exception))

    # TESTING SLACKFREEKNAPSACK CLASS

    def test_slackfreeknapsack_terms_weights_constant(self):
        """Test that SlackFree Knapsack creates the correct QUBO problem"""

        values = [2, 4, 3, 5]
        weights = [3, 6, 9, 1]
        weight_capacity = 15
        n_qubits = len(values)
        penalty = 2*max(values)
        slknap_terms = [[0, 1], [0, 2], [0, 3], [
            1, 2], [1, 3], [2, 3], [0], [1], [2], [3]]
        slknap_weights = [90.0, 135.0, 15.0, 270.0,
                          30.0, 45.0, 166.0, 332.0, 496.5, 57.5]
        slknap_constant = 613.0

        slknapsack_prob_qubo = SlackFreeKnapsack(
            values, weights, weight_capacity, penalty).get_qubo_problem()

        self.assertTrue(terms_list_equality(
            slknap_terms, slknapsack_prob_qubo.terms))
        self.assertEqual(slknap_weights, slknapsack_prob_qubo.weights)
        self.assertEqual(slknap_constant, slknapsack_prob_qubo.constant)
        self.assertEqual(n_qubits, slknapsack_prob_qubo.n)

    def test_slackfreeknapsack_random_problem(self):
        """Test random instance method of SlackFree Knapsack problem class"""

        rng = np.random.default_rng(1234)
        n_items = 5
        values = list(map(int, rng.integers(1, n_items, size=n_items)))
        weights = list(map(int, rng.integers(1, n_items, size=n_items)))
        weight_capacity = int(rng.integers(
            np.min(weights) * n_items, np.max(weights) * n_items))
        penalty = 2*np.max(values)

        slknap_manual = SlackFreeKnapsack(
            values, weights, weight_capacity, int(penalty)).get_qubo_problem()

<<<<<<< HEAD
        slknap_random_instance = SlackFreeKnapsack.random_instance().get_qubo_problem()

        self.assertTrue(terms_list_equality(slknap_manual.terms,slknap_random_instance.terms))
        self.assertEqual(slknap_manual.weights,slknap_random_instance.weights)
        self.assertEqual(slknap_manual.constant,slknap_random_instance.constant)
        self.assertEqual(slknap_manual.n,slknap_random_instance.n)
=======
        slknap_random_instance = SlackFreeKnapsack.random_instance(
            n_items=n_items, seed=1234).get_qubo_problem()
>>>>>>> 1de188af

        self.assertTrue(terms_list_equality(
            slknap_manual.terms, slknap_random_instance.terms))
        self.assertEqual(slknap_manual.weights, slknap_random_instance.weights)
        self.assertEqual(slknap_manual.constant,
                         slknap_random_instance.constant)
        self.assertEqual(slknap_manual.n, slknap_random_instance.n)

    # TESTING MINIMUMVERTEXCOVER CLASS

    def test_mvc_terms_weights_constant(self):
        """Test terms,weights,constant of QUBO generated by MVC class"""

        mvc_terms = [[0, 3], [0, 4], [1, 2], [1, 3], [2, 4], [3, 4],
                     [0], [1], [2], [3], [4]]
        mvc_weights = [1.25, 1.25, 1.25, 1.25,
                       1.25, 1.25, 2.0, 2.0, 2.0, 3.25, 3.25]
        mvc_constant = 10.0

        gr = nx.generators.fast_gnp_random_graph(5, 0.8, seed=1234)
        mvc_prob = MinimumVertexCover(
            gr, field=1.0, penalty=5).get_qubo_problem()

        self.assertTrue(terms_list_equality(mvc_terms, mvc_prob.terms))
        self.assertEqual(mvc_weights, mvc_prob.weights)
        self.assertEqual(mvc_constant, mvc_prob.constant)

    def test_mvc_random_problem(self):
        """Test the random_instance method of MVC class"""
        mvc_terms = [[0, 3], [0, 4], [1, 2], [1, 3],
                     [2, 4], [3, 4], [0], [1], [2], [3], [4]]
        mvc_weights = [2.5, 2.5, 2.5, 2.5, 2.5, 2.5, 4.5, 4.5, 4.5, 7.0, 7.0]
        mvc_constant = 17.5

<<<<<<< HEAD
        mvc_prob_random = MinimumVertexCover.random_instance().get_qubo_problem()
=======
        mvc_prob_random = MinimumVertexCover.random_instance(
            n_nodes=5, edge_probability=0.8, seed=1234).get_qubo_problem()

        self.assertTrue(terms_list_equality(mvc_terms, mvc_prob_random.terms))
        self.assertEqual(mvc_weights, mvc_prob_random.weights)
        self.assertEqual(mvc_constant, mvc_prob_random.constant)
>>>>>>> 1de188af

    def test_mvc_type_checking(self):
        """
        Checks if the type-checking returns the right error.
        """

        # graph type-check
        graph_list = [(1, 2), {'node1': 1, 'node2': 2}, np.array([1, 2])]
        field = .1
        penalty = .1

        for each_graph in graph_list:
            with self.assertRaises(TypeError) as e:
                MinimumVertexCover(each_graph, field, penalty)
            self.assertEqual("Input problem graph must be a networkx Graph.",
                             str(e.exception))

        # field capacity type-check
        graph = nx.circulant_graph(6, [1])
        field_list = [np.array(1), np.array(.5), 'oh']
        penalty = .1

        for each_field in field_list:
            with self.assertRaises(TypeError) as e:
                MinimumVertexCover(graph, each_field, penalty)
            self.assertEqual("The input parameter, field, has to be of type float or int",
                             str(e.exception))

        # penalty capacity type-check
        graph = nx.circulant_graph(6, [1])
        field = .1
        penalty_list = [np.array(1), np.array(.5), 'oh']

        for each_penalty in penalty_list:
            with self.assertRaises(TypeError) as e:
                MinimumVertexCover(graph, field, each_penalty)
            self.assertEqual("The input parameter, penalty, has to be of type float or int",
                             str(e.exception))

    # TESTING TSP PROBLEM CLASS

    def test_tsp_terms_weights_constant(self):
        """Testing TSP problem creation"""
        city_coordinates = [(4, 1), (4, 4), (3, 3), (1, 3.5)]
        expected_terms = [[0, 3],
                          [1, 4],
                          [2, 5],
                          [0, 6],
                          [1, 7],
                          [8, 2],
                          [3, 6],
                          [4, 7],
                          [8, 5],
                          [0, 1],
                          [0, 2],
                          [1, 2],
                          [3, 4],
                          [3, 5],
                          [4, 5],
                          [6, 7],
                          [8, 6],
                          [8, 7],
                          [0, 4],
                          [1, 3],
                          [3, 7],
                          [4, 6],
                          [0, 5],
                          [2, 3],
                          [8, 3],
                          [5, 6],
                          [1, 5],
                          [2, 4],
                          [8, 4],
                          [5, 7],
                          [0],
                          [1],
                          [2],
                          [3],
                          [4],
                          [5],
                          [6],
                          [7],
                          [8]]
        expected_weights = [3.905124837953327,
                            3.905124837953327,
                            3.905124837953327,
                            3.905124837953327,
                            3.905124837953327,
                            3.905124837953327,
                            3.905124837953327,
                            3.905124837953327,
                            3.905124837953327,
                            3.905124837953327,
                            3.905124837953327,
                            3.905124837953327,
                            3.905124837953327,
                            3.905124837953327,
                            3.905124837953327,
                            3.905124837953327,
                            3.905124837953327,
                            3.905124837953327,
                            0.3535533905932738,
                            0.3535533905932738,
                            0.7603453162872774,
                            0.7603453162872774,
                            0.3535533905932738,
                            0.3535533905932738,
                            0.5153882032022076,
                            0.5153882032022076,
                            0.7603453162872774,
                            0.7603453162872774,
                            0.5153882032022076,
                            0.5153882032022076,
                            -10.424148382787205,
                            -9.797225258452029,
                            -11.038545614372802,
                            -10.038047089667756,
                            -9.548132863497614,
                            -10.361716714885624,
                            -10.424148382787205,
                            -9.797225258452029,
                            -11.038545614372802]
        expected_constant = 62.51983851122417
        tsp_qubo = TSP(city_coordinates).get_qubo_problem()
        print(tsp_qubo.weights)
        self.assertTrue(terms_list_equality(expected_terms, tsp_qubo.terms))
        self.assertEqual(expected_weights, tsp_qubo.weights)
        self.assertEqual(expected_constant, tsp_qubo.constant)

    def test_tsp_random_instance(self):
        """Testing the random_instance method of the TSP problem class"""
        rng = np.random.default_rng(1234)
        n_cities = 4

        box_size = np.sqrt(n_cities)
        city_coordinates = list(
            map(tuple, box_size * rng.random(size=(n_cities, 2))))

        tsp_prob = TSP(city_coordinates).get_qubo_problem()

        tsp_prob_random = TSP.random_instance(
            n_cities=n_cities, seed=1234).get_qubo_problem()

<<<<<<< HEAD
        tsp_prob_random = TSP.random_instance().get_qubo_problem()
=======
        self.assertTrue(terms_list_equality(
            tsp_prob_random.terms, tsp_prob.terms))
        self.assertEqual(tsp_prob_random.weights, tsp_prob.weights)
        self.assertEqual(tsp_prob_random.constant, tsp_prob.constant)
>>>>>>> 1de188af

    def test_tsp_type_checking(self):
        """
        Checks if the type-checking returns the right error.
        """
        # If nothing is given, must return a ValueError
        with self.assertRaises(ValueError) as e:
            TSP()
        self.assertEqual("Input missing: city coordinates, distance matrix or (weighted graph) required",
                         str(e.exception))

        # coordinates type-check
        coordinates_list = [
            (1, 2), {'test': 'oh', 'test1': 'oh'}, np.array([1, 2])]

        for each_coordinates in coordinates_list:
            with self.assertRaises(TypeError) as e:
                TSP(each_coordinates)
            self.assertEqual("The coordinates should be a list",
                             str(e.exception))

        coordinates_list = [[[1, 2], [2, 1]], [
            np.array([1, 2]), np.array([2, 1])]]
        for each_coordinates in coordinates_list:
            with self.assertRaises(TypeError) as e:
                TSP(each_coordinates)
            self.assertEqual("The coordinates should be contained in a tuple",
                             str(e.exception))

        coordinates_list = [[('oh', 'num'), ('num', 'oh')],
                            [(np.array(1), np.array(2)), (np.array(2), np.array(1))]]
        for each_coordinates in coordinates_list:
            with self.assertRaises(TypeError) as e:
                TSP(each_coordinates)
            self.assertEqual("The coordinates must be of type float or int",
                             str(e.exception))

        # coordinates type-check
        distance_matrices = [(1, 2), np.array([[1, 2], [3, 4]]), {
            'test': 'oh', 'test1': 'oh'}]

        for distance_matrix in distance_matrices:
            with self.assertRaises(TypeError) as e:
                TSP(distance_matrix=distance_matrix)
            self.assertEqual("The distance matrix should be a list",
                             str(e.exception))

        # Distance matrix type-check
        distance_matrices = [[(1, 2), (2, 1)], [
            np.array([1, 2]), np.array([2, 1])]]
        for distance_matrix in distance_matrices:
            with self.assertRaises(TypeError) as e:
                TSP(distance_matrix=distance_matrix)
            self.assertEqual("Each row in the distance matrix should be a list",
                             str(e.exception))

        distance_matrices = [[['oh', 'num'], ['num', 'oh']],
                             [[np.array(1), np.array(2)], [np.array(2), np.array(1)]]]
        for distance_matrix in distance_matrices:
            with self.assertRaises(TypeError) as e:
                TSP(distance_matrix=distance_matrix)
            self.assertEqual("The distance matrix entries must be of type float or int",
                             str(e.exception))

        distance_matrix = [[1, 2.3], [-2, 3]]
        with self.assertRaises(ValueError) as e:
            TSP(distance_matrix=distance_matrix)
        self.assertEqual("Distances should be positive",
                         str(e.exception))

        # Graph type-check
        G = nx.complete_graph(5)
        for (u, v) in G.edges():
            G[u][v]['weight'] = 'a'

        with self.assertRaises(TypeError) as e:
            TSP(G=G)
        self.assertEqual("The edge weights must be of type float or int",
                         str(e.exception))

        for (u, v) in G.edges():
            G[u][v]['weight'] = -2.

        with self.assertRaises(ValueError) as e:
            TSP(G=G)
        self.assertEqual("Edge weights should be positive",
                         str(e.exception))

    # TESTING SHORTESTPATH PROBLEM CLASS

    def test_shortestpath_terms_weights_constant(self):
        """Test terms,weights,constant of QUBO generated by Shortest Path class"""

        sp_terms = [[0], [1], [2], [3], [1], [1, 2], [2, 1], [2], [2], [2, 3],
                    [3, 2], [3], [0], [0, 1], [1], [1, 3], [0, 3], [3, 1], [3]]
        sp_weights = [1, 1, 1, 1, -1, 1, 1, -
                      1, -1, 1, 1, -1, 4, -4, 1, 1, -4, 1, 1]
        conv_sp_terms = [[1, 2], [2, 1], [2, 3], [3, 2], [
            0, 1], [1, 3], [0, 3], [3, 1], [0], [1], [2], [3], []]
        conv_sp_weights = [0.25, 0.25, 0.25, 0.25, -1.0,
                           0.25, -1.0, 0.25, -0.5, -0.5, -0.5, -0.5, 2.5]
        sp_qubo_terms = [[1, 2], [2, 3], [0, 1],
                         [1, 3], [0, 3], [0], [1], [2], [3]]
        sp_qubo_weights = [0.5, 0.5, -1.0, 0.5, -1.0, -0.5, -0.5, -0.5, -0.5]
        sp_qubo_constant = 2.5

        gr = nx.generators.fast_gnp_random_graph(3, 1, seed=1234)
        for (u, v) in gr.edges():
            gr.edges[u, v]['weight'] = 1
        for w in gr.nodes():
            gr.nodes[w]['weight'] = 1
        source, dest = 0, 2
        sp = ShortestPath(gr, source, dest)
        n_variables = sp.G.number_of_nodes() + sp.G.number_of_edges() - 2
        bin_terms, bin_weights = sp.terms_and_weights()
        terms, weights = QUBO.convert_qubo_to_ising(
            n_variables, bin_terms, bin_weights)
        qubo = sp.get_qubo_problem()
        print(terms)
        self.assertTrue(terms_list_equality(bin_terms, sp_terms))
        self.assertEqual(list(bin_weights), sp_weights)
        self.assertTrue(terms_list_equality(terms, conv_sp_terms))
        self.assertEqual(list(weights), conv_sp_weights)
        self.assertTrue(terms_list_equality(sp_qubo_terms, qubo.terms))
        self.assertEqual(sp_qubo_weights, qubo.weights)
        self.assertEqual(sp_qubo_constant, qubo.constant)

    def test_shortestpath_random_instance(self):
        """Test random instance method of Shortest Path problem class"""
        sp_rand_terms = [[1, 2], [2, 3], [0, 1],
                         [1, 3], [0, 3], [0], [1], [2], [3]]
        sp_rand_weights = [0.5, 0.5, -1.0, 0.5, -1.0, -0.5, -0.5, -0.5, -0.5]
        sp_rand_constant = 2.5

        gr = nx.generators.fast_gnp_random_graph(3, 1, seed=1234)
        for (u, v) in gr.edges():
            gr.edges[u, v]['weight'] = 1.0
        for w in gr.nodes():
            gr.nodes[w]['weight'] = 1.0
<<<<<<< HEAD
        sp_prob = ShortestPath.random_instance().get_qubo_problem()

        self.assertTrue(terms_list_equality(sp_rand_terms,sp_prob.terms))
        self.assertEqual(sp_rand_weights,sp_prob.weights)
        self.assertEqual(sp_rand_constant,sp_prob.constant)

        self.assertEqual(sp_prob.terms, ShortestPath(gr, 0, 2).get_qubo_problem().terms)
        self.assertEqual(sp_prob.weights, ShortestPath(gr, 0, 2).get_qubo_problem().weights)
        self.assertEqual(sp_prob.constant, ShortestPath(gr, 0, 2).get_qubo_problem().constant)

=======
        sp_prob = ShortestPath.random_instance(
            n_nodes=3, edge_probability=1, seed=1234, source=0, dest=2).get_qubo_problem()
        print(sp_prob.terms)
        self.assertTrue(terms_list_equality(sp_rand_terms, sp_prob.terms))
        self.assertEqual(sp_rand_weights, sp_prob.weights)
        self.assertEqual(sp_rand_constant, sp_prob.constant)

        self.assertEqual(sp_prob.terms, ShortestPath(
            gr, 0, 2).get_qubo_problem().terms)
        self.assertEqual(sp_prob.weights, ShortestPath(
            gr, 0, 2).get_qubo_problem().weights)
        self.assertEqual(sp_prob.constant, ShortestPath(
            gr, 0, 2).get_qubo_problem().constant)
>>>>>>> 1de188af

    def test_assertion_error(self):

        def test_assertion_fn():
            n_row = 1
            n_col = 1

            G = nx.triangular_lattice_graph(n_row, n_col)
            G = nx.convert_node_labels_to_integers(G)
            G.remove_edges_from(nx.selfloop_edges(G))

            node_weights = np.round(np.random.rand(len(G.nodes())), 3)
            edge_weights = np.round(np.random.rand(len(G.edges())), 3)

            node_dict = dict(zip(list(G.nodes()), node_weights))
            edge_dict = dict(zip(list(G.edges()), edge_weights))

            nx.set_edge_attributes(G, values=edge_dict, name='weight')
            nx.set_node_attributes(G, values=node_dict, name='weight')

            shortest_path_problem = ShortestPath(G, 0, -1)
            shortest_path_qubo = shortest_path_problem.get_qubo_problem()

        self.assertRaises(Exception, test_assertion_fn)


if __name__ == '__main__':
    unittest.main()<|MERGE_RESOLUTION|>--- conflicted
+++ resolved
@@ -158,15 +158,12 @@
 
     def test_number_partitioning_random_problem(self):
         """Test randomly generated NumberPartition problem"""
-<<<<<<< HEAD
         np_prob_random = NumberPartition.random_instance().get_qubo_problem()
-=======
         # regenerate the same numbers randomly
         rng = np.random.default_rng(1234)
         random_numbers_list = list(map(int, rng.integers(1, 10, size=5)))
         manual_np_prob = NumberPartition(
             random_numbers_list).get_qubo_problem()
->>>>>>> 1de188af
 
         np_prob_random = NumberPartition.random_instance(
             n_numbers=5, seed=1234).get_qubo_problem()
@@ -222,9 +219,7 @@
         maxcut_manual_prob = MaximumCut(gr).get_qubo_problem()
 
         np.random.seed(1234)
-<<<<<<< HEAD
-        maxcut_random_prob = MaximumCut.random_instance().get_qubo_problem()
-=======
+
         maxcut_random_prob = MaximumCut.random_instance(
             n_nodes=10, edge_probability=0.8, seed=seed).get_qubo_problem()
 
@@ -234,7 +229,6 @@
                          maxcut_random_prob.weights)
         self.assertEqual(maxcut_manual_prob.constant,
                          maxcut_random_prob.constant)
->>>>>>> 1de188af
 
     def test_maximumcut_type_checking(self):
         """
@@ -294,12 +288,9 @@
         knap_manual = Knapsack(
             values, weights, weight_capacity, int(penalty)).get_qubo_problem()
 
-<<<<<<< HEAD
-        knap_random_instance = Knapsack.random_instance().get_qubo_problem()
-=======
+
         knap_random_instance = Knapsack.random_instance(
             n_items=n_items, seed=1234).get_qubo_problem()
->>>>>>> 1de188af
 
         self.assertTrue(terms_list_equality(
             knap_manual.terms, knap_random_instance.terms))
@@ -321,9 +312,7 @@
         knap_manual = Knapsack(
             values, weights, weight_capacity, int(penalty)).get_qubo_problem()
 
-<<<<<<< HEAD
-        knap_random_instance = Knapsack.random_instance().get_qubo_problem()
-=======
+
         knap_random_instance = Knapsack.random_instance(
             n_items=n_items, seed=1234).get_qubo_problem()
 
@@ -332,7 +321,6 @@
         self.assertEqual(knap_manual.weights, knap_random_instance.weights)
         self.assertEqual(knap_manual.constant, knap_random_instance.constant)
         self.assertEqual(knap_manual.n, knap_random_instance.n)
->>>>>>> 1de188af
 
     def test_knapsack_type_checking(self):
         """
@@ -446,17 +434,9 @@
         slknap_manual = SlackFreeKnapsack(
             values, weights, weight_capacity, int(penalty)).get_qubo_problem()
 
-<<<<<<< HEAD
-        slknap_random_instance = SlackFreeKnapsack.random_instance().get_qubo_problem()
-
-        self.assertTrue(terms_list_equality(slknap_manual.terms,slknap_random_instance.terms))
-        self.assertEqual(slknap_manual.weights,slknap_random_instance.weights)
-        self.assertEqual(slknap_manual.constant,slknap_random_instance.constant)
-        self.assertEqual(slknap_manual.n,slknap_random_instance.n)
-=======
+
         slknap_random_instance = SlackFreeKnapsack.random_instance(
             n_items=n_items, seed=1234).get_qubo_problem()
->>>>>>> 1de188af
 
         self.assertTrue(terms_list_equality(
             slknap_manual.terms, slknap_random_instance.terms))
@@ -491,16 +471,13 @@
         mvc_weights = [2.5, 2.5, 2.5, 2.5, 2.5, 2.5, 4.5, 4.5, 4.5, 7.0, 7.0]
         mvc_constant = 17.5
 
-<<<<<<< HEAD
-        mvc_prob_random = MinimumVertexCover.random_instance().get_qubo_problem()
-=======
+
         mvc_prob_random = MinimumVertexCover.random_instance(
             n_nodes=5, edge_probability=0.8, seed=1234).get_qubo_problem()
 
         self.assertTrue(terms_list_equality(mvc_terms, mvc_prob_random.terms))
         self.assertEqual(mvc_weights, mvc_prob_random.weights)
         self.assertEqual(mvc_constant, mvc_prob_random.constant)
->>>>>>> 1de188af
 
     def test_mvc_type_checking(self):
         """
@@ -644,14 +621,11 @@
         tsp_prob_random = TSP.random_instance(
             n_cities=n_cities, seed=1234).get_qubo_problem()
 
-<<<<<<< HEAD
-        tsp_prob_random = TSP.random_instance().get_qubo_problem()
-=======
+
         self.assertTrue(terms_list_equality(
             tsp_prob_random.terms, tsp_prob.terms))
         self.assertEqual(tsp_prob_random.weights, tsp_prob.weights)
         self.assertEqual(tsp_prob_random.constant, tsp_prob.constant)
->>>>>>> 1de188af
 
     def test_tsp_type_checking(self):
         """
@@ -791,18 +765,7 @@
             gr.edges[u, v]['weight'] = 1.0
         for w in gr.nodes():
             gr.nodes[w]['weight'] = 1.0
-<<<<<<< HEAD
-        sp_prob = ShortestPath.random_instance().get_qubo_problem()
-
-        self.assertTrue(terms_list_equality(sp_rand_terms,sp_prob.terms))
-        self.assertEqual(sp_rand_weights,sp_prob.weights)
-        self.assertEqual(sp_rand_constant,sp_prob.constant)
-
-        self.assertEqual(sp_prob.terms, ShortestPath(gr, 0, 2).get_qubo_problem().terms)
-        self.assertEqual(sp_prob.weights, ShortestPath(gr, 0, 2).get_qubo_problem().weights)
-        self.assertEqual(sp_prob.constant, ShortestPath(gr, 0, 2).get_qubo_problem().constant)
-
-=======
+
         sp_prob = ShortestPath.random_instance(
             n_nodes=3, edge_probability=1, seed=1234, source=0, dest=2).get_qubo_problem()
         print(sp_prob.terms)
@@ -816,7 +779,6 @@
             gr, 0, 2).get_qubo_problem().weights)
         self.assertEqual(sp_prob.constant, ShortestPath(
             gr, 0, 2).get_qubo_problem().constant)
->>>>>>> 1de188af
 
     def test_assertion_error(self):
 
