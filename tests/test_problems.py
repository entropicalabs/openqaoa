--- conflicted
+++ resolved
@@ -138,10 +138,6 @@
                 QUBO(n, each_terms, weights)
             self.assertEqual("The input parameter terms must be of type of list or tuple",
                              str(e.exception))
-<<<<<<< HEAD
-
-    # TESTING NUMBER PARITION CLASS
-=======
             
     def test_qubo_hamiltonian_property(self):
         """
@@ -159,8 +155,9 @@
         qubo_problem = QUBO.random_instance(5)
         self.assertEqual(type(qubo_problem).__name__, 'QUBO')
         self.assertEqual(len(qubo_problem.weights), len(qubo_problem.terms))
->>>>>>> bb1b48e5
-
+
+    # TESTING NUMBER PARITION CLASS
+    
     def test_number_partitioning_terms_weights_constant(self):
         """Test that Number Partitioning creates the correct terms, weights, constant"""
         list_numbers = [1, 2, 3]
@@ -178,15 +175,11 @@
 
     def test_number_partitioning_random_problem(self):
         """Test randomly generated NumberPartition problem"""
-<<<<<<< HEAD
         # regenerate the same numbers randomly
         rng = np.random.default_rng(1234)
         random_numbers_list = list(map(int, rng.integers(1, 10, size=5)))
         manual_np_prob = NumberPartition(
             random_numbers_list).get_qubo_problem()
-=======
-        np_prob_random = NumberPartition.random_instance(n_numbers=5, seed = 1234).get_qubo_problem()
->>>>>>> bb1b48e5
 
         np_prob_random = NumberPartition.random_instance(
             n_numbers=5, seed=1234).get_qubo_problem()
@@ -310,12 +303,8 @@
         knap_manual = Knapsack(
             values, weights, weight_capacity, int(penalty)).get_qubo_problem()
 
-<<<<<<< HEAD
         knap_random_instance = Knapsack.random_instance(
             n_items=n_items, seed=1234).get_qubo_problem()
-=======
-        knap_random_instance = Knapsack.random_instance(n_items=n_items, seed=1234).get_qubo_problem()
->>>>>>> bb1b48e5
 
         self.assertTrue(terms_list_equality(
             knap_manual.terms, knap_random_instance.terms))
@@ -337,7 +326,6 @@
         knap_manual = Knapsack(
             values, weights, weight_capacity, int(penalty)).get_qubo_problem()
 
-<<<<<<< HEAD
         knap_random_instance = Knapsack.random_instance(
             n_items=n_items, seed=1234).get_qubo_problem()
 
@@ -346,9 +334,6 @@
         self.assertEqual(knap_manual.weights, knap_random_instance.weights)
         self.assertEqual(knap_manual.constant, knap_random_instance.constant)
         self.assertEqual(knap_manual.n, knap_random_instance.n)
-=======
-        knap_random_instance = Knapsack.random_instance(n_items=n_items, seed=1234).get_qubo_problem()
->>>>>>> bb1b48e5
 
     def test_knapsack_type_checking(self):
         """
@@ -462,17 +447,8 @@
         slknap_manual = SlackFreeKnapsack(
             values, weights, weight_capacity, int(penalty)).get_qubo_problem()
 
-<<<<<<< HEAD
         slknap_random_instance = SlackFreeKnapsack.random_instance(
             n_items=n_items, seed=1234).get_qubo_problem()
-=======
-        slknap_random_instance = SlackFreeKnapsack.random_instance(n_items=n_items, seed=1234).get_qubo_problem()
-
-        self.assertTrue(terms_list_equality(slknap_manual.terms,slknap_random_instance.terms))
-        self.assertEqual(slknap_manual.weights,slknap_random_instance.weights)
-        self.assertEqual(slknap_manual.constant,slknap_random_instance.constant)
-        self.assertEqual(slknap_manual.n,slknap_random_instance.n)
->>>>>>> bb1b48e5
 
         self.assertTrue(terms_list_equality(
             slknap_manual.terms, slknap_random_instance.terms))
@@ -644,22 +620,15 @@
 
     def test_tsp_random_instance(self):
         """Testing the random_instance method of the TSP problem class"""
-<<<<<<< HEAD
-
         rng = np.random.default_rng(1234)
         n_cities = 4
-=======
-        
-        np.random.seed(1234)
-        n_cities=4
->>>>>>> bb1b48e5
+
         box_size = np.sqrt(n_cities)
         city_coordinates = list(
             map(tuple, box_size * rng.random(size=(n_cities, 2))))
 
         tsp_prob = TSP(city_coordinates).get_qubo_problem()
 
-<<<<<<< HEAD
         tsp_prob_random = TSP.random_instance(
             n_cities=n_cities, seed=1234).get_qubo_problem()
 
@@ -667,9 +636,6 @@
             tsp_prob_random.terms, tsp_prob.terms))
         self.assertEqual(tsp_prob_random.weights, tsp_prob.weights)
         self.assertEqual(tsp_prob_random.constant, tsp_prob.constant)
-=======
-        tsp_prob_random = TSP.random_instance(n_cities=n_cities, seed=1234).get_qubo_problem()
->>>>>>> bb1b48e5
 
     def test_tsp_type_checking(self):
         """
